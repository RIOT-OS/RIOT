# pull dependencies from drivers
include $(RIOTBASE)/drivers/Makefile.dep

ifneq (,$(filter libcoap,$(USEPKG)))
    USEMODULE += posix_sockets
endif

ifneq (,$(filter nhdp,$(USEMODULE)))
  USEMODULE += conn_udp
  USEMODULE += vtimer
  USEMODULE += oonf_rfc5444
endif

ifneq (,$(filter gnrc_%,$(filter-out gnrc_netapi gnrc_netreg gnrc_netif% gnrc_pktbuf,$(USEMODULE))))
  USEMODULE += gnrc
endif

ifneq (,$(filter gnrc_conn_%,$(USEMODULE)))
  USEMODULE += gnrc_conn
endif

ifneq (,$(filter gnrc_conn_udp,$(USEMODULE)))
  USEMODULE += gnrc_udp
endif

ifneq (,$(filter schedstatistics,$(USEMODULE)))
  USEMODULE += xtimer
endif

ifneq (,$(filter gnrc_netif_default,$(USEMODULE)))
  USEMODULE += gnrc_netif
endif

<<<<<<< HEAD
ifneq (,$(filter at86rf2%,$(USEMODULE)))
  USEMODULE += at86rf2xx
  USEMODULE += ieee802154
  USEMODULE += xtimer
  USEMODULE += netif
endif

ifneq (,$(filter cc110x,$(USEMODULE)))
  USEMODULE += ieee802154
  USEMODULE += xtimer
endif

ifneq (,$(filter kw2xrf,$(USEMODULE)))
  USEMODULE += ieee802154
  USEMODULE += netif
endif

ifneq (,$(filter xbee,$(USEMODULE)))
  USEMODULE += ieee802154
  USEMODULE += xtimer
  USEMODULE += netif
endif

=======
>>>>>>> e9d709b2
ifneq (,$(filter netdev2_tap,$(USEMODULE)))
  USEMODULE += netif
  USEMODULE += netdev2_eth
endif

ifneq (,$(filter gnrc_zep,$(USEMODULE)))
  USEMODULE += hashes
  USEMODULE += ieee802154
  USEMODULE += gnrc_udp
  USEMODULE += random
  USEMODULE += vtimer
endif

ifneq (,$(filter gnrc_tftp,$(USEMODULE)))
  USEMODULE += gnrc_udp
  USEMODULE += xtimer
endif

ifneq (,$(filter gnrc_rpl,$(USEMODULE)))
  USEMODULE += fib
  USEMODULE += gnrc_ipv6_router_default
  USEMODULE += trickle
  USEMODULE += xtimer
endif

ifneq (,$(filter trickle,$(USEMODULE)))
  USEMODULE += xtimer
endif

ifneq (,$(filter ieee802154,$(USEMODULE)))
  ifneq (,$(filter gnrc_ipv6, $(USEMODULE)))
    USEMODULE += gnrc_sixlowpan
  endif
  ifneq (,$(filter gnrc_ipv6_router, $(USEMODULE)))
    USEMODULE += gnrc_sixlowpan_router
  endif
  ifneq (,$(filter gnrc_ipv6_default, $(USEMODULE)))
    USEMODULE += gnrc_sixlowpan_default
  endif
  ifneq (,$(filter gnrc_ipv6_router_default, $(USEMODULE)))
    USEMODULE += gnrc_sixlowpan_router_default
  endif
endif

ifneq (,$(filter gnrc_sixlowpan_default,$(USEMODULE)))
  USEMODULE += gnrc_ipv6_default
  USEMODULE += gnrc_sixlowpan
  USEMODULE += gnrc_sixlowpan_nd
  USEMODULE += gnrc_sixlowpan_frag
  USEMODULE += gnrc_sixlowpan_iphc
endif

ifneq (,$(filter gnrc_sixlowpan_router_default,$(USEMODULE)))
  USEMODULE += gnrc_ipv6_router_default
  USEMODULE += gnrc_sixlowpan_router
  USEMODULE += gnrc_sixlowpan_frag
  USEMODULE += gnrc_sixlowpan_iphc
endif

ifneq (,$(filter gnrc_sixlowpan_border_router_default,$(USEMODULE)))
  USEMODULE += gnrc_ipv6_router_default
  USEMODULE += gnrc_sixlowpan_nd_border_router
  USEMODULE += gnrc_sixlowpan_router
  USEMODULE += gnrc_sixlowpan_frag
  USEMODULE += gnrc_sixlowpan_iphc
endif

ifneq (,$(filter gnrc_sixlowpan_router,$(USEMODULE)))
  USEMODULE += gnrc_sixlowpan_nd_router
endif

ifneq (,$(filter gnrc_sixlowpan_frag,$(USEMODULE)))
  USEMODULE += gnrc_sixlowpan
  USEMODULE += xtimer
endif

ifneq (,$(filter gnrc_sixlowpan_iphc,$(USEMODULE)))
  USEMODULE += gnrc_sixlowpan
  USEMODULE += gnrc_sixlowpan_ctx
  # NHC is broken, so disable it for now. See #4544 and #4462.
  #USEMODULE += gnrc_sixlowpan_iphc_nhc
endif

ifneq (,$(filter gnrc_sixlowpan,$(USEMODULE)))
  USEMODULE += gnrc_ipv6
  USEMODULE += gnrc_sixlowpan_netif
  USEMODULE += sixlowpan
endif

ifneq (,$(filter gnrc_sixlowpan_ctx,$(USEMODULE)))
  USEMODULE += ipv6_addr
  USEMODULE += xtimer
endif

ifneq (,$(filter gnrc_sixlowpan_nd_border_router,$(USEMODULE)))
  USEMODULE += gnrc_sixlowpan_nd_router
endif

ifneq (,$(filter gnrc_sixlowpan_nd_router,$(USEMODULE)))
  USEMODULE += gnrc_sixlowpan_nd
endif

ifneq (,$(filter gnrc_sixlowpan_nd,$(USEMODULE)))
  USEMODULE += gnrc_ndp
  USEMODULE += gnrc_ndp_internal
  USEMODULE += gnrc_sixlowpan_ctx
  USEMODULE += random
  USEMODULE += xtimer
endif

ifneq (,$(filter gnrc_ipv6_default,$(USEMODULE)))
  USEMODULE += gnrc_ipv6
  USEMODULE += gnrc_icmpv6
  ifeq (1,$(GNRC_NETIF_NUMOF))
    ifeq (,$(filter gnrc_sixlowpan_nd,$(USEMODULE)))
      USEMODULE += gnrc_ndp_host
    endif
  else
    USEMODULE += gnrc_ndp_host
  endif
endif

ifneq (,$(filter gnrc_ipv6_router_default,$(USEMODULE)))
  USEMODULE += gnrc_ipv6_router
  USEMODULE += gnrc_icmpv6
  ifeq (1,$(GNRC_NETIF_NUMOF))
    ifeq (,$(filter gnrc_sixlowpan_nd_router,$(USEMODULE)))
      USEMODULE += gnrc_ndp_router
    endif
  else
    USEMODULE += gnrc_ndp_router
  endif
endif

ifneq (,$(filter gnrc_ndp_host,$(USEMODULE)))
  USEMODULE += gnrc_ndp_node
  USEMODULE += random
  USEMODULE += xtimer
endif

ifneq (,$(filter gnrc_ndp_router,$(USEMODULE)))
  USEMODULE += gnrc_ndp_node
  USEMODULE += random
  USEMODULE += xtimer
endif

ifneq (,$(filter gnrc_ndp_node,$(USEMODULE)))
  USEMODULE += gnrc_ndp_internal
endif

ifneq (,$(filter gnrc_ndp_%,$(USEMODULE)))
  USEMODULE += gnrc_ndp
endif

ifneq (,$(filter gnrc_ndp,$(USEMODULE)))
  ifneq (,$(filter gnrc_sixlowpan,$(USEMODULE)))
    USEMODULE += gnrc_sixlowpan_nd
  else
    USEMODULE += gnrc_ndp_node
  endif
  USEMODULE += gnrc_ndp_internal
  USEMODULE += gnrc_icmpv6
  USEMODULE += random
  USEMODULE += xtimer
endif

ifneq (,$(filter gnrc_icmpv6_echo,$(USEMODULE)))
  USEMODULE += gnrc_icmpv6
endif

ifneq (,$(filter gnrc_icmpv6,$(USEMODULE)))
  USEMODULE += inet_csum
  USEMODULE += gnrc_ipv6
endif

ifneq (,$(filter gnrc_rpl_srh,$(USEMODULE)))
  USEMODULE += ipv6_ext_rh
endif

ifneq (,$(filter ipv6_ext_rh,$(USEMODULE)))
  USEMODULE += ipv6_ext
endif

ifneq (,$(filter gnrc_ipv6_ext,$(USEMODULE)))
  USEMODULE += ipv6_ext
  USEMODULE += gnrc_ipv6
endif

ifneq (,$(filter gnrc_ipv6_whitelist,$(USEMODULE)))
  USEMODULE += ipv6_addr
endif

ifneq (,$(filter gnrc_ipv6_router,$(USEMODULE)))
  USEMODULE += gnrc_ipv6
endif

ifneq (,$(filter gnrc_ipv6,$(USEMODULE)))
  USEMODULE += inet_csum
  USEMODULE += ipv6_addr
  USEMODULE += gnrc_ipv6_hdr
  USEMODULE += gnrc_ipv6_nc
  USEMODULE += gnrc_ipv6_netif
endif

ifneq (,$(filter gnrc_ipv6_hdr,$(USEMODULE)))
  USEMODULE += ipv6_hdr
  USEMODULE += gnrc_pktbuf
endif

ifneq (,$(filter sixlowpan,$(USEMODULE)))
  USEMODULE += ipv6_hdr
endif

ifneq (,$(filter ipv6_hdr,$(USEMODULE)))
  USEMODULE += inet_csum
  USEMODULE += ipv6_addr
endif

ifneq (,$(filter gnrc_ipv6_nc,$(USEMODULE)))
  USEMODULE += ipv6_addr
endif

ifneq (,$(filter gnrc_ipv6_netif,$(USEMODULE)))
  USEMODULE += ipv6_addr
  USEMODULE += gnrc_netif
  USEMODULE += bitfield
  USEMODULE += xtimer
endif

ifneq (,$(filter gnrc_udp,$(USEMODULE)))
  USEMODULE += inet_csum
  USEMODULE += udp
endif

ifneq (,$(filter gnrc_nettest,$(USEMODULE)))
  USEMODULE += gnrc_netapi
  USEMODULE += gnrc_netreg
  USEMODULE += gnrc_netif
  USEMODULE += gnrc_pktbuf
  USEMODULE += xtimer
endif

ifneq (,$(filter gnrc_pktdump,$(USEMODULE)))
  USEMODULE += gnrc_pktbuf
  USEMODULE += od
endif

ifneq (,$(filter newlib,$(USEMODULE)))
  USEMODULE += uart_stdio
endif

ifneq (,$(filter posix_sockets,$(USEMODULE)))
  USEMODULE += posix
  USEMODULE += random
endif

ifneq (,$(filter uart_stdio,$(USEMODULE)))
  USEMODULE += tsrb
endif

ifneq (,$(filter posix,$(USEMODULE)))
  USEMODULE += xtimer
endif

ifneq (,$(filter posix_semaphore,$(USEMODULE)))
  USEMODULE += sema
  USEMODULE += xtimer
endif

ifneq (,$(filter sema,$(USEMODULE)))
  USEMODULE += xtimer
endif

ifneq (,$(filter vtimer,$(USEMODULE)))
  USEMODULE += xtimer
  USEMODULE += timex
endif

ifneq (,$(filter libfixmath-unittests,$(USEMODULE)))
  USEPKG += libfixmath
endif

ifneq (,$(filter fib,$(USEMODULE)))
  USEMODULE += universal_address
  USEMODULE += xtimer
endif

ifneq (,$(filter oonf_rfc5444,$(USEMODULE)))
  USEMODULE += oonf_common
endif

ifneq (,$(filter oonf_common,$(USEMODULE)))
  USEPKG += oonf_api
  USEMODULE += posix_sockets
endif

ifneq (,$(filter %_conn_ip,$(USEMODULE)))
  USEMODULE += conn_ip
endif

ifneq (,$(filter %_conn_tcp,$(USEMODULE)))
  USEMODULE += conn_tcp
endif

ifneq (,$(filter %_conn_udp,$(USEMODULE)))
  USEMODULE += conn_udp
endif

ifneq (,$(filter conn_%,$(USEMODULE)))
  USEMODULE += conn
endif

# if any log_* is used, also use LOG pseudomodule
ifneq (,$(filter log_%,$(USEMODULE)))
  USEMODULE += log
endif

ifneq (,$(filter cpp11-compat,$(USEMODULE)))
  USEMODULE += xtimer
  USEMODULE += timex
  FEATURES_REQUIRED += cpp
endif

ifneq (,$(filter gnrc_netdev_eth,$(USEMODULE)))
  USEMODULE += gnrc_pktbuf
endif

ifneq (,$(filter gnrc,$(USEMODULE)))
  USEMODULE += gnrc_netapi
  USEMODULE += gnrc_netreg
  USEMODULE += gnrc_netif
  USEMODULE += gnrc_netif_hdr
  USEMODULE += gnrc_pktbuf
endif

ifneq (,$(filter gnrc_pktbuf, $(USEMODULE)))
  ifeq (,$(filter gnrc_pktbuf_%, $(USEMODULE)))
    USEMODULE += gnrc_pktbuf_static
  endif
endif

ifneq (,$(filter gnrc_pktbuf_%, $(USEMODULE)))
  USEMODULE += gnrc_pktbuf # make MODULE_GNRC_PKTBUF macro available for all implementations
endif

ifneq (,$(filter gnrc_netdev2,$(USEMODULE)))
  USEMODULE += netopt
endif

ifneq (,$(filter pthread,$(USEMODULE)))
    USEMODULE += xtimer
    USEMODULE += vtimer
    USEMODULE += timex
endif

ifneq (,$(filter schedstatistics,$(USEMODULE)))
    USEMODULE += xtimer
endif

ifneq (,$(filter arduino,$(USEMODULE)))
    FEATURES_REQUIRED += arduino
    FEATURES_REQUIRED += cpp
    USEMODULE += xtimer
endif

ifneq (,$(filter xtimer,$(USEMODULE)))
    FEATURES_REQUIRED += periph_timer
endif

ifneq (,$(filter saul_reg,$(USEMODULE)))
  USEMODULE += saul
endif

ifneq (,$(filter saul_default,$(USEMODULE)))
  USEMODULE += saul
endif

ifneq (,$(filter saul,$(USEMODULE)))
  USEMODULE += phydat
endif

ifneq (,$(filter phydat,$(USEMODULE)))
  USEMODULE += fmt
endif<|MERGE_RESOLUTION|>--- conflicted
+++ resolved
@@ -31,32 +31,6 @@
   USEMODULE += gnrc_netif
 endif
 
-<<<<<<< HEAD
-ifneq (,$(filter at86rf2%,$(USEMODULE)))
-  USEMODULE += at86rf2xx
-  USEMODULE += ieee802154
-  USEMODULE += xtimer
-  USEMODULE += netif
-endif
-
-ifneq (,$(filter cc110x,$(USEMODULE)))
-  USEMODULE += ieee802154
-  USEMODULE += xtimer
-endif
-
-ifneq (,$(filter kw2xrf,$(USEMODULE)))
-  USEMODULE += ieee802154
-  USEMODULE += netif
-endif
-
-ifneq (,$(filter xbee,$(USEMODULE)))
-  USEMODULE += ieee802154
-  USEMODULE += xtimer
-  USEMODULE += netif
-endif
-
-=======
->>>>>>> e9d709b2
 ifneq (,$(filter netdev2_tap,$(USEMODULE)))
   USEMODULE += netif
   USEMODULE += netdev2_eth
