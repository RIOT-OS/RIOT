#
OLD_USEMODULE := $(sort $(USEMODULE))
OLD_USEPKG := $(sort $(USEPKG))

# include board dependencies
-include $(RIOTBOARD)/$(BOARD)/Makefile.dep

# pull dependencies from drivers
include $(RIOTBASE)/drivers/Makefile.dep

ifneq (,$(filter csma_sender,$(USEMODULE)))
  USEMODULE += random
  USEMODULE += xtimer
endif

ifneq (,$(filter nhdp,$(USEMODULE)))
  USEMODULE += conn_udp
  USEMODULE += xtimer
  USEMODULE += oonf_rfc5444
endif

ifneq (,$(filter sntp,$(USEMODULE)))
  USEMODULE += gnrc_sock_udp
  USEMODULE += xtimer
endif

ifneq (,$(filter gnrc_netdev_default,$(USEMODULE)))
  USEMODULE += gnrc_netif
  USEMODULE += gnrc_netdev2
  USEMODULE += netdev_default
endif

ifneq (,$(filter netdev2_ieee802154,$(USEMODULE)))
  USEMODULE += ieee802154
endif

ifneq (,$(filter gnrc_uhcpc,$(USEMODULE)))
    USEMODULE += uhcpc
    USEMODULE += gnrc_sock_udp
    USEMODULE += fmt
endif

ifneq (,$(filter nordic_softdevice_ble,$(USEPKG)))
    USEMODULE += softdevice_handler
    USEMODULE += ble_common
    USEMODULE += ble_6lowpan
    USEMODULE += gnrc_sixlowpan
    USEMODULE += gnrc_sixlowpan_iphc
    USEMODULE += gnrc_ipv6_default
    USEMODULE += gnrc_netdev2
    USEMODULE += gnrc_ipv6_netif
endif

ifneq (,$(filter gnrc_%,$(filter-out gnrc_netapi gnrc_netreg gnrc_netif% gnrc_pktbuf,$(USEMODULE))))
  USEMODULE += gnrc
endif

ifneq (,$(filter gnrc_conn_%,$(USEMODULE)))
  USEMODULE += gnrc_conn
endif

ifneq (,$(filter gnrc_conn_udp,$(USEMODULE)))
  USEMODULE += gnrc_udp
endif

ifneq (,$(filter gnrc_sock_%,$(USEMODULE)))
  USEMODULE += gnrc_sock
endif

ifneq (,$(filter gnrc_sock_ip,$(USEMODULE)))
  USEMODULE += sock_ip
endif

ifneq (,$(filter gnrc_sock_udp,$(USEMODULE)))
  USEMODULE += gnrc_udp
  USEMODULE += random     # to generate random ports
  USEMODULE += sock_udp
endif

ifneq (,$(filter gnrc_sock,$(USEMODULE)))
  USEMODULE += gnrc_netapi_mbox
  USEMODULE += sock
endif

ifneq (,$(filter gnrc_netapi_mbox,$(USEMODULE)))
  USEMODULE += core_mbox
endif

ifneq (,$(filter netdev2_tap,$(USEMODULE)))
  USEMODULE += netif
  USEMODULE += netdev2_eth
  ifneq (,$(filter gnrc_%,$(USEMODULE)))
    USEMODULE += gnrc_netdev2
  endif
endif

ifneq (,$(filter gnrc_zep,$(USEMODULE)))
  USEMODULE += hashes
  USEMODULE += ieee802154
  USEMODULE += gnrc_udp
  USEMODULE += random
  USEMODULE += xtimer
endif

ifneq (,$(filter gnrc_tftp,$(USEMODULE)))
  USEMODULE += gnrc_udp
  USEMODULE += xtimer
endif

ifneq (,$(filter gnrc_rpl_p2p,$(USEMODULE)))
  USEMODULE += gnrc_rpl
endif

ifneq (,$(filter gnrc_rpl,$(USEMODULE)))
  USEMODULE += fib
  USEMODULE += gnrc_ipv6_router_default
  USEMODULE += trickle
  USEMODULE += xtimer
endif

ifneq (,$(filter trickle,$(USEMODULE)))
  USEMODULE += random
  USEMODULE += xtimer
endif

ifneq (,$(filter ieee802154,$(USEMODULE)))
  ifneq (,$(filter gnrc_ipv6, $(USEMODULE)))
    USEMODULE += gnrc_sixlowpan
  endif
  ifneq (,$(filter gnrc_ipv6_router, $(USEMODULE)))
    USEMODULE += gnrc_sixlowpan_router
  endif
  ifneq (,$(filter gnrc_ipv6_default, $(USEMODULE)))
    USEMODULE += gnrc_sixlowpan_default
  endif
  ifneq (,$(filter gnrc_ipv6_router_default, $(USEMODULE)))
    USEMODULE += gnrc_sixlowpan_router_default
  endif
  ifneq (,$(filter lwip%, $(USEMODULE)))
    USEMODULE += lwip_sixlowpan
  endif
endif

ifneq (,$(filter gnrc_sixlowpan_default,$(USEMODULE)))
  USEMODULE += gnrc_ipv6_default
  USEMODULE += gnrc_sixlowpan
  USEMODULE += gnrc_sixlowpan_nd
  USEMODULE += gnrc_sixlowpan_frag
  USEMODULE += gnrc_sixlowpan_iphc
endif

ifneq (,$(filter gnrc_sixlowpan_router_default,$(USEMODULE)))
  USEMODULE += gnrc_ipv6_router_default
  USEMODULE += gnrc_sixlowpan_router
  USEMODULE += gnrc_sixlowpan_frag
  USEMODULE += gnrc_sixlowpan_iphc
endif

ifneq (,$(filter gnrc_sixlowpan_border_router_default,$(USEMODULE)))
  USEMODULE += gnrc_ipv6_router_default
  USEMODULE += gnrc_sixlowpan_nd_border_router
  USEMODULE += gnrc_sixlowpan_router
  USEMODULE += gnrc_sixlowpan_frag
  USEMODULE += gnrc_sixlowpan_iphc
endif

ifneq (,$(filter gnrc_sixlowpan_router,$(USEMODULE)))
  USEMODULE += gnrc_sixlowpan_nd_router
endif

ifneq (,$(filter gnrc_sixlowpan_frag,$(USEMODULE)))
  USEMODULE += gnrc_sixlowpan
  USEMODULE += xtimer
endif

ifneq (,$(filter gnrc_sixlowpan_iphc,$(USEMODULE)))
  USEMODULE += gnrc_sixlowpan
  USEMODULE += gnrc_sixlowpan_ctx
  USEMODULE += gnrc_sixlowpan_iphc_nhc
endif

ifneq (,$(filter gnrc_sixlowpan,$(USEMODULE)))
  USEMODULE += gnrc_ipv6
  USEMODULE += gnrc_sixlowpan_netif
  USEMODULE += sixlowpan
endif

ifneq (,$(filter gnrc_sixlowpan_ctx,$(USEMODULE)))
  USEMODULE += ipv6_addr
  USEMODULE += xtimer
endif

ifneq (,$(filter gnrc_sixlowpan_nd_border_router,$(USEMODULE)))
  USEMODULE += gnrc_sixlowpan_nd_router
endif

ifneq (,$(filter gnrc_sixlowpan_nd_router,$(USEMODULE)))
  USEMODULE += gnrc_sixlowpan_nd
endif

ifneq (,$(filter gnrc_sixlowpan_nd,$(USEMODULE)))
  USEMODULE += gnrc_ndp
  USEMODULE += gnrc_ndp_internal
  USEMODULE += gnrc_sixlowpan_ctx
  USEMODULE += random
  USEMODULE += xtimer
endif

ifneq (,$(filter gnrc_ipv6_default,$(USEMODULE)))
  USEMODULE += gnrc_ipv6
  USEMODULE += gnrc_icmpv6
  ifeq (1,$(GNRC_NETIF_NUMOF))
    ifeq (,$(filter gnrc_sixlowpan_nd,$(USEMODULE)))
      USEMODULE += gnrc_ndp_host
    endif
  else
    USEMODULE += gnrc_ndp_host
  endif
endif

ifneq (,$(filter gnrc_ipv6_router_default,$(USEMODULE)))
  USEMODULE += gnrc_ipv6_router
  USEMODULE += gnrc_icmpv6
  ifeq (1,$(GNRC_NETIF_NUMOF))
    ifeq (,$(filter gnrc_sixlowpan_nd_router,$(USEMODULE)))
      USEMODULE += gnrc_ndp_router
    endif
  else
    USEMODULE += gnrc_ndp_router
  endif
endif

ifneq (,$(filter gnrc_ndp_host,$(USEMODULE)))
  USEMODULE += gnrc_ndp_node
  USEMODULE += random
  USEMODULE += xtimer
endif

ifneq (,$(filter gnrc_ndp_router,$(USEMODULE)))
  USEMODULE += gnrc_ndp_node
  USEMODULE += random
  USEMODULE += xtimer
endif

ifneq (,$(filter gnrc_ndp_node,$(USEMODULE)))
  USEMODULE += gnrc_ndp_internal
endif

ifneq (,$(filter gnrc_ndp_%,$(USEMODULE)))
  USEMODULE += gnrc_ndp
endif

ifneq (,$(filter gnrc_ndp,$(USEMODULE)))
  ifneq (,$(filter gnrc_sixlowpan,$(USEMODULE)))
    USEMODULE += gnrc_sixlowpan_nd
  else
    USEMODULE += gnrc_ndp_node
  endif
  USEMODULE += gnrc_ndp_internal
  USEMODULE += gnrc_icmpv6
  USEMODULE += random
  USEMODULE += xtimer
endif

ifneq (,$(filter gnrc_icmpv6_echo,$(USEMODULE)))
  USEMODULE += gnrc_icmpv6
endif

ifneq (,$(filter gnrc_icmpv6_error,$(USEMODULE)))
  USEMODULE += gnrc_icmpv6
endif

ifneq (,$(filter gnrc_icmpv6,$(USEMODULE)))
  USEMODULE += inet_csum
  USEMODULE += gnrc_ipv6
  USEMODULE += icmpv6
endif

ifneq (,$(filter gnrc_rpl_srh,$(USEMODULE)))
  USEMODULE += ipv6_ext_rh
endif

ifneq (,$(filter ipv6_ext_rh,$(USEMODULE)))
  USEMODULE += ipv6_ext
endif

ifneq (,$(filter gnrc_ipv6_ext,$(USEMODULE)))
  USEMODULE += gnrc_ipv6
endif

ifneq (,$(filter gnrc_ipv6_whitelist,$(USEMODULE)))
  USEMODULE += ipv6_addr
endif

ifneq (,$(filter gnrc_ipv6_blacklist,$(USEMODULE)))
  USEMODULE += ipv6_addr
endif

ifneq (,$(filter gnrc_ipv6_router,$(USEMODULE)))
  USEMODULE += gnrc_ipv6
endif

ifneq (,$(filter gnrc_ipv6,$(USEMODULE)))
  USEMODULE += inet_csum
  USEMODULE += ipv6_addr
  USEMODULE += gnrc_ipv6_hdr
  USEMODULE += gnrc_ipv6_nc
  USEMODULE += gnrc_ipv6_netif
endif

ifneq (,$(filter gnrc_ipv6_hdr,$(USEMODULE)))
  USEMODULE += ipv6_hdr
  USEMODULE += gnrc_pktbuf
endif

ifneq (,$(filter sixlowpan,$(USEMODULE)))
  USEMODULE += ipv6_hdr
endif

ifneq (,$(filter ipv6_hdr,$(USEMODULE)))
  USEMODULE += inet_csum
  USEMODULE += ipv6_addr
endif

ifneq (,$(filter gnrc_ipv6_nc,$(USEMODULE)))
  USEMODULE += ipv6_addr
endif

ifneq (,$(filter gnrc_ipv6_netif,$(USEMODULE)))
  USEMODULE += ipv6_addr
  USEMODULE += gnrc_netif
  USEMODULE += bitfield
  USEMODULE += xtimer
endif

ifneq (,$(filter gnrc_udp,$(USEMODULE)))
  USEMODULE += inet_csum
  USEMODULE += udp
endif

ifneq (,$(filter gnrc_tcp,$(USEMODULE)))
  USEMODULE += inet_csum
  USEMODULE += random
  USEMODULE += tcp
  USEMODULE += xtimer
endif

ifneq (,$(filter gnrc_nettest,$(USEMODULE)))
  USEMODULE += gnrc_netapi
  USEMODULE += gnrc_netreg
  USEMODULE += gnrc_netif
  USEMODULE += gnrc_pktbuf
  USEMODULE += xtimer
endif

ifneq (,$(filter gnrc_pktdump,$(USEMODULE)))
  USEMODULE += gnrc_pktbuf
  USEMODULE += od
endif

ifneq (,$(filter newlib_nano,$(USEMODULE)))
  USEMODULE += newlib
endif

ifneq (,$(filter newlib,$(USEMODULE)))
  # allow custom newlib syscalls implementations by adding
  # newlib_syscalls_XXX to USEMODULE
  ifeq (,$(filter newlib_syscalls_%,$(USEMODULE)))
    USEMODULE += newlib_syscalls_default
  endif
  ifeq (,$(filter rtt_stdio,$(USEMODULE)))
    USEMODULE += uart_stdio
  endif
endif

ifneq (,$(filter posix_sockets,$(USEMODULE)))
  USEMODULE += bitfield
  USEMODULE += posix
  USEMODULE += random
endif

ifneq (,$(filter rtt_stdio,$(USEMODULE)))
  USEMODULE += xtimer
endif

ifneq (,$(filter uart_stdio,$(USEMODULE)))
  USEMODULE += isrpipe
endif

ifneq (,$(filter isrpipe,$(USEMODULE)))
  USEMODULE += tsrb
endif

ifneq (,$(filter posix,$(USEMODULE)))
  USEMODULE += xtimer
endif

ifneq (,$(filter posix_semaphore,$(USEMODULE)))
  USEMODULE += sema
  USEMODULE += xtimer
endif

ifneq (,$(filter lwip_sixlowpan,$(USEMODULE)))
  USEMODULE += lwip_ipv6_autoconfig
endif

ifneq (,$(filter lwip_ipv6_autoconfig lwip_ipv6_mld,$(USEMODULE)))
  USEMODULE += lwip_ipv6
endif

ifneq (,$(filter lwip_ipv6,$(USEMODULE)))
  USEMODULE += random
endif

ifneq (,$(filter lwip_udplite,$(USEMODULE)))
  USEMODULE += lwip_udp
endif

ifneq (,$(filter lwip_conn_%,$(USEMODULE)))
  USEMODULE += lwip_conn
endif

ifneq (,$(filter lwip_conn_ip,$(USEMODULE)))
  USEMODULE += lwip_raw
endif

ifneq (,$(filter lwip_conn_udp,$(USEMODULE)))
  USEMODULE += lwip_udp
endif

ifneq (,$(filter lwip_sock_%,$(USEMODULE)))
  USEMODULE += lwip_sock
endif

ifneq (,$(filter lwip_sock_ip,$(USEMODULE)))
  USEMODULE += lwip_raw
endif

ifneq (,$(filter lwip_sock_udp,$(USEMODULE)))
  USEMODULE += lwip_udp
endif

ifneq (,$(filter lwip_%,$(USEMODULE)))
  USEMODULE += lwip
endif

ifneq (,$(filter lwip,$(USEMODULE)))
  USEPKG += lwip
  USEMODULE += core_mbox
  USEMODULE += lwip_api
  USEMODULE += lwip_contrib
  USEMODULE += lwip_core
  USEMODULE += lwip_netif
  ifeq (,$(filter lwip_ipv4 lwip_ipv6,$(USEMODULE)))
    USEMODULE += lwip_ipv4
  endif
  ifeq (,$(filter lwip_tcp lwip_udp lwip_udplite,$(USEMODULE)))
    USEMODULE += lwip_raw
  endif
endif

ifneq (,$(filter lwip_ppp,$(USEMODULE)))
  USEMODULE += lwip_polarssl
endif

ifneq (,$(filter lwip_contrib,$(USEMODULE)))
  USEMODULE += sema
  USEMODULE += xtimer
endif

ifneq (,$(filter sema,$(USEMODULE)))
  USEMODULE += xtimer
endif


ifneq (,$(filter libfixmath-unittests,$(USEMODULE)))
  USEPKG += libfixmath
  USEMODULE += libfixmath
endif

ifneq (,$(filter fib,$(USEMODULE)))
  USEMODULE += universal_address
  USEMODULE += xtimer
endif

ifneq (,$(filter oonf_rfc5444,$(USEMODULE)))
  USEMODULE += oonf_common
endif

ifneq (,$(filter oonf_common,$(USEMODULE)))
  USEPKG += oonf_api
  USEMODULE += posix_sockets
endif

ifneq (,$(filter %_conn_ip,$(USEMODULE)))
  USEMODULE += conn_ip
endif

ifneq (,$(filter %_conn_tcp,$(USEMODULE)))
  USEMODULE += conn_tcp
endif

ifneq (,$(filter %_conn_udp,$(USEMODULE)))
  USEMODULE += conn_udp
endif

ifneq (,$(filter conn_%,$(USEMODULE)))
  USEMODULE += conn
endif

# if any log_* is used, also use LOG pseudomodule
ifneq (,$(filter log_%,$(USEMODULE)))
  USEMODULE += log
endif

ifneq (,$(filter cpp11-compat,$(USEMODULE)))
  USEMODULE += xtimer
  USEMODULE += timex
  FEATURES_REQUIRED += cpp
endif

ifneq (,$(filter gnrc,$(USEMODULE)))
  USEMODULE += gnrc_netapi
  USEMODULE += gnrc_netreg
  USEMODULE += gnrc_netif
  USEMODULE += gnrc_netif_hdr
  USEMODULE += gnrc_pktbuf
endif

ifneq (,$(filter gnrc_pktbuf, $(USEMODULE)))
  ifeq (,$(filter gnrc_pktbuf_%, $(USEMODULE)))
    USEMODULE += gnrc_pktbuf_static
  endif
  USEMODULE += gnrc_pkt
endif

ifneq (,$(filter gnrc_pktbuf_%, $(USEMODULE)))
  USEMODULE += gnrc_pktbuf # make MODULE_GNRC_PKTBUF macro available for all implementations
endif

ifneq (,$(filter gnrc_netdev2,$(USEMODULE)))
  USEMODULE += netopt
endif

ifneq (,$(filter netstats_%, $(USEMODULE)))
  USEMODULE += netstats
endif

ifneq (,$(filter pthread,$(USEMODULE)))
    USEMODULE += xtimer
    USEMODULE += timex
endif

ifneq (,$(filter schedstatistics,$(USEMODULE)))
    USEMODULE += xtimer
endif

ifneq (,$(filter arduino,$(USEMODULE)))
    FEATURES_REQUIRED += arduino
    FEATURES_REQUIRED += cpp
    USEMODULE += xtimer
endif

ifneq (,$(filter xtimer,$(USEMODULE)))
    FEATURES_REQUIRED += periph_timer
    USEMODULE += div
endif

ifneq (,$(filter saul_reg,$(USEMODULE)))
  USEMODULE += saul
endif

ifneq (,$(filter saul_default,$(USEMODULE)))
  USEMODULE += saul
  USEMODULE += saul_reg
  USEMODULE += auto_init_saul
endif

ifneq (,$(filter saul,$(USEMODULE)))
  USEMODULE += phydat
endif

ifneq (,$(filter phydat,$(USEMODULE)))
  USEMODULE += fmt
endif

ifneq (,$(filter random,$(USEMODULE)))
    # select default prng
    ifeq (,$(filter prng_%,$(USEMODULE)))
        USEMODULE += prng_tinymt32
    endif

    ifneq (,$(filter prng_tinymt32,$(USEMODULE)))
        USEMODULE += tinymt32
    endif
endif

<<<<<<< HEAD
ifneq (,$(filter openthread,$(USEMODULE)))
  USEMODULE += openthread_contrib
  USEMODULE += libopenthread
  USEMODULE += libopenthread-cli
  USEMODULE += libmbedcrypto
  USEPKG += openthread
  USEMODULE+=xtimer

  FEATURES_REQUIRED += cpp
  FEATURES_REQUIRED += periph_spi periph_gpio
endif

ifneq (,$(filter openthread_contrib,$(USEMODULE)))
  USEMODULE+=openthread_contrib_netdev2
endif
=======
# include package dependencies
-include $(USEPKG:%=$(RIOTPKG)/%/Makefile.dep)

# recursively catch transitive dependencies
USEMODULE := $(sort $(USEMODULE))
USEPKG := $(sort $(USEPKG))
ifneq ($(OLD_USEMODULE) $(OLD_USEPKG),$(USEMODULE) $(USEPKG))
    include $(RIOTBASE)/Makefile.dep
endif
>>>>>>> 881ef849
<|MERGE_RESOLUTION|>--- conflicted
+++ resolved
@@ -595,7 +595,6 @@
     endif
 endif
 
-<<<<<<< HEAD
 ifneq (,$(filter openthread,$(USEMODULE)))
   USEMODULE += openthread_contrib
   USEMODULE += libopenthread
@@ -611,7 +610,7 @@
 ifneq (,$(filter openthread_contrib,$(USEMODULE)))
   USEMODULE+=openthread_contrib_netdev2
 endif
-=======
+
 # include package dependencies
 -include $(USEPKG:%=$(RIOTPKG)/%/Makefile.dep)
 
@@ -620,5 +619,4 @@
 USEPKG := $(sort $(USEPKG))
 ifneq ($(OLD_USEMODULE) $(OLD_USEPKG),$(USEMODULE) $(USEPKG))
     include $(RIOTBASE)/Makefile.dep
-endif
->>>>>>> 881ef849
+endif