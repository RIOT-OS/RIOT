#
OLD_USEMODULE := $(sort $(USEMODULE))
OLD_USEPKG := $(sort $(USEPKG))

# include board dependencies
-include $(RIOTBOARD)/$(BOARD)/Makefile.dep

# pull dependencies from sys and drivers
include $(RIOTBASE)/sys/Makefile.dep
include $(RIOTBASE)/drivers/Makefile.dep

ifneq (,$(filter cbor_ctime,$(USEMODULE)))
  ifneq (,$(filter newlib,$(USEMODULE)))
    USEMODULE += newlib_gnu_source
  endif
endif

ifneq (,$(filter ndn-riot,$(USEPKG)))
  USEMODULE += gnrc
  USEMODULE += xtimer
  USEMODULE += random
  USEMODULE += hashes
  USEPKG += micro-ecc
endif

ifneq (,$(filter csma_sender,$(USEMODULE)))
  USEMODULE += random
  USEMODULE += xtimer
endif

ifneq (,$(filter gnrc_mac,$(USEMODULE)))
  USEMODULE += gnrc_priority_pktqueue
  USEMODULE += csma_sender
endif

ifneq (,$(filter gnrc_gomach,$(USEMODULE)))
  USEMODULE += gnrc_netif
  USEMODULE += random
  USEMODULE += xtimer
  USEMODULE += gnrc_mac
  FEATURES_REQUIRED += periph_rtt
endif

ifneq (,$(filter nhdp,$(USEMODULE)))
  USEMODULE += sock_udp
  USEMODULE += xtimer
  USEMODULE += oonf_rfc5444
endif

ifneq (,$(filter sntp,$(USEMODULE)))
  USEMODULE += gnrc_sock_udp
  USEMODULE += xtimer
endif

ifneq (,$(filter gnrc_netdev_default,$(USEMODULE)))
  USEMODULE += netdev_default
  USEMODULE += gnrc_netif
endif

ifneq (,$(filter netdev_ieee802154,$(USEMODULE)))
  USEMODULE += ieee802154
endif

ifneq (,$(filter gnrc_uhcpc,$(USEMODULE)))
  USEMODULE += uhcpc
  USEMODULE += gnrc_sock_udp
  USEMODULE += fmt
endif

ifneq (,$(filter uhcpc,$(USEMODULE)))
  USEMODULE += posix
endif

ifneq (,$(filter nordic_softdevice_ble,$(USEPKG)))
  USEMODULE += softdevice_handler
  USEMODULE += ble_common
  USEMODULE += ble_6lowpan
  USEMODULE += gnrc_sixlowpan
  USEMODULE += gnrc_sixlowpan_iphc
  USEMODULE += gnrc_ipv6_nib_6ln
  USEMODULE += gnrc_ipv6_default
  # prevent application from being a router
  # TODO: maybe find a nicer solution in future build system update
  _ROUTER_MODULES = gnrc_ipv6_router% gnrc_rpl netstats_rpl auto_init_gnrc_rpl
  ifneq (,$(filter $(_ROUTER_MODULES),$(USEMODULE)))
    $(warning nordic_softdevice_ble: Disabling router modules:\
      $(filter $(_ROUTER_MODULES),$(USEMODULE)))
  endif
  USEMODULE := $(filter-out $(_ROUTER_MODULES),$(USEMODULE))
endif

ifneq (,$(filter gnrc_%,$(filter-out gnrc_netapi gnrc_netreg gnrc_netif% gnrc_pkt%,$(USEMODULE))))
  USEMODULE += gnrc
endif

ifneq (,$(filter gnrc_sock_%,$(USEMODULE)))
  USEMODULE += gnrc_sock
endif

ifneq (,$(filter gnrc_sock_ip,$(USEMODULE)))
  USEMODULE += sock_ip
endif

ifneq (,$(filter gnrc_sock_udp,$(USEMODULE)))
  USEMODULE += gnrc_udp
  USEMODULE += random     # to generate random ports
  USEMODULE += sock_udp
endif

ifneq (,$(filter gnrc_sock,$(USEMODULE)))
  USEMODULE += gnrc_netapi_mbox
  USEMODULE += sock
endif

ifneq (,$(filter gnrc_netapi_mbox,$(USEMODULE)))
  USEMODULE += core_mbox
endif

ifneq (,$(filter netdev_tap,$(USEMODULE)))
  USEMODULE += netif
  USEMODULE += netdev_eth
  USEMODULE += iolist
endif

ifneq (,$(filter gnrc_tftp,$(USEMODULE)))
  USEMODULE += gnrc_udp
  USEMODULE += xtimer
endif

ifneq (,$(filter gnrc_rpl_p2p,$(USEMODULE)))
  USEMODULE += gnrc_rpl
endif

ifneq (,$(filter gnrc_rpl,$(USEMODULE)))
  USEMODULE += gnrc_icmpv6
  USEMODULE += gnrc_ipv6_nib
  USEMODULE += trickle
  USEMODULE += xtimer
  USEMODULE += evtimer
endif

ifneq (,$(filter trickle,$(USEMODULE)))
  USEMODULE += random
  USEMODULE += xtimer
endif

ifneq (,$(filter gnrc_netif,$(USEMODULE)))
  USEMODULE += netif
endif

ifneq (,$(filter ieee802154 nrfmin,$(USEMODULE)))
  ifneq (,$(filter gnrc_ipv6, $(USEMODULE)))
    USEMODULE += gnrc_sixlowpan
  endif
  ifneq (,$(filter gnrc_ipv6_router, $(USEMODULE)))
    USEMODULE += gnrc_sixlowpan_router
  endif
  ifneq (,$(filter gnrc_ipv6_default, $(USEMODULE)))
    USEMODULE += gnrc_sixlowpan_default
  endif
  ifneq (,$(filter gnrc_ipv6_router_default, $(USEMODULE)))
    USEMODULE += gnrc_sixlowpan_router_default
  endif
  ifneq (,$(filter lwip%, $(USEMODULE)))
    USEMODULE += lwip_sixlowpan
  endif
endif

ifneq (,$(filter gnrc_sixlowpan_default,$(USEMODULE)))
  USEMODULE += gnrc_ipv6_default
  USEMODULE += gnrc_ipv6_nib_6ln
  USEMODULE += gnrc_sixlowpan
  USEMODULE += gnrc_sixlowpan_frag
  USEMODULE += gnrc_sixlowpan_iphc
endif

ifneq (,$(filter gnrc_sixlowpan_router_default,$(USEMODULE)))
  USEMODULE += gnrc_ipv6_router_default
  USEMODULE += gnrc_ipv6_nib_6lr
  USEMODULE += gnrc_sixlowpan_router
  USEMODULE += gnrc_sixlowpan_frag
  USEMODULE += gnrc_sixlowpan_iphc
endif

ifneq (,$(filter gnrc_sixlowpan_border_router_default,$(USEMODULE)))
  USEMODULE += gnrc_ipv6_nib_6lbr
  USEMODULE += gnrc_ipv6_router_default
  USEMODULE += gnrc_sixlowpan_router
  USEMODULE += gnrc_sixlowpan_frag
  USEMODULE += gnrc_sixlowpan_iphc
endif

ifneq (,$(filter gnrc_sixlowpan_router,$(USEMODULE)))
  USEMODULE += gnrc_ipv6_router
endif

ifneq (,$(filter gnrc_sixlowpan_frag,$(USEMODULE)))
  USEMODULE += gnrc_sixlowpan
  USEMODULE += xtimer
endif

ifneq (,$(filter gnrc_sixlowpan_iphc,$(USEMODULE)))
  USEMODULE += gnrc_sixlowpan
  USEMODULE += gnrc_sixlowpan_ctx
  USEMODULE += gnrc_sixlowpan_iphc_nhc
endif

ifneq (,$(filter gnrc_sixlowpan,$(USEMODULE)))
  USEMODULE += gnrc_ipv6
  USEMODULE += sixlowpan
endif

ifneq (,$(filter gnrc_sixlowpan_ctx,$(USEMODULE)))
  USEMODULE += ipv6_addr
  USEMODULE += xtimer
endif

ifneq (,$(filter gnrc_ipv6_default,$(USEMODULE)))
  USEMODULE += gnrc_ipv6
  USEMODULE += gnrc_icmpv6
endif

ifneq (,$(filter gnrc_ipv6_router_default,$(USEMODULE)))
  USEMODULE += gnrc_ipv6_router
  USEMODULE += gnrc_icmpv6
endif

ifneq (,$(filter gnrc_ndp,$(USEMODULE)))
  USEMODULE += gnrc_icmpv6
  USEMODULE += gnrc_netif
endif

ifneq (,$(filter gnrc_icmpv6_echo,$(USEMODULE)))
  USEMODULE += gnrc_icmpv6
endif

ifneq (,$(filter gnrc_icmpv6_error,$(USEMODULE)))
  USEMODULE += gnrc_icmpv6
endif

ifneq (,$(filter gnrc_icmpv6,$(USEMODULE)))
  USEMODULE += inet_csum
  USEMODULE += gnrc_ipv6
  USEMODULE += icmpv6
endif

ifneq (,$(filter gnrc_rpl_srh,$(USEMODULE)))
  USEMODULE += ipv6_ext_rh
endif

ifneq (,$(filter ipv6_ext_rh,$(USEMODULE)))
  USEMODULE += ipv6_ext
endif

ifneq (,$(filter gnrc_ipv6_ext,$(USEMODULE)))
  USEMODULE += gnrc_ipv6
endif

ifneq (,$(filter gnrc_ipv6_whitelist,$(USEMODULE)))
  USEMODULE += ipv6_addr
endif

ifneq (,$(filter gnrc_ipv6_blacklist,$(USEMODULE)))
  USEMODULE += ipv6_addr
endif

ifneq (,$(filter gnrc_ipv6_router,$(USEMODULE)))
  USEMODULE += gnrc_ipv6
  USEMODULE += gnrc_ipv6_nib_router
endif

ifneq (,$(filter gnrc_ipv6,$(USEMODULE)))
  USEMODULE += inet_csum
  USEMODULE += ipv6_addr
  USEMODULE += gnrc_ipv6_hdr
  USEMODULE += gnrc_ipv6_nib
  USEMODULE += gnrc_netif
endif

ifneq (,$(filter gnrc_ipv6_hdr,$(USEMODULE)))
  USEMODULE += ipv6_hdr
  USEMODULE += gnrc_pktbuf
endif

ifneq (,$(filter sixlowpan,$(USEMODULE)))
  USEMODULE += ipv6_hdr
endif

ifneq (,$(filter ipv6_hdr,$(USEMODULE)))
  USEMODULE += inet_csum
  USEMODULE += ipv6_addr
endif

ifneq (,$(filter gnrc_ipv6_nib_6lbr,$(USEMODULE)))
  USEMODULE += gnrc_ipv6_nib_6lr
endif

ifneq (,$(filter gnrc_ipv6_nib_6lr,$(USEMODULE)))
  USEMODULE += gnrc_ipv6_nib_6ln
  USEMODULE += gnrc_ipv6_nib_router
endif

ifneq (,$(filter gnrc_ipv6_nib_6ln,$(USEMODULE)))
  USEMODULE += gnrc_ipv6_nib
  USEMODULE += gnrc_sixlowpan_nd
endif

ifneq (,$(filter gnrc_ipv6_nib_router,$(USEMODULE)))
  USEMODULE += gnrc_ipv6_nib
endif

ifneq (,$(filter gnrc_ipv6_nib,$(USEMODULE)))
  USEMODULE += evtimer
  USEMODULE += gnrc_ndp
  USEMODULE += gnrc_netif
  USEMODULE += ipv6_addr
  USEMODULE += random
endif

ifneq (,$(filter gnrc_udp,$(USEMODULE)))
  USEMODULE += inet_csum
  USEMODULE += udp
endif

ifneq (,$(filter gnrc_tcp,$(USEMODULE)))
  USEMODULE += inet_csum
  USEMODULE += random
  USEMODULE += tcp
  USEMODULE += xtimer
  USEMODULE += core_mbox
endif

ifneq (,$(filter gnrc_nettest,$(USEMODULE)))
  USEMODULE += gnrc_netapi
  USEMODULE += gnrc_netreg
  USEMODULE += gnrc_netif
  USEMODULE += gnrc_pktbuf
  USEMODULE += xtimer
endif

ifneq (,$(filter gnrc_pktdump,$(USEMODULE)))
  USEMODULE += gnrc_pktbuf
  USEMODULE += od
endif

ifneq (,$(filter od,$(USEMODULE)))
  USEMODULE += fmt
endif

ifneq (,$(filter od_string,$(USEMODULE)))
  USEMODULE += od
endif

ifneq (,$(filter newlib_gnu_source,$(USEMODULE)))
  USEMODULE += newlib
endif

ifneq (,$(filter newlib_nano,$(USEMODULE)))
  USEMODULE += newlib
endif

ifneq (,$(filter newlib,$(USEMODULE)))
  # allow custom newlib syscalls implementations by adding
  # newlib_syscalls_XXX to USEMODULE
  ifeq (,$(filter newlib_syscalls_%,$(USEMODULE)))
    USEMODULE += newlib_syscalls_default
  endif
  ifeq (,$(filter rtt_stdio,$(USEMODULE)))
    USEMODULE += uart_stdio
  endif
endif

ifneq (,$(filter posix_sockets,$(USEMODULE)))
  USEMODULE += bitfield
  USEMODULE += random
  USEMODULE += vfs
  USEMODULE += posix
  USEMODULE += xtimer
endif

ifneq (,$(filter rtt_stdio,$(USEMODULE)))
  USEMODULE += xtimer
endif

ifneq (,$(filter uart_stdio,$(USEMODULE)))
  USEMODULE += isrpipe
  FEATURES_REQUIRED += periph_uart
endif

ifneq (,$(filter isrpipe,$(USEMODULE)))
  USEMODULE += tsrb
endif

ifneq (,$(filter shell_commands,$(USEMODULE)))
  ifneq (,$(filter fib,$(USEMODULE)))
    USEMODULE += posix
  endif
endif

ifneq (,$(filter posix_semaphore,$(USEMODULE)))
  USEMODULE += sema
  USEMODULE += xtimer
endif

ifneq (,$(filter posix_time,$(USEMODULE)))
  USEMODULE += xtimer
endif

ifneq (,$(filter lwip_sixlowpan,$(USEMODULE)))
  USEMODULE += lwip_ipv6_autoconfig
endif

ifneq (,$(filter lwip_ipv6_autoconfig lwip_ipv6_mld,$(USEMODULE)))
  USEMODULE += lwip_ipv6
endif

ifneq (,$(filter lwip_ipv6,$(USEMODULE)))
  USEMODULE += random
endif

ifneq (,$(filter lwip_udplite,$(USEMODULE)))
  USEMODULE += lwip_udp
endif

ifneq (,$(filter lwip_sock_%,$(USEMODULE)))
  USEMODULE += lwip_sock
endif

ifneq (,$(filter lwip_sock_ip,$(USEMODULE)))
  USEMODULE += lwip_raw
  USEMODULE += sock_ip
endif

ifneq (,$(filter lwip_sock_tcp,$(USEMODULE)))
  USEMODULE += lwip_tcp
  USEMODULE += sock_tcp
endif

ifneq (,$(filter lwip_sock_udp,$(USEMODULE)))
  USEMODULE += lwip_udp
  USEMODULE += sock_udp
endif

ifneq (,$(filter lwip_%,$(USEMODULE)))
  USEMODULE += lwip
endif

ifneq (,$(filter lwip,$(USEMODULE)))
  USEPKG += lwip
  USEMODULE += core_mbox
  USEMODULE += lwip_api
  USEMODULE += lwip_contrib
  USEMODULE += lwip_core
  USEMODULE += lwip_netif
  ifeq (,$(filter lwip_ipv4 lwip_ipv6,$(USEMODULE)))
    USEMODULE += lwip_ipv4
  endif
  ifeq (,$(filter lwip_tcp lwip_udp lwip_udplite,$(USEMODULE)))
    USEMODULE += lwip_raw
  endif
endif

ifneq (,$(filter lwip_ppp,$(USEMODULE)))
  USEMODULE += lwip_polarssl
endif

ifneq (,$(filter lwip_contrib,$(USEMODULE)))
  USEMODULE += sema
  USEMODULE += xtimer
endif

ifneq (,$(filter sema,$(USEMODULE)))
  USEMODULE += xtimer
endif


ifneq (,$(filter libfixmath-unittests,$(USEMODULE)))
  USEPKG += libfixmath
  USEMODULE += libfixmath
endif

ifneq (,$(filter luid,$(USEMODULE)))
  FEATURES_OPTIONAL += periph_cpuid
endif

ifneq (,$(filter fib,$(USEMODULE)))
  USEMODULE += universal_address
  USEMODULE += xtimer
endif

ifneq (,$(filter oonf_rfc5444,$(USEMODULE)))
  USEMODULE += oonf_common
endif

ifneq (,$(filter oonf_common,$(USEMODULE)))
  USEPKG += oonf_api
  USEMODULE += posix_sockets
endif

# if any log_* is used, also use LOG pseudomodule
ifneq (,$(filter log_%,$(USEMODULE)))
  USEMODULE += log
endif

ifneq (,$(filter cpp11-compat,$(USEMODULE)))
  USEMODULE += xtimer
  USEMODULE += timex
  FEATURES_REQUIRED += cpp
endif

ifneq (,$(filter gnrc,$(USEMODULE)))
  USEMODULE += gnrc_netapi
  USEMODULE += gnrc_netreg
  USEMODULE += gnrc_netif
  USEMODULE += gnrc_netif_hdr
  USEMODULE += gnrc_pktbuf
endif

ifneq (,$(filter gnrc_pktbuf, $(USEMODULE)))
  ifeq (,$(filter gnrc_pktbuf_%, $(USEMODULE)))
    USEMODULE += gnrc_pktbuf_static
  endif
  USEMODULE += gnrc_pkt
endif

ifneq (,$(filter gnrc_pktbuf_%, $(USEMODULE)))
  USEMODULE += gnrc_pktbuf # make MODULE_GNRC_PKTBUF macro available for all implementations
endif

ifneq (,$(filter netstats_%, $(USEMODULE)))
  USEMODULE += netstats
endif

ifneq (,$(filter gnrc_lwmac,$(USEMODULE)))
  USEMODULE += gnrc_netif
  USEMODULE += gnrc_mac
  FEATURES_REQUIRED += periph_rtt
endif

ifneq (,$(filter pthread,$(USEMODULE)))
  USEMODULE += xtimer
  USEMODULE += timex
endif

ifneq (,$(filter schedstatistics,$(USEMODULE)))
  USEMODULE += xtimer
endif

ifneq (,$(filter arduino,$(USEMODULE)))
  FEATURES_REQUIRED += arduino
  USEMODULE += xtimer
endif

ifneq (,$(filter xtimer,$(USEMODULE)))
  FEATURES_REQUIRED += periph_timer
  USEMODULE += div
endif

ifneq (,$(filter saul,$(USEMODULE)))
  USEMODULE += phydat
endif

ifneq (,$(filter saul_reg,$(USEMODULE)))
  USEMODULE += saul
endif

ifneq (,$(filter saul_default,$(USEMODULE)))
  USEMODULE += saul
  USEMODULE += saul_reg
  USEMODULE += auto_init_saul
endif

ifneq (,$(filter saul_adc,$(USEMODULE)))
  FEATURES_REQUIRED += periph_adc
endif

ifneq (,$(filter saul_gpio,$(USEMODULE)))
  FEATURES_REQUIRED += periph_gpio
endif

ifneq (,$(filter saul,$(USEMODULE)))
  USEMODULE += phydat
endif

ifneq (,$(filter phydat,$(USEMODULE)))
  USEMODULE += fmt
endif

ifneq (,$(filter evtimer,$(USEMODULE)))
  USEMODULE += xtimer
endif

ifneq (,$(filter can_linux,$(USEMODULE)))
  LINKFLAGS += -lsocketcan
endif

ifneq (,$(filter can,$(USEMODULE)))
  USEMODULE += can_raw
  USEMODULE += auto_init_can
  ifneq (,$(filter can_mbox,$(USEMODULE)))
    USEMODULE += core_mbox
  endif
  USEMODULE += gnrc_pktbuf_static
endif

ifneq (,$(filter can_isotp,$(USEMODULE)))
  USEMODULE += xtimer
endif

ifneq (,$(filter conn_can,$(USEMODULE)))
  USEMODULE += can
  USEMODULE += can_mbox
  USEMODULE += xtimer
endif

ifneq (,$(filter random,$(USEMODULE)))
  USEMODULE += prng
  # select default prng
  ifeq (,$(filter prng_%,$(USEMODULE)))
    USEMODULE += prng_tinymt32
  endif

  ifneq (,$(filter prng_fortuna,$(USEMODULE)))
    USEMODULE += fortuna
    USEMODULE += hashes
    USEMODULE += crypto
    USEMODULE += xtimer
  endif

  ifneq (,$(filter prng_tinymt32,$(USEMODULE)))
    USEMODULE += tinymt32
  endif

  USEMODULE += luid
endif

ifneq (,$(filter openthread_contrib,$(USEMODULE)))
  USEMODULE += openthread_contrib_netdev
  FEATURES_REQUIRED += cpp
endif

ifneq (,$(filter emcute,$(USEMODULE)))
  USEMODULE += core_thread_flags
  USEMODULE += sock_udp
  USEMODULE += xtimer
endif

ifneq (,$(filter constfs,$(USEMODULE)))
  USEMODULE += vfs
endif

ifneq (,$(filter devfs,$(USEMODULE)))
  USEMODULE += vfs
endif

ifneq (,$(filter vfs,$(USEMODULE)))
  ifeq (native, $(BOARD))
    USEMODULE += native_vfs
  endif
endif

ifneq (,$(filter sock_dns,$(USEMODULE)))
  USEMODULE += sock_util
endif

ifneq (,$(filter event_%,$(USEMODULE)))
  USEMODULE += event
endif

ifneq (,$(filter event_timeout,$(USEMODULE)))
  USEMODULE += xtimer
endif

ifneq (,$(filter event,$(USEMODULE)))
  USEMODULE += core_thread_flags
endif

ifneq (,$(filter spiffs,$(USEMODULE)))
  USEPKG += spiffs
  USEMODULE += vfs
  USEMODULE += spiffs_fs
  USEMODULE += mtd
endif
ifneq (,$(filter littlefs,$(USEMODULE)))
  USEPKG += littlefs
  USEMODULE += vfs
  USEMODULE += littlefs_fs
  USEMODULE += mtd
endif

ifneq (,$(filter l2filter_%,$(USEMODULE)))
  USEMODULE += l2filter
endif

ifneq (,$(filter gcoap,$(USEMODULE)))
  USEMODULE += nanocoap
  USEMODULE += gnrc_sock_udp
endif

ifneq (,$(filter luid,$(USEMODULE)))
  FEATURES_OPTIONAL += periph_cpuid
endif

ifneq (,$(filter nanocoap_%,$(USEMODULE)))
  USEMODULE += nanocoap
endif

ifneq (,$(filter ccn-lite,$(USEPKG)))
  USEMODULE += ccn-lite-utils
endif

ifneq (,$(filter fatfs_vfs,$(USEMODULE)))
  USEPKG += fatfs
  USEMODULE += vfs
endif

ifneq (,$(filter benchmark,$(USEMODULE)))
  USEMODULE += xtimer
endif

ifneq (,$(filter skald_%,$(USEMODULE)))
  USEMODULE += skald
endif

ifneq (,$(filter skald,$(USEMODULE)))
  FEATURES_REQUIRED += radio_ble
  USEMODULE += xtimer
  USEMODULE += random
endif

ifneq (,$(filter rdcli_simple_standalone,$(USEMODULE)))
  USEMODULE += rdcli_simple
  USEMODULE += xtimer
endif

ifneq (,$(filter rdcli_simple,$(USEMODULE)))
  USEMODULE += rdcli_common
  USEMODULE += fmt
endif

ifneq (,$(filter rdcli_common,$(USEMODULE)))
  USEMODULE += fmt
  USEMODULE += gcoap
  USEMODULE += luid
endif

ifneq (,$(filter tlsf-malloc,$(USEMODULE)))
  USEPKG += tlsf
endif

ifneq (,$(filter uuid,$(USEMODULE)))
  USEMODULE += hashes
  USEMODULE += random
endif

# always select gpio (until explicit dependencies are sorted out)
FEATURES_OPTIONAL += periph_gpio

# always select power management if available
FEATURES_OPTIONAL += periph_pm

# include package dependencies
-include $(USEPKG:%=$(RIOTPKG)/%/Makefile.dep)

# remove required features from optional features
FEATURES_OPTIONAL := $(filter-out $(FEATURES_REQUIRED),$(FEATURES_OPTIONAL))

# add all optional but provided features to the list of used features
FEATURES_USED := $(sort $(FEATURES_REQUIRED) $(filter $(FEATURES_OPTIONAL),$(FEATURES_PROVIDED)))

# all periph features correspond to a periph submodule
USEMODULE += $(filter periph_%,$(FEATURES_USED))

# recursively catch transitive dependencies
USEMODULE := $(sort $(USEMODULE))
USEPKG := $(sort $(USEPKG))
ifneq ($(OLD_USEMODULE) $(OLD_USEPKG),$(USEMODULE) $(USEPKG))
<<<<<<< HEAD
  include $(RIOTBASE)/Makefile.dep
=======
    include $(RIOTBASE)/Makefile.dep
endif

ifneq (,$(filter osl,$(USEMODULE)))
  USEMODULE += ftl
endif

ifneq (,$(filter ftl,$(USEMODULE)))
  USEMODULE += hamming256
>>>>>>> 8c0ab6a8
endif<|MERGE_RESOLUTION|>--- conflicted
+++ resolved
@@ -775,10 +775,7 @@
 USEMODULE := $(sort $(USEMODULE))
 USEPKG := $(sort $(USEPKG))
 ifneq ($(OLD_USEMODULE) $(OLD_USEPKG),$(USEMODULE) $(USEPKG))
-<<<<<<< HEAD
   include $(RIOTBASE)/Makefile.dep
-=======
-    include $(RIOTBASE)/Makefile.dep
 endif
 
 ifneq (,$(filter osl,$(USEMODULE)))
@@ -787,5 +784,4 @@
 
 ifneq (,$(filter ftl,$(USEMODULE)))
   USEMODULE += hamming256
->>>>>>> 8c0ab6a8
 endif