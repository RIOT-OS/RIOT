--- conflicted
+++ resolved
@@ -595,7 +595,6 @@
     endif
 endif
 
-<<<<<<< HEAD
 ifneq (,$(filter openthread,$(USEMODULE)))
   USEMODULE += openthread_contrib
   USEMODULE += libopenthread
@@ -610,7 +609,8 @@
 
 ifneq (,$(filter openthread_contrib,$(USEMODULE)))
   USEMODULE+=openthread_contrib_netdev2
-=======
+endif
+
 ifneq (,$(filter emcute,$(USEMODULE)))
   USEMODULE += core_thread_flags
   USEMODULE += sock_udp
@@ -640,7 +640,6 @@
     USEMODULE += vfs
     USEMODULE += spiffs_fs
     USEMODULE += mtd
->>>>>>> 00a13d63
 endif
 
 # include package dependencies
