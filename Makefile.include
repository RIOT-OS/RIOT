--- conflicted
+++ resolved
@@ -17,16 +17,12 @@
 BINDIR         ?= $(BINDIRBASE)/$(BOARD)
 PKGDIRBASE     ?= $(BINDIRBASE)/pkg/$(BOARD)
 
-<<<<<<< HEAD
 # to extend size information print out
 SIZEFLAGS      ?=
 
 # to kill serial connection before flashing
 PREFLASHER     ?=
 
-
-__DIRECTORY_VARIABLES := RIOTBASE CCACHE_BASEDIR RIOTCPU RIOTBOARD RIOTPKG GITCACHE RIOTPROJECT APPDIR BINDIRBASE BINDIR PKGDIRBASE
-=======
 __DIRECTORY_VARIABLES := \
   RIOTBASE \
   RIOTCPU \
@@ -41,7 +37,6 @@
   GITCACHE \
   PKGDIRBASE \
   #
->>>>>>> 73330165
 
 # Make all paths absolute.
 override RIOTBASE       := $(abspath $(RIOTBASE))
