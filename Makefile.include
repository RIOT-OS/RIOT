# set undefined variables
ifeq ($(strip $(RIOTCPU)),)
	export RIOTCPU =$(RIOTBASE)/cpu
endif
	
ifeq ($(strip $(RIOTBOARD)),)
	export RIOTBOARD =$(RIOTBASE)/boards
endif

ifeq ($(strip $(MCU)),)
	MCU = $(CPU)
endif

# if you want to publish the board into the sources as an uppercase #define
BB = $(shell echo $(BOARD)|tr 'a-z' 'A-Z')
CFLAGS += -DBOARD=$(BB)
export CFLAGS

# mandatory includes!
include $(RIOTBOARD)/$(BOARD)/Makefile.include
include $(RIOTCPU)/Makefile.include
include $(RIOTBASE)/Makefile.modules 

# your binaries to link
BASELIBS += $(RIOTBOARD)/$(BOARD)/bin/$(BOARD)_base.a
BASELIBS += $(PROJBINDIR)/${PROJECT}.a

PROJBINDIR =$(CURDIR)/bin

# clumsy way to enable building native on osx:
BUILDOSXNATIVE = 0
ifeq ($(CPU),native)
ifeq ($(shell uname -s),Darwin)
	BUILDOSXNATIVE = 1
endif
endif

# backward compatability with glibc <= 2.17 for native
ifeq ($(CPU),native)
ifeq ($(shell uname -s),Linux)
ifeq ($(shell ldd --version |  awk '/^ldd/{if ($$NF < 2.17) {print "yes"} else {print "no"} }'),yes)
	LINKFLAGS += -lrt
endif
endif
endif

.PHONY: all clean flash doc term

## make script for your project. Build RIOT-base here!
all: $(PROJBINDIR)/$(PROJECT).a
	@echo "Building project $(PROJECT) for $(BOARD) w/ MCU $(MCU)."
	"$(MAKE)" -C $(RIOTBOARD)
	"$(MAKE)" -C $(RIOTBASE)
	@for i in $(EXTERNAL_MODULES) ; do "$(MAKE)" -C $$i ; done ;
ifeq ($(BUILDOSXNATIVE),1)	
	@$(LINK) $(UNDEF) -o $(PROJBINDIR)/$(PROJECT).elf $(BASELIBS) $(LINKFLAGS) -Wl,-no_pie
else
	@$(LINK) $(UNDEF) -o $(PROJBINDIR)/$(PROJECT).elf -Wl,--start-group $(BASELIBS) -lm -Wl,--end-group  -Wl,-Map=$(PROJBINDIR)/$(PROJECT).map $(LINKFLAGS) 
	@$(SIZE) $(PROJBINDIR)/$(PROJECT).elf
<<<<<<< HEAD
ifneq (,$(findstring stm32f4,$(CPU)))
	@$(OBJCOPY) -O binary $(PROJBINDIR)/$(PROJECT).elf $(PROJBINDIR)/$(PROJECT).bin
else
	@$(OBJCOPY) -O ihex $(PROJBINDIR)/$(PROJECT).elf $(PROJBINDIR)/$(PROJECT).hex
=======
	@$(OBJCOPY) $(OFLAGS) $(PROJBINDIR)/$(PROJECT).elf $(PROJBINDIR)/$(PROJECT).hex
>>>>>>> 2f553008
endif
endif

## your make rules
## Only basic example - modify it for larger projects!!
#$(PROJBINDIR)/$(PROJECT).a: $(PROJBINDIR)/$(PROJECT).o
#	$(AR) -rc $(PROJBINDIR)/project.a $(PROJBINDIR)/$(PROJECT).o 

# string array of all names of c files in dir
SRC = $(wildcard *.c)

# string array of all names replaced .c with .o 
OBJ = $(SRC:%.c=${PROJBINDIR}/%.o)

<<<<<<< HEAD
${PROJBINDIR}/$(PROJECT).a:  $(OBJ)
	@$(AR) -rc bin/$(PROJECT).a $(OBJ)
=======
$(PROJBINDIR)/$(PROJECT).a:  $(OBJ)
	$(AR) -rc $(PROJBINDIR)/$(PROJECT).a $(OBJ)
>>>>>>> 2f553008

# pull in dependency info for *existing* .o files
-include $(OBJ:.o=.d)

$(PROJBINDIR)/%.o: %.c $(PROJDEPS)
	@echo; echo "Compiling.... $*.c"; echo
	@test -d $(PROJBINDIR) || mkdir -p $(PROJBINDIR)
	$(CC) $(CFLAGS) $(INCLUDES) -c $*.c -o $(PROJBINDIR)/$*.o

clean:
	"$(MAKE)" -C $(RIOTBOARD) clean
	"$(MAKE)" -C $(RIOTBASE) clean
	@for i in $(EXTERNAL_MODULES) ; do "$(MAKE)" -C $$i clean ; done ;
	rm -rf $(PROJBINDIR)

flash: all
	$(FLASHER) $(FFLAGS)

term:
	$(TERMPROG) $(PORT)

doc:
	make -BC $(RIOTBASE) doc

debug:
	$(DEBUGGER) $(DEBUGGER_FLAGS)

buildtest:
	@for BOARD in $$(find $(RIOTBOARD) -mindepth 1 -maxdepth 1 -type d \! -name \*-common -printf '%f\n' ); do \
		echo -n "Building for $${BOARD} .. "; \
		env -i HOME=$${HOME} PATH=$${PATH} BOARD=$${BOARD} RIOTBASE=$${RIOTBASE} RIOTBOARD=$${RIOTBOARD} RIOTCPU=$${RIOTCPU} $(MAKE) -B clean all >/dev/null 2>&1 && echo "success" || echo "failed"  ; \
	done<|MERGE_RESOLUTION|>--- conflicted
+++ resolved
@@ -57,15 +57,7 @@
 else
 	@$(LINK) $(UNDEF) -o $(PROJBINDIR)/$(PROJECT).elf -Wl,--start-group $(BASELIBS) -lm -Wl,--end-group  -Wl,-Map=$(PROJBINDIR)/$(PROJECT).map $(LINKFLAGS) 
 	@$(SIZE) $(PROJBINDIR)/$(PROJECT).elf
-<<<<<<< HEAD
-ifneq (,$(findstring stm32f4,$(CPU)))
-	@$(OBJCOPY) -O binary $(PROJBINDIR)/$(PROJECT).elf $(PROJBINDIR)/$(PROJECT).bin
-else
-	@$(OBJCOPY) -O ihex $(PROJBINDIR)/$(PROJECT).elf $(PROJBINDIR)/$(PROJECT).hex
-=======
 	@$(OBJCOPY) $(OFLAGS) $(PROJBINDIR)/$(PROJECT).elf $(PROJBINDIR)/$(PROJECT).hex
->>>>>>> 2f553008
-endif
 endif
 
 ## your make rules
@@ -79,13 +71,8 @@
 # string array of all names replaced .c with .o 
 OBJ = $(SRC:%.c=${PROJBINDIR}/%.o)
 
-<<<<<<< HEAD
-${PROJBINDIR}/$(PROJECT).a:  $(OBJ)
-	@$(AR) -rc bin/$(PROJECT).a $(OBJ)
-=======
 $(PROJBINDIR)/$(PROJECT).a:  $(OBJ)
 	$(AR) -rc $(PROJBINDIR)/$(PROJECT).a $(OBJ)
->>>>>>> 2f553008
 
 # pull in dependency info for *existing* .o files
 -include $(OBJ:.o=.d)
