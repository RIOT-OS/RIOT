/*
 * Copyright (C) 2014 Freie Universität Berlin
 *
 * This file is subject to the terms and conditions of the GNU Lesser General
 * Public License v2.1. See the file LICENSE in the top level directory for more
 * details.
 */

/**
 * @ingroup     cpu_nrf51822
 * @{
 *
 * @file
 * @brief       Low-level SPI driver implementation
 *
 * @author      Hauke Petersen <hauke.petersen@fu-berlin.de>
 * @author      Frank Holtz <frank-riot2015@holtznet.de>
 *
 * @}
 */

#include "cpu.h"
#include "mutex.h"
#include "periph/spi.h"
#include "periph_conf.h"

/* guard this file in case no SPI device is defined */
#if SPI_NUMOF

/**
 * @brief   array holding one pre-initialized mutex for each SPI device
 */
static mutex_t locks[] =  {
#if SPI_0_EN
    [SPI_0] = MUTEX_INIT,
#endif
#if SPI_1_EN
    [SPI_1] = MUTEX_INIT,
#endif
};

static inline NRF_SPI_Type *dev(spi_t bus)
{
<<<<<<< HEAD
    spi_poweron(dev);
=======
    return spi_config[bus].dev;
}

int spi_init_pins(spi_t bus, spi_cs_t cs)
{
    if ((bus >= SPI_NUMOF) || (cs == SPI_CS_UNDEF)) {
        return -1;
    }

    mutex_lock(&locks[bus]);
>>>>>>> c2cac8d5

    /* set pin direction */
    NRF_GPIO->DIRSET = ((1 << spi_config[bus].sck) |
                        (1 << spi_config[bus].mosi));
    NRF_GPIO->DIRCLR =  (1 << spi_config[bus].miso);
    /* select pins for the SPI device */
    dev(bus)->PSELSCK  = spi_config[bus].sck;
    dev(bus)->PSELMOSI = spi_config[bus].mosi;
    dev(bus)->PSELMISO = spi_config[bus].miso;

    mutex_unlock(&locks[bus]);

    return 0;
}

int spi_acquire(spi_t bus, spi_mode_t mode, spi_clk_t clk, spi_cs_t cs)
{
<<<<<<< HEAD
    switch (dev) {
#if SPI_0_EN
        case SPI_0:
            /* set pin direction */
            NRF_GPIO->DIRSET = (1 << SPI_0_PIN_MOSI) | (1 << SPI_0_PIN_SCK);
            NRF_GPIO->DIRCLR = (1 << SPI_0_PIN_MISO);
            /* select pins to be used by SPI */
            spi[dev]->PSELMOSI = SPI_0_PIN_MOSI;
            spi[dev]->PSELMISO = SPI_0_PIN_MISO;
            spi[dev]->PSELSCK = SPI_0_PIN_SCK;
            break;
#endif
#if SPI_1_EN
        case SPI_1:
            /* set pin direction */
            NRF_GPIO->DIRSET = (1 << SPI_1_PIN_MOSI) | (1 << SPI_1_PIN_SCK);
            NRF_GPIO->DIRCLR = (1 << SPI_1_PIN_MISO);
            /* select pins to be used by SPI */
            spi[dev]->PSELMOSI = SPI_1_PIN_MOSI;
            spi[dev]->PSELMISO = SPI_1_PIN_MISO;
            spi[dev]->PSELSCK = SPI_1_PIN_SCK;
            break;
#endif
        default:
            return -1;
    }
    return 0;
}

int spi_acquire(spi_t dev)
{
    if ((unsigned int)dev >= SPI_NUMOF) {
        return -1;
    }
    mutex_lock(&locks[dev]);
=======
    if ((bus >= SPI_NUMOF) || (cs == SPI_CS_UNDEF)) {
        return -1;
    }

    mutex_lock(&locks[bus]);
    /* power on the bus */
    dev(bus)->POWER = 1;
    /* configure bus */
    dev(bus)->CONFIG = mode;
    dev(bus)->FREQUENCY = clk;
    /* enable the bus */
    dev(bus)->ENABLE = 1;

>>>>>>> c2cac8d5
    return 0;
}

void spi_release(spi_t bus)
{
<<<<<<< HEAD
    if ((unsigned int)dev >= SPI_NUMOF) {
        return -1;
    }
=======
    /* power off everything */
    dev(bus)->ENABLE = 0;
    dev(bus)->POWER = 0;
>>>>>>> c2cac8d5
    mutex_unlock(&locks[dev]);
}

void spi_transfer_bytes(spi_t bus, spi_cs_t cs, bool cont,
                        uint8_t *out, uint8_t *in, size_t len)
{
<<<<<<< HEAD
    return spi_transfer_bytes(dev, &out, in, 1);
}

int spi_transfer_bytes(spi_t dev, char *out, char *in, unsigned int length)
{
    if ((unsigned int)dev >= SPI_NUMOF) {
        return -1;
    }
=======
    gpio_clear((gpio_t)cs);
>>>>>>> c2cac8d5

    for (unsigned i = 0; i < length; i++) {
        uint8_t tmp = (out) ? out[i] : 0;

        spi[dev]->EVENTS_READY = 0;
        spi[dev]->TXD = (uint8_t)tmp;
<<<<<<< HEAD
        while (spi[dev]->EVENTS_READY != 1) {}
        tmp = (char)spi[dev]->RXD;
=======
        while (spi[dev]->EVENTS_READY != 1);
        tmp = (uint8_t)spi[dev]->RXD;

>>>>>>> c2cac8d5
        if (in) {
            in[i] = tmp;
        }
    }

    if (!cont) {
        gpio_set((gpio_t)cs);
    }
}

void spi_transfer_byte(spi_t bus, spi_cs_t cs, bool cont,
                       uint8_t out, uint8_t *in)
{
    spi_transfer_bytes(bus, cs, cont, &out, in, 1);
}

void spi_transfer_reg(spi_t bus, spi_cs_t cs,
                      uint8_t reg, uint8_t out, uint8_t *in)
{
<<<<<<< HEAD
    if ((unsigned int)dev < SPI_NUMOF) {
        spi[dev]->POWER = 1;
    }
=======
    spi_transfer_bytes(bus, cs, true, &reg, NULL, 1);
    spi_transfer_bytes(bus, cs, false, &out, in, 1);
>>>>>>> c2cac8d5
}

void spi_transfer_regs(spi_t bus, spi_cs_t cs,
                       uint8_t reg, uint8_t *out, uint8_t *in, size_t len)
{
<<<<<<< HEAD
    if ((unsigned int)dev < SPI_NUMOF) {
        spi[dev]->POWER = 0;
    }
=======
    spi_transfer_bytes(bus, cs, true, &reg, NULL, 1);
    spi_transfer_bytes(bus, cs, false, out, in, len);
>>>>>>> c2cac8d5
}

#endif /* SPI_NUMOF */<|MERGE_RESOLUTION|>--- conflicted
+++ resolved
@@ -41,9 +41,6 @@
 
 static inline NRF_SPI_Type *dev(spi_t bus)
 {
-<<<<<<< HEAD
-    spi_poweron(dev);
-=======
     return spi_config[bus].dev;
 }
 
@@ -54,7 +51,6 @@
     }
 
     mutex_lock(&locks[bus]);
->>>>>>> c2cac8d5
 
     /* set pin direction */
     NRF_GPIO->DIRSET = ((1 << spi_config[bus].sck) |
@@ -72,43 +68,6 @@
 
 int spi_acquire(spi_t bus, spi_mode_t mode, spi_clk_t clk, spi_cs_t cs)
 {
-<<<<<<< HEAD
-    switch (dev) {
-#if SPI_0_EN
-        case SPI_0:
-            /* set pin direction */
-            NRF_GPIO->DIRSET = (1 << SPI_0_PIN_MOSI) | (1 << SPI_0_PIN_SCK);
-            NRF_GPIO->DIRCLR = (1 << SPI_0_PIN_MISO);
-            /* select pins to be used by SPI */
-            spi[dev]->PSELMOSI = SPI_0_PIN_MOSI;
-            spi[dev]->PSELMISO = SPI_0_PIN_MISO;
-            spi[dev]->PSELSCK = SPI_0_PIN_SCK;
-            break;
-#endif
-#if SPI_1_EN
-        case SPI_1:
-            /* set pin direction */
-            NRF_GPIO->DIRSET = (1 << SPI_1_PIN_MOSI) | (1 << SPI_1_PIN_SCK);
-            NRF_GPIO->DIRCLR = (1 << SPI_1_PIN_MISO);
-            /* select pins to be used by SPI */
-            spi[dev]->PSELMOSI = SPI_1_PIN_MOSI;
-            spi[dev]->PSELMISO = SPI_1_PIN_MISO;
-            spi[dev]->PSELSCK = SPI_1_PIN_SCK;
-            break;
-#endif
-        default:
-            return -1;
-    }
-    return 0;
-}
-
-int spi_acquire(spi_t dev)
-{
-    if ((unsigned int)dev >= SPI_NUMOF) {
-        return -1;
-    }
-    mutex_lock(&locks[dev]);
-=======
     if ((bus >= SPI_NUMOF) || (cs == SPI_CS_UNDEF)) {
         return -1;
     }
@@ -122,53 +81,30 @@
     /* enable the bus */
     dev(bus)->ENABLE = 1;
 
->>>>>>> c2cac8d5
     return 0;
 }
 
 void spi_release(spi_t bus)
 {
-<<<<<<< HEAD
-    if ((unsigned int)dev >= SPI_NUMOF) {
-        return -1;
-    }
-=======
     /* power off everything */
     dev(bus)->ENABLE = 0;
     dev(bus)->POWER = 0;
->>>>>>> c2cac8d5
     mutex_unlock(&locks[dev]);
 }
 
 void spi_transfer_bytes(spi_t bus, spi_cs_t cs, bool cont,
                         uint8_t *out, uint8_t *in, size_t len)
 {
-<<<<<<< HEAD
-    return spi_transfer_bytes(dev, &out, in, 1);
-}
-
-int spi_transfer_bytes(spi_t dev, char *out, char *in, unsigned int length)
-{
-    if ((unsigned int)dev >= SPI_NUMOF) {
-        return -1;
-    }
-=======
     gpio_clear((gpio_t)cs);
->>>>>>> c2cac8d5
 
     for (unsigned i = 0; i < length; i++) {
         uint8_t tmp = (out) ? out[i] : 0;
 
         spi[dev]->EVENTS_READY = 0;
         spi[dev]->TXD = (uint8_t)tmp;
-<<<<<<< HEAD
-        while (spi[dev]->EVENTS_READY != 1) {}
-        tmp = (char)spi[dev]->RXD;
-=======
         while (spi[dev]->EVENTS_READY != 1);
         tmp = (uint8_t)spi[dev]->RXD;
 
->>>>>>> c2cac8d5
         if (in) {
             in[i] = tmp;
         }
@@ -188,27 +124,15 @@
 void spi_transfer_reg(spi_t bus, spi_cs_t cs,
                       uint8_t reg, uint8_t out, uint8_t *in)
 {
-<<<<<<< HEAD
-    if ((unsigned int)dev < SPI_NUMOF) {
-        spi[dev]->POWER = 1;
-    }
-=======
     spi_transfer_bytes(bus, cs, true, &reg, NULL, 1);
     spi_transfer_bytes(bus, cs, false, &out, in, 1);
->>>>>>> c2cac8d5
 }
 
 void spi_transfer_regs(spi_t bus, spi_cs_t cs,
                        uint8_t reg, uint8_t *out, uint8_t *in, size_t len)
 {
-<<<<<<< HEAD
-    if ((unsigned int)dev < SPI_NUMOF) {
-        spi[dev]->POWER = 0;
-    }
-=======
     spi_transfer_bytes(bus, cs, true, &reg, NULL, 1);
     spi_transfer_bytes(bus, cs, false, out, in, len);
->>>>>>> c2cac8d5
 }
 
 #endif /* SPI_NUMOF */