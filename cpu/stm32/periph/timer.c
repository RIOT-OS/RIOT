--- conflicted
+++ resolved
@@ -191,7 +191,6 @@
     /* enable IRQ */
     dev(tim)->DIER |= (TIM_DIER_CC1IE << channel);
 
-<<<<<<< HEAD
     /* calculate time till timeout */
     value = (value - dev(tim)->CNT) & timer_config[tim].max;
 
@@ -202,10 +201,9 @@
     }
 
     irq_restore(irqstate);
-=======
+
     DEBUG("[timer] set at %u (in %u)\n",
           value, (unsigned)((uint16_t)value - (uint16_t)(dev(tim)->CNT)));
->>>>>>> 824cbf47
 
     return 0;
 }
