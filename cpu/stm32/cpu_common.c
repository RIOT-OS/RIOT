/*
 * Copyright (C) 2016 Freie Universität Berlin
 *
 * This file is subject to the terms and conditions of the GNU Lesser
 * General Public License v2.1. See the file LICENSE in the top level
 * directory for more details.
 */

/**
 * @ingroup     cpu_stm32
 * @{
 *
 * @file
 * @brief       Shared CPU specific function for the STM32 CPU family
 *
 * @author      Hauke Petersen <hauke.petersen@fu-berlin.de>
 * @author      Joshua DeWeese <jdeweese@primecontrols.com>
 *
 * @}
 */

#include "periph/cpu_common.h"

#include <assert.h>

#include "compiler_hints.h"
#include "modules.h"
#include "periph_conf.h"
#include "periph_cpu.h"

#define ENABLE_DEBUG 0
#include "debug.h"

#if     defined(CPU_FAM_STM32F2) || \
        defined(CPU_FAM_STM32F4) || \
        defined(CPU_FAM_STM32F7) || \
        defined(CPU_FAM_STM32L1)
            #define APB1_PERIPH_LP_EN           RCC->APB1LPENR
            #define APB2_PERIPH_LP_EN           RCC->APB2LPENR
            #ifdef AHB_PERIPH_EN
                #define AHB_PERIPH_LP_EN        RCC->AHBLPENR
            #endif
            #ifdef AHB1_PERIPH_EN
                #define AHB1_PERIPH_LP_EN       RCC->AHB1LPENR
            #endif
            #ifdef AHB2_PERIPH_EN
                #define AHB2_PERIPH_LP_EN       RCC->AHB2LPENR
            #endif
            #ifdef AHB3_PERIPH_EN
                #define AHB3_PERIPH_LP_EN       RCC->AHB3LPENR
            #endif
#endif

/**
 * @brief   Timer specific additional bus clock prescaler
 *
 * This prescale factor is dependent on the actual APBx bus clock divider, if
 * the APBx presacler is != 1, it is set to 2, if the APBx prescaler is == 1, it
 * is set to 1.
 *
 * See reference manuals section 'reset and clock control'.
 */
static const uint8_t apbmul[] = {
#if (CLOCK_APB1 < CLOCK_CORECLOCK)
    [APB1] = 2,
#if defined(CPU_FAM_STM32L4) || defined(CPU_FAM_STM32WB) || \
    defined(CPU_FAM_STM32G0) || defined(CPU_FAM_STM32G4) || \
    defined(CPU_FAM_STM32L5) || defined(CPU_FAM_STM32U5) || \
    defined(CPU_FAM_STM32WL) || defined(CPU_FAM_STM32C0)
    [APB12] = 2,
#endif
#else
    [APB1] = 1,
#if defined(CPU_FAM_STM32L4) || defined(CPU_FAM_STM32WB) || \
    defined(CPU_FAM_STM32G0) || defined(CPU_FAM_STM32G4) || \
    defined(CPU_FAM_STM32L5) || defined(CPU_FAM_STM32U5) || \
    defined(CPU_FAM_STM32WL) || defined(CPU_FAM_STM32C0)
    [APB12] = 1,
#endif
#endif
#if defined(APB2_PERIPH_EN)
#if (CLOCK_APB2 < CLOCK_CORECLOCK)
    [APB2] = 2,
#else
    [APB2] = 1,
#endif
#ifdef CPU_FAM_STM32U5
#if (CLOCK_APB3 < CLOCK_CORECLOCK)
    [APB3] = 2
#else
    [APB3] = 1
#endif
#endif
#endif
};

static volatile uint32_t* _rcc_en_reg(bus_t bus)
{
    switch (bus) {
#ifdef APB1_PERIPH_EN
    case APB1:
        return &APB1_PERIPH_EN;
#endif
#ifdef APB12_PERIPH_EN
    case APB12:
        return &APB12_PERIPH_EN;
#endif
#ifdef APB2_PERIPH_EN
    case APB2:
        return &APB2_PERIPH_EN;
#endif
#ifdef APB22_PERIPH_EN
    case APB22:
        return &APB22_PERIPH_EN;
#endif
#ifdef APB3_PERIPH_EN
    case APB3:
        return &APB3_PERIPH_EN;
#endif
#ifdef APB4_PERIPH_EN
    case APB4:
        return &APB4_PERIPH_EN;
#endif
#ifdef AHB_PERIPH_EN
    case AHB:
        return &AHB_PERIPH_EN;
#endif
#ifdef AHB1_PERIPH_EN
    case AHB1:
        return &AHB1_PERIPH_EN;
#endif
#ifdef AHB2_PERIPH_EN
    case AHB2:
        return &AHB2_PERIPH_EN;
#endif
#ifdef AHB22_PERIPH_EN
    case AHB22:
        return &AHB22_PERIPH_EN;
#endif
#ifdef AHB3_PERIPH_EN
    case AHB3:
        return &AHB3_PERIPH_EN;
#endif
#ifdef AHB4_PERIPH_EN
    case AHB4:
        return &AHB4_PERIPH_EN;
#endif
#ifdef IOP_PERIPH_EN
    case IOP:
        return &IOP_PERIPH_EN;
#endif
<<<<<<< HEAD
=======

#ifdef CLOCK_APB3
    if (bus == APB3) {
        return CLOCK_APB3;
    }
#else
    (void)bus;
#endif
    return CLOCK_APB1;
}
>>>>>>> 1cb44b08

    case BUS_NUMOF:
        assert(false);
        return NULL;
    }

    assert(false);
    return NULL;
}

static volatile uint32_t* _rcc_dis_reg(bus_t bus)
{
    /* Note this switch case is designed in such a way that a default is only
       provided when all other cases are *not* provided. This is to ensure that
       either all cases or no cases are provided. Anything else will cause the
       compiler to emit a warning. */
    switch (bus) {
#ifdef APB1_PERIPH_DIS
    #define RCC_REG_IS_ATOMIC 1
    case APB1:
        return &APB1_PERIPH_DIS;
    #endif
#ifdef APB12_PERIPH_DIS
    #define RCC_REG_IS_ATOMIC 1
    case APB12:
        return &APB12_PERIPH_DIS;
#endif
#ifdef APB2_PERIPH_DIS
    #define RCC_REG_IS_ATOMIC 1
    case APB2:
        return &APB2_PERIPH_DIS;
#endif
#ifdef APB22_PERIPH_DIS
    #define RCC_REG_IS_ATOMIC 1
    case APB22:
        return &APB22_PERIPH_DIS;
#endif
#ifdef APB3_PERIPH_DIS
    #define RCC_REG_IS_ATOMIC 1
    case APB3:
        return &APB3_PERIPH_DIS;
#endif
#ifdef APB4_PERIPH_DIS
    #define RCC_REG_IS_ATOMIC 1
    case APB4:
        return &APB4_PERIPH_DIS;
#endif
#ifdef AHB_PERIPH_DIS
    #define RCC_REG_IS_ATOMIC 1
    case AHB:
        return &AHB_PERIPH_DIS;
#endif
#ifdef AHB1_PERIPH_DIS
    #define RCC_REG_IS_ATOMIC 1
    case AHB1:
        return &AHB1_PERIPH_DIS;
#endif
#ifdef AHB2_PERIPH_DIS
    #define RCC_REG_IS_ATOMIC 1
    case AHB2:
        return &AHB2_PERIPH_DIS;
#endif
#ifdef AHB22_PERIPH_DIS
    #define RCC_REG_IS_ATOMIC 1
    case AHB22:
        return &AHB22_PERIPH_DIS;
#endif
#ifdef AHB3_PERIPH_DIS
    #define RCC_REG_IS_ATOMIC 1
    case AHB3:
        return &AHB3_PERIPH_DIS;
#endif
#ifdef AHB4_PERIPH_DIS
    #define RCC_REG_IS_ATOMIC 1
    case AHB4:
        return &AHB4_PERIPH_DIS;
#endif
#ifdef IOP_PERIPH_DIS
    #define RCC_REG_IS_ATOMIC 1
    case IOP:
        return &IOP_PERIPH_DIS;
#endif

    /* If MCU does not have separate set/clear bits. */
#if RCC_REG_IS_ATOMIC == 0
    default:
        return _rcc_en_reg(bus);
#else
    case BUS_NUMOF:
        assert(false);
        return NULL;
#endif
    }

    assert(false);
    return NULL;
}

static volatile uint32_t* _rcc_lp_en_reg(bus_t bus)
{
    /* Note this switch case is designed in such a way that a default is only
       provided when all other cases are *not* provided. This is to ensure that
       either all cases or no cases are provided. Anything else will cause the
       compiler to emit a warning. */
    switch (bus) {
#ifdef APB1_PERIPH_LP_EN
    #define HAS_LP_MODE 1
    case APB1:
        return &APB1_PERIPH_LP_EN;
#endif
#ifdef APB12_PERIPH_LP_EN
    #define HAS_LP_MODE 1
    case APB12:
        return &APB12_PERIPH_LP_EN;
#endif
#ifdef APB2_PERIPH_LP_EN
    #define HAS_LP_MODE 1
    case APB2:
        return &APB2_PERIPH_LP_EN;
#endif
#ifdef APB22_PERIPH_LP_EN
    #define HAS_LP_MODE 1
    case APB22:
        return &APB22_PERIPH_LP_EN;
#endif
#ifdef APB3_PERIPH_LP_EN
    #define HAS_LP_MODE 1
    case APB3:
        return &APB3_PERIPH_LP_EN;
#endif
#ifdef APB4_PERIPH_LP_EN
    #define HAS_LP_MODE 1
    case APB4:
        return &APB4_PERIPH_LP_EN;
#endif
#ifdef AHB_PERIPH_LP_EN
    #define HAS_LP_MODE 1
    case AHB:
        return &AHB_PERIPH_LP_EN;
#endif
#ifdef AHB1_PERIPH_LP_EN
    #define HAS_LP_MODE 1
    case AHB1:
        return &AHB1_PERIPH_LP_EN;
#endif
#ifdef AHB2_PERIPH_LP_EN
    #define HAS_LP_MODE 1
    case AHB2:
        return &AHB2_PERIPH_LP_EN;
#endif
#ifdef AHB22_PERIPH_LP_EN
    #define HAS_LP_MODE 1
    case AHB22:
        return &AHB22_PERIPH_LP_EN;
#endif
#ifdef AHB3_PERIPH_LP_EN
    #define HAS_LP_MODE 1
    case AHB3:
        return &AHB3_PERIPH_LP_EN;
#endif
#ifdef AHB4_PERIPH_LP_EN
    #define HAS_LP_MODE 1
    case AHB4:
        return &AHB4_PERIPH_LP_EN;
#endif
#ifdef IOP_PERIPH_LP_EN
    #define HAS_LP_MODE 1
    case IOP:
        return &IOP_PERIPH_LP_EN;
#endif

#if HAS_LP_MODE == 0
    default:
        /* fall through */
#endif
    case BUS_NUMOF:
        assert(false);
        return NULL;
    }

    assert(false);
    return NULL;
}

static volatile uint32_t* _rcc_lp_dis_reg(bus_t bus)
{
#if RCC_REG_IS_ATOMIC && HAS_LP_MODE
    #error "Atomic disable of periph-in-low-power-mode not implemented yet."
#endif

    return _rcc_lp_en_reg(bus);
}

static void _rcc_reg_set(volatile uint32_t *reg, uint32_t mask)
{
    assert(reg);

    if (IS_ACTIVE(RCC_REG_IS_ATOMIC)) {
        *reg = mask;
    }
    else {
        const int irq_state = irq_disable();
        *reg |= mask;
        irq_restore(irq_state);
    }
}

static void _rcc_reg_clr(volatile uint32_t *reg, uint32_t mask)
{
    assert(reg);

    if (IS_ACTIVE(RCC_REG_IS_ATOMIC)) {
        *reg = mask;
    }
    else {
        const int irq_state = irq_disable();
        *reg &= ~(mask);
        irq_restore(irq_state);
    }
}

uint32_t periph_apb_clk(bus_t bus)
{
#ifdef CLOCK_APB2
    if (bus == APB2) {
        return CLOCK_APB2;
    }
#else
    (void)bus;
#endif
    return CLOCK_APB1;
}

uint32_t periph_timer_clk(bus_t bus)
{
    return periph_apb_clk(bus) * apbmul[bus];
}

void periph_clk_en(bus_t bus, uint32_t mask)
{
    assert(bus < BUS_NUMOF);

   _rcc_reg_set(_rcc_en_reg(bus), mask);

    /* stm32xx-errata: Delay after a RCC peripheral clock enable */
    __DSB();
}

void periph_clk_dis(bus_t bus, uint32_t mask)
{
    assert(bus < BUS_NUMOF);
    _rcc_reg_clr(_rcc_dis_reg(bus), mask);
}

MAYBE_UNUSED static inline
void _periph_lpclk_en(bus_t bus, uint32_t mask)
{
    assert(bus < BUS_NUMOF);
    _rcc_reg_set(_rcc_lp_en_reg(bus), mask);
}

MAYBE_UNUSED static inline
void _periph_lpclk_dis(bus_t bus, uint32_t mask)
{
    assert(bus < BUS_NUMOF);
    _rcc_reg_clr(_rcc_lp_dis_reg(bus), mask);
}

#if HAS_LP_MODE
void periph_lpclk_en(bus_t bus, uint32_t mask)
{
    /* call the function's implementation, which is outside the ifdef */
    _periph_lpclk_en(bus, mask);
}
#endif

#if HAS_LP_MODE
void periph_lpclk_dis(bus_t bus, uint32_t mask)
{
    /* call the function's implementation, which is outside the ifdef */
    _periph_lpclk_dis(bus, mask);
}
#endif<|MERGE_RESOLUTION|>--- conflicted
+++ resolved
@@ -149,19 +149,6 @@
     case IOP:
         return &IOP_PERIPH_EN;
 #endif
-<<<<<<< HEAD
-=======
-
-#ifdef CLOCK_APB3
-    if (bus == APB3) {
-        return CLOCK_APB3;
-    }
-#else
-    (void)bus;
-#endif
-    return CLOCK_APB1;
-}
->>>>>>> 1cb44b08
 
     case BUS_NUMOF:
         assert(false);
@@ -392,6 +379,14 @@
 #else
     (void)bus;
 #endif
+
+#ifdef CLOCK_APB3
+    if (bus == APB3) {
+        return CLOCK_APB3;
+    }
+#else
+    (void)bus;
+#endif
     return CLOCK_APB1;
 }
 
