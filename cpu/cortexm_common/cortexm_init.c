/*
 * Copyright (C) 2015 Freie Universität Berlin
 *
 * This file is subject to the terms and conditions of the GNU Lesser
 * General Public License v2.1. See the file LICENSE in the top level
 * directory for more details.
 */

/**
 * @ingroup     cpu_cortexm_common
 * @{
 *
 * @file
 * @brief       Cortex-M specific configuration and initialization options
 *
 * @author      Hauke Petersen <hauke.petersen@fu-berlin.de>
 *
 * @}
 */

#include "cpu.h"

/**
 * Interrupt vector base address, defined by the linker
 */
extern const void *_isr_vectors;

#if defined(CPU_CORTEXM_INIT_SUBFUNCTIONS)
#define CORTEXM_STATIC_INLINE /*empty*/
#else
#define CORTEXM_STATIC_INLINE static inline
#endif

CORTEXM_STATIC_INLINE void cortexm_init_isr_priorities(void)
{
    /* initialize the interrupt priorities */
    /* set pendSV interrupt to same priority as the rest */
    NVIC_SetPriority(PendSV_IRQn, CPU_DEFAULT_IRQ_PRIO);
    /* set SVC interrupt to same priority as the rest */
    NVIC_SetPriority(SVCall_IRQn, CPU_DEFAULT_IRQ_PRIO);
    /* initialize all vendor specific interrupts with the same value */
    for (unsigned i = 0; i < CPU_IRQ_NUMOF; i++) {
        NVIC_SetPriority((IRQn_Type) i, CPU_DEFAULT_IRQ_PRIO);
    }
}

CORTEXM_STATIC_INLINE void cortexm_init_misc(void)
{
    /* enable wake up on events for __WFE CPU sleep */
    SCB->SCR |= SCB_SCR_SEVONPEND_Msk;

    /* for Cortex-M3 r1p0 and up the STKALIGN option was added, but not automatically
     * enabled until revision r2p0. For 64bit function arguments to work properly this
     * needs to be enabled.
     */
#ifdef SCB_CCR_STKALIGN_Msk
    SCB->CCR |= SCB_CCR_STKALIGN_Msk;
#endif
}

void cortexm_init(void)
{
    cortexm_init_fpu();

    /* configure the vector table location to internal flash */
#if defined(CPU_ARCH_CORTEX_M3) || defined(CPU_ARCH_CORTEX_M4) || \
    defined(CPU_ARCH_CORTEX_M4F) || defined(CPU_ARCH_CORTEX_M7) || \
    (defined(CPU_ARCH_CORTEX_M0PLUS) && (__VTOR_PRESENT == 1))
    SCB->VTOR = (uint32_t)&_isr_vectors;
#endif

    cortexm_init_isr_priorities();
    cortexm_init_misc();
}

<<<<<<< HEAD
static const uint32_t BFARVALID_MASK = (0x80 << SCB_CFSR_BUSFAULTSR_Pos);

=======
>>>>>>> 982d6664
bool cpu_check_address(volatile const char *address)
{
#if defined(CPU_ARCH_CORTEX_M3) || defined(CPU_ARCH_CORTEX_M4) || \
    defined(CPU_ARCH_CORTEX_M4F) || defined(CPU_ARCH_CORTEX_M7)
<<<<<<< HEAD
=======
    static const uint32_t BFARVALID_MASK = (0x80 << SCB_CFSR_BUSFAULTSR_Pos);
    
>>>>>>> 982d6664
    bool is_valid = true;

    /* Clear BFARVALID flag */
    SCB->CFSR |= BFARVALID_MASK;

<<<<<<< HEAD
    /* Ignore BusFault by enabling BFHFNMIGN */
    SCB->CCR |= SCB_CCR_BFHFNMIGN_Msk;
    __asm volatile ("cpsid f;");
=======
    /* Ignore BusFault by enabling BFHFNMIGN and disabling interrupts */
    uint32_t mask = __get_FAULTMASK();
    __disable_fault_irq();
    SCB->CCR |= SCB_CCR_BFHFNMIGN_Msk;
>>>>>>> 982d6664

    *address;
    /* Check BFARVALID flag */
    if ((SCB->CFSR & BFARVALID_MASK) != 0)
    {
        /* Bus Fault occured reading the address */
        is_valid = false;
    }

<<<<<<< HEAD
    __asm volatile ("cpsie f;");
    /* Reenable BusFault by clearing  BFHFNMIGN */
    SCB->CCR &= ~SCB_CCR_BFHFNMIGN_Msk;

    return is_valid;
#else
    /* Cortex-M0 doesn't have BusFault */
    (void) address;

    printf("[warning] %s: Cortex-M0 doesn't have BusFault\n", __func__);
    return true;
=======
    /* Reenable BusFault by clearing  BFHFNMIGN */
    SCB->CCR &= ~SCB_CCR_BFHFNMIGN_Msk;
    __set_FAULTMASK(mask);

    return is_valid;
#else
    /* Cortex-M0 doesn't have BusFault so we need to catch HardFault */
    (void)address;
    
    /* R5 will be set to 0 by HardFault handler */
    /* to indicate HardFault has occured */
    register uint32_t result __asm("r5");

    __asm__ volatile (
        "ldr  r5, =1            \n" /* set default R5 value */
        "ldr  r1, =0xDEADF00D   \n" /* set magic number     */
        "ldr  r2, =0xCAFEBABE   \n" /* 2nd magic to be sure */
        "ldrb r3, [r0]          \n" /* probe address        */
    );

    return result;
>>>>>>> 982d6664
#endif
}<|MERGE_RESOLUTION|>--- conflicted
+++ resolved
@@ -73,35 +73,21 @@
     cortexm_init_misc();
 }
 
-<<<<<<< HEAD
-static const uint32_t BFARVALID_MASK = (0x80 << SCB_CFSR_BUSFAULTSR_Pos);
-
-=======
->>>>>>> 982d6664
 bool cpu_check_address(volatile const char *address)
 {
 #if defined(CPU_ARCH_CORTEX_M3) || defined(CPU_ARCH_CORTEX_M4) || \
     defined(CPU_ARCH_CORTEX_M4F) || defined(CPU_ARCH_CORTEX_M7)
-<<<<<<< HEAD
-=======
     static const uint32_t BFARVALID_MASK = (0x80 << SCB_CFSR_BUSFAULTSR_Pos);
     
->>>>>>> 982d6664
     bool is_valid = true;
 
     /* Clear BFARVALID flag */
     SCB->CFSR |= BFARVALID_MASK;
 
-<<<<<<< HEAD
-    /* Ignore BusFault by enabling BFHFNMIGN */
-    SCB->CCR |= SCB_CCR_BFHFNMIGN_Msk;
-    __asm volatile ("cpsid f;");
-=======
     /* Ignore BusFault by enabling BFHFNMIGN and disabling interrupts */
     uint32_t mask = __get_FAULTMASK();
     __disable_fault_irq();
     SCB->CCR |= SCB_CCR_BFHFNMIGN_Msk;
->>>>>>> 982d6664
 
     *address;
     /* Check BFARVALID flag */
@@ -111,19 +97,6 @@
         is_valid = false;
     }
 
-<<<<<<< HEAD
-    __asm volatile ("cpsie f;");
-    /* Reenable BusFault by clearing  BFHFNMIGN */
-    SCB->CCR &= ~SCB_CCR_BFHFNMIGN_Msk;
-
-    return is_valid;
-#else
-    /* Cortex-M0 doesn't have BusFault */
-    (void) address;
-
-    printf("[warning] %s: Cortex-M0 doesn't have BusFault\n", __func__);
-    return true;
-=======
     /* Reenable BusFault by clearing  BFHFNMIGN */
     SCB->CCR &= ~SCB_CCR_BFHFNMIGN_Msk;
     __set_FAULTMASK(mask);
@@ -145,6 +118,5 @@
     );
 
     return result;
->>>>>>> 982d6664
 #endif
 }