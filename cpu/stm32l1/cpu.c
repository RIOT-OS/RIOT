--- conflicted
+++ resolved
@@ -25,26 +25,6 @@
 #include "periph_conf.h"
 #include "periph/init.h"
 
-<<<<<<< HEAD
-/* Check the source to be used for the PLL */
-#if defined(CLOCK_HSI) && defined(CLOCK_HSE)
-#error "Only provide one of two CLOCK_HSI/CLOCK_HSE"
-#elif CLOCK_HSI
-#define CLOCK_CR_SOURCE            RCC_CR_HSION
-#define CLOCK_CR_SOURCE_RDY        RCC_CR_HSIRDY
-#define CLOCK_PLL_SOURCE           RCC_CFGR_PLLSRC_HSI
-#elif CLOCK_HSE
-#define CLOCK_CR_SOURCE            RCC_CR_HSEON
-#define CLOCK_CR_SOURCE_RDY        RCC_CR_HSERDY
-#define CLOCK_PLL_SOURCE           RCC_CFGR_PLLSRC_HSE
-#else
-#error "Please provide CLOCK_HSI or CLOCK_HSE in boards/NAME/includes/perhip_cpu.h"
-#endif
-
-void clk_init(void);
-
-=======
->>>>>>> 8eddc69f
 void cpu_init(void)
 {
     /* initialize the Cortex-M core */
@@ -53,59 +33,4 @@
     stmclk_init_sysclk();
     /* trigger static peripheral initialization */
     periph_init();
-<<<<<<< HEAD
-}
-
-/**
- * @brief Configure the clock system of the stm32f1
- */
-void clk_init(void)
-{
-    /* Reset the RCC clock configuration to the default reset state(for debug purpose) */
-    /* Set MSION bit */
-    RCC->CR |= RCC_CR_MSION;
-    /* Reset SW, HPRE, PPRE1, PPRE2, MCOSEL and MCOPRE bits */
-    RCC->CFGR &= ~(RCC_CFGR_PLLSRC | RCC_CFGR_PLLDIV | RCC_CFGR_PLLMUL);
-    /* Reset HSION, HSEON, CSSON and PLLON bits */
-    RCC->CR &= ~(RCC_CR_HSION | RCC_CR_HSEON | RCC_CR_HSEBYP | RCC_CR_CSSON | RCC_CR_PLLON);
-    /* Disable all interrupts */
-    RCC->CIR = 0x0;
-
-    /* SYSCLK, HCLK, PCLK2 and PCLK1 configuration */
-    /* Enable high speed clock source */
-    RCC->CR |= CLOCK_CR_SOURCE;
-    /* Wait till the high speed clock source is ready
-     * NOTE: the MCU will stay here forever if you use an external clock source and it's not connected */
-    while (!(RCC->CR & CLOCK_CR_SOURCE_RDY)) {}
-    FLASH->ACR |= FLASH_ACR_ACC64;
-    /* Enable Prefetch Buffer */
-    FLASH->ACR |= FLASH_ACR_PRFTEN;
-    /* Flash 1 wait state */
-    FLASH->ACR |= CLOCK_FLASH_LATENCY;
-    /* Power enable */
-    periph_clk_en(APB1, RCC_APB1ENR_PWREN);
-    /* Select the Voltage Range 1 (1.8 V) */
-    PWR->CR = PWR_CR_VOS_0;
-    /* Wait Until the Voltage Regulator is ready */
-    while((PWR->CSR & PWR_CSR_VOSF) != 0) {}
-    /* HCLK = SYSCLK */
-    RCC->CFGR |= (uint32_t)CLOCK_AHB_DIV;
-    /* PCLK2 = HCLK */
-    RCC->CFGR |= (uint32_t)CLOCK_APB2_DIV;
-    /* PCLK1 = HCLK */
-    RCC->CFGR |= (uint32_t)CLOCK_APB1_DIV;
-    /*  PLL configuration: PLLCLK = CLOCK_SOURCE / PLL_DIV * PLL_MUL */
-    RCC->CFGR &= ~((uint32_t)(RCC_CFGR_PLLSRC | RCC_CFGR_PLLDIV | RCC_CFGR_PLLMUL));
-    RCC->CFGR |= (uint32_t)(CLOCK_PLL_SOURCE | CLOCK_PLL_DIV | CLOCK_PLL_MUL);
-    /* Enable PLL */
-    RCC->CR |= RCC_CR_PLLON;
-    /* Wait till PLL is ready */
-    while ((RCC->CR & RCC_CR_PLLRDY) == 0) {}
-    /* Select PLL as system clock source */
-    RCC->CFGR &= ~((uint32_t)(RCC_CFGR_SW));
-    RCC->CFGR |= (uint32_t)RCC_CFGR_SW_PLL;
-    /* Wait till PLL is used as system clock source */
-    while ((RCC->CFGR & (uint32_t)RCC_CFGR_SWS) != RCC_CFGR_SWS_PLL) {}
-=======
->>>>>>> 8eddc69f
 }