--- conflicted
+++ resolved
@@ -20,19 +20,11 @@
 
 #include "periph/cpuid.h"
 
-<<<<<<< HEAD
-extern volatile uint32_t _cpuid_address;
-
-void cpuid_get(void *id)
-{
-    memcpy(id, (void *)(_cpuid_address), CPUID_ID_LEN);
-=======
 extern volatile uint32_t _cpuid_address[3];
 
 void cpuid_get(void *id)
 {
     memcpy(id, (void *)(&_cpuid_address), CPUID_ID_LEN);
->>>>>>> 5fdfa381
 }
 
 /** @} */