--- conflicted
+++ resolved
@@ -23,15 +23,9 @@
  * @name Hardware timer configuration
  * @{
  */
-<<<<<<< HEAD
-#define HWTIMER_MAXTIMERS   2               /**< the CPU implementation supports 2 HW timers */
-#define HWTIMER_SPEED       (124999U)       /**< the HW timer runs with 125kHz */
-#define HWTIMER_MAXTICKS    (0xFFFFFFFF)        /**< 16-bit timer */
-=======
 #define HWTIMER_MAXTIMERS   2               /**< the CPU implementation supports 1 HW timer */
 #define HWTIMER_SPEED       (1000000U)      /**< the HW timer runs with 1MHz */
 #define HWTIMER_MAXTICKS    (0xFFFFFFFF)    /**< 32-bit timer */
->>>>>>> 876ccde3
 /** @} */
 
 
