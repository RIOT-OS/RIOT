--- conflicted
+++ resolved
@@ -27,11 +27,7 @@
  * @name Hardware timer configuration
  * @{
  */
-<<<<<<< HEAD
-#define HWTIMER_MAXTIMERS   1               /**< the CPU implementation supports 1 HW timer */
-=======
 #define HWTIMER_MAXTIMERS   2               /**< the CPU implementation supports 1 HW timer */
->>>>>>> 322c8d4b
 #define HWTIMER_SPEED       (1000000U)      /**< the HW timer runs with 1MHz */
 #define HWTIMER_MAXTICKS    (0xFFFFFFFF)    /**< 32-bit timer */
 /** @} */
