/*
 * Copyright (C) 2014 Freie Universität Berlin
 *
 * This file is subject to the terms and conditions of the GNU Lesser
 * General Public License v2.1. See the file LICENSE in the top level
 * directory for more details.
 */

/**
 * @ingroup     driver_periph
 * @{
 *
 * @file        timer.c
 * @brief       Low-level timer driver implementation
 *
 * @author      Thomas Eichinger <thomas.eichinger@fu-berlin.de>
 *
 * @}
 */

#include <stdlib.h>
#include <stdio.h>

#include "board.h"
#include "cpu.h"

#include "periph/timer.h"
#include "periph_conf.h"

#include "sched.h"
#include "thread.h"
#define ENABLE_DEBUG    (0)
#include "debug.h"


typedef struct {
    void (*cb)(int);
} timer_conf_t;

/**
 * @brief Timer state memory
 */
timer_conf_t config[TIMER_NUMOF];


/**
 * @brief Setup the given timer
 */
int timer_init(tim_t dev, unsigned int ticks_per_us, void (*callback)(int))
{
    /* configure GCLK0 to feed TC3, TC4 and TC5 */;
    GCLK->CLKCTRL.reg = (uint16_t)((GCLK_CLKCTRL_CLKEN | GCLK_CLKCTRL_GEN_GCLK0 | (TC3_GCLK_ID << GCLK_CLKCTRL_ID_Pos)));
    while (GCLK->STATUS.bit.SYNCBUSY);
    /* TC4 and TC5 share the same channel */
    GCLK->CLKCTRL.reg = (uint16_t)((GCLK_CLKCTRL_CLKEN | GCLK_CLKCTRL_GEN_GCLK0 | (TC4_GCLK_ID << GCLK_CLKCTRL_ID_Pos)));
    while (GCLK->STATUS.bit.SYNCBUSY);
    /* select the timer and enable the timer specific peripheral clocks */

    switch (dev) {
#if TIMER_0_EN
<<<<<<< HEAD
        case TIMER_0:
            if (TIMER_0_DEV.CTRLA.bit.ENABLE) {
                return 0;
            }
            PM->APBCMASK.reg |= PM_APBCMASK_TC3;
            /* reset timer */
            TIMER_0_DEV.CTRLA.bit.SWRST = 1;
            while (TIMER_0_DEV.CTRLA.bit.SWRST);
                /* choosing 16 bit mode */
            TIMER_0_DEV.CTRLA.bit.MODE = TC_CTRLA_MODE_COUNT16_Val;
            /* sourced by 8MHz with Presc 64 results in 125kHz clk */
            TIMER_0_DEV.CTRLA.bit.PRESCALER = TC_CTRLA_PRESCALER_DIV64_Val;
            /* choose normal frequency operation */
            TIMER_0_DEV.CTRLA.bit.WAVEGEN = TC_CTRLA_WAVEGEN_NFRQ_Val;
            break;
#endif
#if TIMER_1_EN
        case TIMER_1:
            if (TIMER_1_DEV.CTRLA.bit.ENABLE) {
                return 0;
            }
            PM->APBCMASK.reg |= PM_APBCMASK_TC4;
            /* reset timer */
            TIMER_1_DEV.CTRLA.bit.SWRST = 1;
            DEBUG("Timer init \n");
            
            while (TIMER_1_DEV.CTRLA.bit.SWRST);
            DEBUG("Timer init \n");


            TIMER_1_DEV.CTRLA.bit.MODE = TC_CTRLA_MODE_COUNT32_Val;
            /* sourced by 8MHz with Presc 64 results in 125kHz clk */
            TIMER_1_DEV.CTRLA.bit.PRESCALER = TC_CTRLA_PRESCALER_DIV64_Val;
            /* choose normal frequency operation */
            TIMER_1_DEV.CTRLA.bit.WAVEGEN = TC_CTRLA_WAVEGEN_NFRQ_Val;
            break;
#endif
        case TIMER_UNDEFINED:
        default:
            return -1;
    }

=======
    case TIMER_0:
        if (TIMER_0_DEV.CTRLA.bit.ENABLE) {
            return 0;
        }
        PM->APBCMASK.reg |= PM_APBCMASK_TC3;
        /* reset timer */
        TIMER_0_DEV.CTRLA.bit.SWRST = 1;
        while (TIMER_0_DEV.CTRLA.bit.SWRST);
        /* choosing 16 bit mode */
        TIMER_0_DEV.CTRLA.bit.MODE = TC_CTRLA_MODE_COUNT16_Val;
        /* sourced by 8MHz with Presc 64 results in 125kHz clk */
        TIMER_0_DEV.CTRLA.bit.PRESCALER = TC_CTRLA_PRESCALER_DIV64_Val;
        /* choose normal frequency operation */
        TIMER_0_DEV.CTRLA.bit.WAVEGEN = TC_CTRLA_WAVEGEN_NFRQ_Val;
        break;
#endif
#if TIMER_1_EN
    case TIMER_1:
        if (TIMER_1_DEV.CTRLA.bit.ENABLE) {
            return 0;
        }
        PM->APBCMASK.reg |= PM_APBCMASK_TC4;
        /* reset timer */
        TIMER_1_DEV.CTRLA.bit.SWRST = 1;

        while (TIMER_1_DEV.CTRLA.bit.SWRST);


        TIMER_1_DEV.CTRLA.bit.MODE = TC_CTRLA_MODE_COUNT32_Val;
        /* sourced by 8MHz with Presc 8 results in 1Mhz clk */
        TIMER_1_DEV.CTRLA.bit.PRESCALER = TC_CTRLA_PRESCALER_DIV8_Val;
        /* choose normal frequency operation */
        TIMER_1_DEV.CTRLA.bit.WAVEGEN = TC_CTRLA_WAVEGEN_NFRQ_Val;
        break;
#endif
    case TIMER_UNDEFINED:
    default:
        return -1;
    }

>>>>>>> 876ccde3
    /* save callback */
    config[dev].cb = callback;

    /* enable interrupts for given timer */
    timer_irq_enable(dev);

    timer_start(dev);

    return 0;
}

int timer_set(tim_t dev, int channel, unsigned int timeout)
{
    return timer_set_absolute(dev, channel, timer_read(dev) + timeout);
}

int timer_set_absolute(tim_t dev, int channel, unsigned int value)
{
<<<<<<< HEAD
    DEBUG("Setting timer %i channel %i to %i\n", dev, channel, (0xffff&value));
=======
    DEBUG("Setting timer %i channel %i to %i\n", dev, channel, value);
>>>>>>> 876ccde3

    /* get timer base register address */
    switch (dev) {
#if TIMER_0_EN
<<<<<<< HEAD
        case TIMER_0:
            /* set timeout value */
            switch (channel) {
                case 0:
                    TIMER_0_DEV.INTFLAG.bit.MC0 = 1;
                    TIMER_0_DEV.CC[0].reg = value;
                    TIMER_0_DEV.INTENSET.bit.MC0 = 1;
                    break;
                case 1:
                    TIMER_0_DEV.INTFLAG.bit.MC1 = 1;
                    TIMER_0_DEV.CC[1].reg = value;
                    TIMER_0_DEV.INTENSET.bit.MC1 = 1;
                    break;
                default:
                    return -1;
            }
            break;
#endif
#if TIMER_1_EN
        case TIMER_1:
            /* set timeout value */
            switch (channel) {
                case 0:
                    TIMER_1_DEV.INTFLAG.bit.MC0 = 1;
                    TIMER_1_DEV.CC[0].reg = value;
                    TIMER_1_DEV.INTENSET.bit.MC0 = 1;
                    break;
                case 1:
                    TIMER_1_DEV.INTFLAG.bit.MC1 = 1;
                    TIMER_1_DEV.CC[1].reg = value;
                    TIMER_1_DEV.INTENSET.bit.MC1 = 1;
                    break;
                default:
                    return -1;
            }
=======
    case TIMER_0:
        /* set timeout value */
        switch (channel) {
        case 0:
            TIMER_0_DEV.INTFLAG.bit.MC0 = 1;
            TIMER_0_DEV.CC[0].reg = value;
            TIMER_0_DEV.INTENSET.bit.MC0 = 1;
            break;
        case 1:
            TIMER_0_DEV.INTFLAG.bit.MC1 = 1;
            TIMER_0_DEV.CC[1].reg = value;
            TIMER_0_DEV.INTENSET.bit.MC1 = 1;
>>>>>>> 876ccde3
            break;
        default:
            return -1;
<<<<<<< HEAD
    }



=======
        }
        break;
#endif
#if TIMER_1_EN
    case TIMER_1:
        /* set timeout value */
        switch (channel) {
        case 0:
            TIMER_1_DEV.INTFLAG.bit.MC0 = 1;
            TIMER_1_DEV.CC[0].reg = value;
            TIMER_1_DEV.INTENSET.bit.MC0 = 1;
            break;
        case 1:
            TIMER_1_DEV.INTFLAG.bit.MC1 = 1;
            TIMER_1_DEV.CC[1].reg = value;
            TIMER_1_DEV.INTENSET.bit.MC1 = 1;
            break;
        default:
            return -1;
        }
        break;
#endif
    case TIMER_UNDEFINED:
    default:
        return -1;
    }
>>>>>>> 876ccde3




    return 1;
}

int timer_clear(tim_t dev, int channel)
{
    /* get timer base register address */
    switch (dev) {
#if TIMER_0_EN
<<<<<<< HEAD
        case TIMER_0:
            switch (channel) {
                case 0:
                    TIMER_0_DEV.INTFLAG.bit.MC0 = 1;
                    TIMER_0_DEV.INTENCLR.bit.MC0 = 1;
                    break;
                case 1:
                    TIMER_0_DEV.INTFLAG.bit.MC1 = 1;
                    TIMER_0_DEV.INTENCLR.bit.MC1 = 1;
                    break;
                default:
                    return -1;
            }
            break;
#endif
#if TIMER_1_EN
        case TIMER_1:
            switch (channel) {
                case 0:
                    TIMER_1_DEV.INTFLAG.bit.MC0 = 1;
                    TIMER_1_DEV.INTENCLR.bit.MC0 = 1;
                    break;
                case 1:
                    TIMER_1_DEV.INTFLAG.bit.MC1 = 1;
                    TIMER_1_DEV.INTENCLR.bit.MC1 = 1;
                    break;
                default:
                    return -1;
            }
=======
    case TIMER_0:
        switch (channel) {
        case 0:
            TIMER_0_DEV.INTFLAG.bit.MC0 = 1;
            TIMER_0_DEV.INTENCLR.bit.MC0 = 1;
            break;
        case 1:
            TIMER_0_DEV.INTFLAG.bit.MC1 = 1;
            TIMER_0_DEV.INTENCLR.bit.MC1 = 1;
>>>>>>> 876ccde3
            break;
        default:
            return -1;
<<<<<<< HEAD
    }

    /* disable the channels interrupt */

=======
        }
        break;
#endif
#if TIMER_1_EN
    case TIMER_1:
        switch (channel) {
        case 0:
            TIMER_1_DEV.INTFLAG.bit.MC0 = 1;
            TIMER_1_DEV.INTENCLR.bit.MC0 = 1;
            break;
        case 1:
            TIMER_1_DEV.INTFLAG.bit.MC1 = 1;
            TIMER_1_DEV.INTENCLR.bit.MC1 = 1;
            break;
        default:
            return -1;
        }
        break;
#endif
    case TIMER_UNDEFINED:
    default:
        return -1;
    }
>>>>>>> 876ccde3

    /* disable the channels interrupt */


    return 1;
}

unsigned int timer_read(tim_t dev)
{
    switch (dev) {
#if TIMER_0_EN
<<<<<<< HEAD
        case TIMER_0:
            /* request syncronisation */
            TIMER_0_DEV.READREQ.reg = TC_READREQ_RREQ | TC_READREQ_ADDR(0x10);
            while (TIMER_0_DEV.STATUS.bit.SYNCBUSY);

            return TIMER_0_DEV.COUNT.reg;
            break;
#endif
#if TIMER_1_EN
        case TIMER_1:
            /* request syncronisation */
            TIMER_1_DEV.READREQ.reg = TC_READREQ_RREQ | TC_READREQ_ADDR(0x10);
            while (TIMER_1_DEV.STATUS.bit.SYNCBUSY);

            return TIMER_1_DEV.COUNT.reg;
            break;
=======
    case TIMER_0:
        /* request syncronisation */
        TIMER_0_DEV.READREQ.reg = TC_READREQ_RREQ | TC_READREQ_ADDR(0x10);
        while (TIMER_0_DEV.STATUS.bit.SYNCBUSY);

        return TIMER_0_DEV.COUNT.reg;
        break;
#endif
#if TIMER_1_EN
    case TIMER_1:
        /* request syncronisation */
        TIMER_1_DEV.READREQ.reg = TC_READREQ_RREQ | TC_READREQ_ADDR(0x10);
        while (TIMER_1_DEV.STATUS.bit.SYNCBUSY);

        return TIMER_1_DEV.COUNT.reg;
        break;
>>>>>>> 876ccde3
#endif
    default:
        return 0;
    }


}

void timer_stop(tim_t dev)
{
    switch (dev) {
#if TIMER_0_EN
        case TIMER_0:
            TIMER_0_DEV.CTRLA.bit.ENABLE = 0;
            break;
#endif
#if TIMER_1_EN
        case TIMER_1:
            TIMER_1_DEV.CTRLA.bit.ENABLE = 0;
            break;
#endif
        case TIMER_UNDEFINED:
            break;
    }
}

void timer_start(tim_t dev)
{
    switch (dev) {
#if TIMER_0_EN
        case TIMER_0:
            TIMER_0_DEV.CTRLA.bit.ENABLE = 1;
            break;
#endif
#if TIMER_1_EN
        case TIMER_1:
            TIMER_1_DEV.CTRLA.bit.ENABLE = 1;
            break;
#endif
        case TIMER_UNDEFINED:
            break;
    }
}

void timer_irq_enable(tim_t dev)
{
    switch (dev) {
#if TIMER_0_EN
        case TIMER_0:
            NVIC_EnableIRQ(TC3_IRQn);
            break;
#endif
#if TIMER_1_EN
        case TIMER_1:
            NVIC_EnableIRQ(TC4_IRQn);
            break;
#endif
        case TIMER_UNDEFINED:
            break;
    }
}

void timer_irq_disable(tim_t dev)
{
    switch (dev) {
#if TIMER_0_EN
        case TIMER_0:
            NVIC_DisableIRQ(TC3_IRQn);
            break;
#endif
#if TIMER_1_EN
        case TIMER_1:
            NVIC_DisableIRQ(TC4_IRQn);
            break;
#endif
        case TIMER_UNDEFINED:
            break;
    }
}

void timer_reset(tim_t dev)
{
    switch (dev) {
#if TIMER_0_EN
        case TIMER_0:
            TIMER_0_DEV.CTRLA.bit.SWRST = 1;
            break;
#endif
#if TIMER_1_EN
        case TIMER_1:
            TIMER_1_DEV.CTRLA.bit.SWRST = 1;
            break;
#endif
        case TIMER_UNDEFINED:
            break;
    }
}

<<<<<<< HEAD
/*TROELS: don't know if thread_yield is appropriate here, but i noticed it in uart, and it works here */

=======
>>>>>>> 876ccde3
#if TIMER_0_EN
void TIMER_0_ISR(void)
{
    DEBUG("\t\tISR0 \n");
    if (TIMER_0_DEV.INTFLAG.bit.MC0 && TIMER_0_DEV.INTENSET.bit.MC0) {
<<<<<<< HEAD
        TIMER_0_DEV.INTFLAG.bit.MC0 = 1;
        TIMER_0_DEV.INTENCLR.reg = TC_INTENCLR_MC0;
        config[TIMER_0].cb(0);
    }

    else if (TIMER_0_DEV.INTFLAG.bit.MC1 && TIMER_0_DEV.INTENSET.bit.MC1) {
        if(config[TIMER_0].cb){ //check for null
=======
        if(config[TIMER_0].cb)
        {
            TIMER_0_DEV.INTFLAG.bit.MC0 = 1;
            TIMER_0_DEV.INTENCLR.reg = TC_INTENCLR_MC0;
            config[TIMER_0].cb(0);            
        }
    }

    else if (TIMER_0_DEV.INTFLAG.bit.MC1 && TIMER_0_DEV.INTENSET.bit.MC1) {
        if(config[TIMER_0].cb) 
        {
            TIMER_0_DEV.INTFLAG.bit.MC1 = 1;
>>>>>>> 876ccde3
            TIMER_0_DEV.INTENCLR.reg = TC_INTENCLR_MC1;
            config[TIMER_0].cb(1);
        }
    }

    if (sched_context_switch_request) {
        thread_yield();
    }
}
#endif /* TIMER_0_EN */


#if TIMER_1_EN
void TIMER_1_ISR(void)
{
    DEBUG("\t\tISR1 \n");
    if (TIMER_1_DEV.INTFLAG.bit.MC0 && TIMER_1_DEV.INTENSET.bit.MC0) {
        if (config[TIMER_1].cb)
        {
            TIMER_1_DEV.INTFLAG.bit.MC0 = 1;
            TIMER_1_DEV.INTENCLR.reg = TC_INTENCLR_MC0;
            config[TIMER_1].cb(0);
        }
    }
    else if (TIMER_1_DEV.INTFLAG.bit.MC1 && TIMER_1_DEV.INTENSET.bit.MC1) {
        if(config[TIMER_1].cb)
        {
            TIMER_1_DEV.INTFLAG.bit.MC1 = 1;
            TIMER_1_DEV.INTENCLR.reg = TC_INTENCLR_MC1;
<<<<<<< HEAD
            config[TIMER_1].cb(1);       
=======
            config[TIMER_1].cb(1);
>>>>>>> 876ccde3
        }

    }

    if (sched_context_switch_request) {
<<<<<<< HEAD
            thread_yield();
=======
        thread_yield();
>>>>>>> 876ccde3
    }
}
#endif /* TIMER_1_EN */<|MERGE_RESOLUTION|>--- conflicted
+++ resolved
@@ -58,50 +58,6 @@
 
     switch (dev) {
 #if TIMER_0_EN
-<<<<<<< HEAD
-        case TIMER_0:
-            if (TIMER_0_DEV.CTRLA.bit.ENABLE) {
-                return 0;
-            }
-            PM->APBCMASK.reg |= PM_APBCMASK_TC3;
-            /* reset timer */
-            TIMER_0_DEV.CTRLA.bit.SWRST = 1;
-            while (TIMER_0_DEV.CTRLA.bit.SWRST);
-                /* choosing 16 bit mode */
-            TIMER_0_DEV.CTRLA.bit.MODE = TC_CTRLA_MODE_COUNT16_Val;
-            /* sourced by 8MHz with Presc 64 results in 125kHz clk */
-            TIMER_0_DEV.CTRLA.bit.PRESCALER = TC_CTRLA_PRESCALER_DIV64_Val;
-            /* choose normal frequency operation */
-            TIMER_0_DEV.CTRLA.bit.WAVEGEN = TC_CTRLA_WAVEGEN_NFRQ_Val;
-            break;
-#endif
-#if TIMER_1_EN
-        case TIMER_1:
-            if (TIMER_1_DEV.CTRLA.bit.ENABLE) {
-                return 0;
-            }
-            PM->APBCMASK.reg |= PM_APBCMASK_TC4;
-            /* reset timer */
-            TIMER_1_DEV.CTRLA.bit.SWRST = 1;
-            DEBUG("Timer init \n");
-            
-            while (TIMER_1_DEV.CTRLA.bit.SWRST);
-            DEBUG("Timer init \n");
-
-
-            TIMER_1_DEV.CTRLA.bit.MODE = TC_CTRLA_MODE_COUNT32_Val;
-            /* sourced by 8MHz with Presc 64 results in 125kHz clk */
-            TIMER_1_DEV.CTRLA.bit.PRESCALER = TC_CTRLA_PRESCALER_DIV64_Val;
-            /* choose normal frequency operation */
-            TIMER_1_DEV.CTRLA.bit.WAVEGEN = TC_CTRLA_WAVEGEN_NFRQ_Val;
-            break;
-#endif
-        case TIMER_UNDEFINED:
-        default:
-            return -1;
-    }
-
-=======
     case TIMER_0:
         if (TIMER_0_DEV.CTRLA.bit.ENABLE) {
             return 0;
@@ -135,6 +91,8 @@
         TIMER_1_DEV.CTRLA.bit.PRESCALER = TC_CTRLA_PRESCALER_DIV8_Val;
         /* choose normal frequency operation */
         TIMER_1_DEV.CTRLA.bit.WAVEGEN = TC_CTRLA_WAVEGEN_NFRQ_Val;
+            /* choose normal frequency operation */
+            TIMER_1_DEV.CTRLA.bit.WAVEGEN = TC_CTRLA_WAVEGEN_NFRQ_Val;
         break;
 #endif
     case TIMER_UNDEFINED:
@@ -142,7 +100,6 @@
         return -1;
     }
 
->>>>>>> 876ccde3
     /* save callback */
     config[dev].cb = callback;
 
@@ -161,52 +118,11 @@
 
 int timer_set_absolute(tim_t dev, int channel, unsigned int value)
 {
-<<<<<<< HEAD
-    DEBUG("Setting timer %i channel %i to %i\n", dev, channel, (0xffff&value));
-=======
     DEBUG("Setting timer %i channel %i to %i\n", dev, channel, value);
->>>>>>> 876ccde3
 
     /* get timer base register address */
     switch (dev) {
 #if TIMER_0_EN
-<<<<<<< HEAD
-        case TIMER_0:
-            /* set timeout value */
-            switch (channel) {
-                case 0:
-                    TIMER_0_DEV.INTFLAG.bit.MC0 = 1;
-                    TIMER_0_DEV.CC[0].reg = value;
-                    TIMER_0_DEV.INTENSET.bit.MC0 = 1;
-                    break;
-                case 1:
-                    TIMER_0_DEV.INTFLAG.bit.MC1 = 1;
-                    TIMER_0_DEV.CC[1].reg = value;
-                    TIMER_0_DEV.INTENSET.bit.MC1 = 1;
-                    break;
-                default:
-                    return -1;
-            }
-            break;
-#endif
-#if TIMER_1_EN
-        case TIMER_1:
-            /* set timeout value */
-            switch (channel) {
-                case 0:
-                    TIMER_1_DEV.INTFLAG.bit.MC0 = 1;
-                    TIMER_1_DEV.CC[0].reg = value;
-                    TIMER_1_DEV.INTENSET.bit.MC0 = 1;
-                    break;
-                case 1:
-                    TIMER_1_DEV.INTFLAG.bit.MC1 = 1;
-                    TIMER_1_DEV.CC[1].reg = value;
-                    TIMER_1_DEV.INTENSET.bit.MC1 = 1;
-                    break;
-                default:
-                    return -1;
-            }
-=======
     case TIMER_0:
         /* set timeout value */
         switch (channel) {
@@ -214,21 +130,14 @@
             TIMER_0_DEV.INTFLAG.bit.MC0 = 1;
             TIMER_0_DEV.CC[0].reg = value;
             TIMER_0_DEV.INTENSET.bit.MC0 = 1;
-            break;
+                    break;
         case 1:
             TIMER_0_DEV.INTFLAG.bit.MC1 = 1;
             TIMER_0_DEV.CC[1].reg = value;
             TIMER_0_DEV.INTENSET.bit.MC1 = 1;
->>>>>>> 876ccde3
-            break;
-        default:
-            return -1;
-<<<<<<< HEAD
-    }
-
-
-
-=======
+                    break;
+                default:
+                    return -1;
         }
         break;
 #endif
@@ -236,16 +145,22 @@
     case TIMER_1:
         /* set timeout value */
         switch (channel) {
-        case 0:
+                case 0:
             TIMER_1_DEV.INTFLAG.bit.MC0 = 1;
             TIMER_1_DEV.CC[0].reg = value;
             TIMER_1_DEV.INTENSET.bit.MC0 = 1;
-            break;
-        case 1:
+                    break;
+                case 1:
             TIMER_1_DEV.INTFLAG.bit.MC1 = 1;
             TIMER_1_DEV.CC[1].reg = value;
             TIMER_1_DEV.INTENSET.bit.MC1 = 1;
-            break;
+                    break;
+                default:
+                    return -1;
+            }
+            break;
+#endif
+        case TIMER_UNDEFINED:
         default:
             return -1;
         }
@@ -255,7 +170,9 @@
     default:
         return -1;
     }
->>>>>>> 876ccde3
+
+
+
 
 
 
@@ -268,67 +185,29 @@
     /* get timer base register address */
     switch (dev) {
 #if TIMER_0_EN
-<<<<<<< HEAD
-        case TIMER_0:
-            switch (channel) {
-                case 0:
-                    TIMER_0_DEV.INTFLAG.bit.MC0 = 1;
-                    TIMER_0_DEV.INTENCLR.bit.MC0 = 1;
-                    break;
-                case 1:
-                    TIMER_0_DEV.INTFLAG.bit.MC1 = 1;
-                    TIMER_0_DEV.INTENCLR.bit.MC1 = 1;
-                    break;
-                default:
-                    return -1;
-            }
-            break;
-#endif
-#if TIMER_1_EN
-        case TIMER_1:
-            switch (channel) {
-                case 0:
-                    TIMER_1_DEV.INTFLAG.bit.MC0 = 1;
-                    TIMER_1_DEV.INTENCLR.bit.MC0 = 1;
-                    break;
-                case 1:
-                    TIMER_1_DEV.INTFLAG.bit.MC1 = 1;
-                    TIMER_1_DEV.INTENCLR.bit.MC1 = 1;
-                    break;
-                default:
-                    return -1;
-            }
-=======
     case TIMER_0:
         switch (channel) {
         case 0:
             TIMER_0_DEV.INTFLAG.bit.MC0 = 1;
             TIMER_0_DEV.INTENCLR.bit.MC0 = 1;
-            break;
+                    break;
         case 1:
             TIMER_0_DEV.INTFLAG.bit.MC1 = 1;
             TIMER_0_DEV.INTENCLR.bit.MC1 = 1;
->>>>>>> 876ccde3
-            break;
-        default:
-            return -1;
-<<<<<<< HEAD
-    }
-
-    /* disable the channels interrupt */
-
-=======
+                    break;
+                default:
+                    return -1;
         }
         break;
 #endif
 #if TIMER_1_EN
     case TIMER_1:
         switch (channel) {
-        case 0:
+                case 0:
             TIMER_1_DEV.INTFLAG.bit.MC0 = 1;
             TIMER_1_DEV.INTENCLR.bit.MC0 = 1;
-            break;
-        case 1:
+                    break;
+                case 1:
             TIMER_1_DEV.INTFLAG.bit.MC1 = 1;
             TIMER_1_DEV.INTENCLR.bit.MC1 = 1;
             break;
@@ -341,7 +220,6 @@
     default:
         return -1;
     }
->>>>>>> 876ccde3
 
     /* disable the channels interrupt */
 
@@ -353,24 +231,6 @@
 {
     switch (dev) {
 #if TIMER_0_EN
-<<<<<<< HEAD
-        case TIMER_0:
-            /* request syncronisation */
-            TIMER_0_DEV.READREQ.reg = TC_READREQ_RREQ | TC_READREQ_ADDR(0x10);
-            while (TIMER_0_DEV.STATUS.bit.SYNCBUSY);
-
-            return TIMER_0_DEV.COUNT.reg;
-            break;
-#endif
-#if TIMER_1_EN
-        case TIMER_1:
-            /* request syncronisation */
-            TIMER_1_DEV.READREQ.reg = TC_READREQ_RREQ | TC_READREQ_ADDR(0x10);
-            while (TIMER_1_DEV.STATUS.bit.SYNCBUSY);
-
-            return TIMER_1_DEV.COUNT.reg;
-            break;
-=======
     case TIMER_0:
         /* request syncronisation */
         TIMER_0_DEV.READREQ.reg = TC_READREQ_RREQ | TC_READREQ_ADDR(0x10);
@@ -387,7 +247,6 @@
 
         return TIMER_1_DEV.COUNT.reg;
         break;
->>>>>>> 876ccde3
 #endif
     default:
         return 0;
@@ -486,25 +345,12 @@
     }
 }
 
-<<<<<<< HEAD
 /*TROELS: don't know if thread_yield is appropriate here, but i noticed it in uart, and it works here */
-
-=======
->>>>>>> 876ccde3
 #if TIMER_0_EN
 void TIMER_0_ISR(void)
 {
     DEBUG("\t\tISR0 \n");
     if (TIMER_0_DEV.INTFLAG.bit.MC0 && TIMER_0_DEV.INTENSET.bit.MC0) {
-<<<<<<< HEAD
-        TIMER_0_DEV.INTFLAG.bit.MC0 = 1;
-        TIMER_0_DEV.INTENCLR.reg = TC_INTENCLR_MC0;
-        config[TIMER_0].cb(0);
-    }
-
-    else if (TIMER_0_DEV.INTFLAG.bit.MC1 && TIMER_0_DEV.INTENSET.bit.MC1) {
-        if(config[TIMER_0].cb){ //check for null
-=======
         if(config[TIMER_0].cb)
         {
             TIMER_0_DEV.INTFLAG.bit.MC0 = 1;
@@ -517,7 +363,6 @@
         if(config[TIMER_0].cb) 
         {
             TIMER_0_DEV.INTFLAG.bit.MC1 = 1;
->>>>>>> 876ccde3
             TIMER_0_DEV.INTENCLR.reg = TC_INTENCLR_MC1;
             config[TIMER_0].cb(1);
         }
@@ -547,21 +392,13 @@
         {
             TIMER_1_DEV.INTFLAG.bit.MC1 = 1;
             TIMER_1_DEV.INTENCLR.reg = TC_INTENCLR_MC1;
-<<<<<<< HEAD
-            config[TIMER_1].cb(1);       
-=======
             config[TIMER_1].cb(1);
->>>>>>> 876ccde3
         }
 
     }
 
     if (sched_context_switch_request) {
-<<<<<<< HEAD
-            thread_yield();
-=======
         thread_yield();
->>>>>>> 876ccde3
     }
 }
 #endif /* TIMER_1_EN */