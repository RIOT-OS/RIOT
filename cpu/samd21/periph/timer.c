/*
 * Copyright (C) 2014 Freie Universität Berlin
 *
 * This file is subject to the terms and conditions of the GNU Lesser
 * General Public License v2.1. See the file LICENSE in the top level
 * directory for more details.
 */

/**
 * @ingroup     driver_periph
 * @{
 *
 * @file        timer.c
 * @brief       Low-level timer driver implementation
 *
 * @author      Thomas Eichinger <thomas.eichinger@fu-berlin.de>
 *
 * @}
 */

#include <stdlib.h>
#include <stdio.h>

#include "board.h"
#include "cpu.h"

#include "periph/timer.h"
#include "periph_conf.h"

#include "sched.h"
#include "thread.h"
#define ENABLE_DEBUG    (0)
#include "debug.h"


typedef struct {
    void (*cb)(int);
} timer_conf_t;

/**
 * @brief Timer state memory
 */
timer_conf_t config[TIMER_NUMOF];


/**
 * @brief Setup the given timer
 */
int timer_init(tim_t dev, unsigned int us_per_ticks, void (*callback)(int))
{
    /* configure GCLK0 to feed TC3, TC4 and TC5 */;
    GCLK->CLKCTRL.reg = (uint16_t)((GCLK_CLKCTRL_CLKEN | GCLK_CLKCTRL_GEN_GCLK0 | (TC3_GCLK_ID << GCLK_CLKCTRL_ID_Pos)));
    while (GCLK->STATUS.bit.SYNCBUSY);
    /* TC4 and TC5 share the same channel */
    GCLK->CLKCTRL.reg = (uint16_t)((GCLK_CLKCTRL_CLKEN | GCLK_CLKCTRL_GEN_GCLK0 | (TC4_GCLK_ID << GCLK_CLKCTRL_ID_Pos)));
    while (GCLK->STATUS.bit.SYNCBUSY);
    /* select the timer and enable the timer specific peripheral clocks */

    switch (dev) {
#if TIMER_0_EN
    case TIMER_0:
        if (TIMER_0_DEV.CTRLA.bit.ENABLE) {
            return 0;
        }
        PM->APBCMASK.reg |= PM_APBCMASK_TC3;
        /* reset timer */
        TIMER_0_DEV.CTRLA.bit.SWRST = 1;
        while (TIMER_0_DEV.CTRLA.bit.SWRST);
        /* choosing 16 bit mode */
        TIMER_0_DEV.CTRLA.bit.MODE = TC_CTRLA_MODE_COUNT16_Val;
        /* sourced by 8MHz with Presc 64 results in 125kHz clk */
        TIMER_0_DEV.CTRLA.bit.PRESCALER = TC_CTRLA_PRESCALER_DIV64_Val;
        /* choose normal frequency operation */
        TIMER_0_DEV.CTRLA.bit.WAVEGEN = TC_CTRLA_WAVEGEN_NFRQ_Val;
        break;
#endif
#if TIMER_1_EN
    case TIMER_1:
        if (TIMER_1_DEV.CTRLA.bit.ENABLE) {
            return 0;
        }
        PM->APBCMASK.reg |= PM_APBCMASK_TC4;
        /* reset timer */
        TIMER_1_DEV.CTRLA.bit.SWRST = 1;

        while (TIMER_1_DEV.CTRLA.bit.SWRST);


        TIMER_1_DEV.CTRLA.bit.MODE = TC_CTRLA_MODE_COUNT32_Val;
        /* sourced by 8MHz with Presc 8 results in 1Mhz clk */
        TIMER_1_DEV.CTRLA.bit.PRESCALER = TC_CTRLA_PRESCALER_DIV8_Val;
        /* choose normal frequency operation */
        TIMER_1_DEV.CTRLA.bit.WAVEGEN = TC_CTRLA_WAVEGEN_NFRQ_Val;
        break;
#endif
    case TIMER_UNDEFINED:
    default:
        return -1;
    }

    /* save callback */
    config[dev].cb = callback;

    /* enable interrupts for given timer */
    timer_irq_enable(dev);

    timer_start(dev);

    return 0;
}

int timer_set(tim_t dev, int channel, unsigned int timeout)
{
    return timer_set_absolute(dev, channel, timer_read(dev) + timeout);
}

int timer_set_absolute(tim_t dev, int channel, unsigned int value)
{
    DEBUG("Setting timer %i channel %i to %i\n", dev, channel, value);

    /* get timer base register address */
    switch (dev) {
#if TIMER_0_EN
    case TIMER_0:
        /* set timeout value */
        switch (channel) {
        case 0:
            TIMER_0_DEV.INTFLAG.bit.MC0 = 1;
            TIMER_0_DEV.CC[0].reg = value;
            TIMER_0_DEV.INTENSET.bit.MC0 = 1;
            break;
        case 1:
            TIMER_0_DEV.INTFLAG.bit.MC1 = 1;
            TIMER_0_DEV.CC[1].reg = value;
            TIMER_0_DEV.INTENSET.bit.MC1 = 1;
            break;
        default:
            return -1;
        }
        break;
#endif
#if TIMER_1_EN
    case TIMER_1:
        /* set timeout value */
        switch (channel) {
        case 0:
            TIMER_1_DEV.INTFLAG.bit.MC0 = 1;
            TIMER_1_DEV.CC[0].reg = value;
            TIMER_1_DEV.INTENSET.bit.MC0 = 1;
            break;
        case 1:
            TIMER_1_DEV.INTFLAG.bit.MC1 = 1;
            TIMER_1_DEV.CC[1].reg = value;
            TIMER_1_DEV.INTENSET.bit.MC1 = 1;
            break;
        default:
            return -1;
        }
        break;
#endif
    case TIMER_UNDEFINED:
    default:
        return -1;
    }




    return 1;
}

int timer_clear(tim_t dev, int channel)
{
    /* get timer base register address */
    switch (dev) {
#if TIMER_0_EN
    case TIMER_0:
        switch (channel) {
        case 0:
            TIMER_0_DEV.INTFLAG.bit.MC0 = 1;
            TIMER_0_DEV.INTENCLR.bit.MC0 = 1;
            break;
        case 1:
            TIMER_0_DEV.INTFLAG.bit.MC1 = 1;
            TIMER_0_DEV.INTENCLR.bit.MC1 = 1;
            break;
        default:
            return -1;
        }
        break;
#endif
#if TIMER_1_EN
    case TIMER_1:
        switch (channel) {
        case 0:
            TIMER_1_DEV.INTFLAG.bit.MC0 = 1;
            TIMER_1_DEV.INTENCLR.bit.MC0 = 1;
            break;
        case 1:
            TIMER_1_DEV.INTFLAG.bit.MC1 = 1;
            TIMER_1_DEV.INTENCLR.bit.MC1 = 1;
            break;
        default:
            return -1;
        }
        break;
#endif
    case TIMER_UNDEFINED:
    default:
        return -1;
    }

    /* disable the channels interrupt */


    return 1;
}

unsigned int timer_read(tim_t dev)
{
    switch (dev) {
#if TIMER_0_EN
    case TIMER_0:
        /* request syncronisation */
        TIMER_0_DEV.READREQ.reg = TC_READREQ_RREQ | TC_READREQ_ADDR(0x10);
        while (TIMER_0_DEV.STATUS.bit.SYNCBUSY);
<<<<<<< HEAD

=======
>>>>>>> 322c8d4b
        return TIMER_0_DEV.COUNT.reg;
        break;
#endif
#if TIMER_1_EN
    case TIMER_1:
        /* request syncronisation */
        TIMER_1_DEV.READREQ.reg = TC_READREQ_RREQ | TC_READREQ_ADDR(0x10);
        while (TIMER_1_DEV.STATUS.bit.SYNCBUSY);
<<<<<<< HEAD

=======
>>>>>>> 322c8d4b
        return TIMER_1_DEV.COUNT.reg;
        break;
#endif
    default:
        return 0;
    }


}

void timer_stop(tim_t dev)
{
    switch (dev) {
#if TIMER_0_EN
        case TIMER_0:
            TIMER_0_DEV.CTRLA.bit.ENABLE = 0;
            break;
#endif
#if TIMER_1_EN
        case TIMER_1:
            TIMER_1_DEV.CTRLA.bit.ENABLE = 0;
            break;
#endif
        case TIMER_UNDEFINED:
            break;
    }
}

void timer_start(tim_t dev)
{
    switch (dev) {
#if TIMER_0_EN
        case TIMER_0:
            TIMER_0_DEV.CTRLA.bit.ENABLE = 1;
            break;
#endif
#if TIMER_1_EN
        case TIMER_1:
            TIMER_1_DEV.CTRLA.bit.ENABLE = 1;
            break;
#endif
        case TIMER_UNDEFINED:
            break;
    }
}

void timer_irq_enable(tim_t dev)
{
    switch (dev) {
#if TIMER_0_EN
        case TIMER_0:
            NVIC_EnableIRQ(TC3_IRQn);
            break;
#endif
#if TIMER_1_EN
        case TIMER_1:
            NVIC_EnableIRQ(TC4_IRQn);
            break;
#endif
        case TIMER_UNDEFINED:
            break;
    }
}

void timer_irq_disable(tim_t dev)
{
    switch (dev) {
#if TIMER_0_EN
        case TIMER_0:
            NVIC_DisableIRQ(TC3_IRQn);
            break;
#endif
#if TIMER_1_EN
        case TIMER_1:
            NVIC_DisableIRQ(TC4_IRQn);
            break;
#endif
        case TIMER_UNDEFINED:
            break;
    }
}

void timer_reset(tim_t dev)
{
    switch (dev) {
#if TIMER_0_EN
        case TIMER_0:
            TIMER_0_DEV.CTRLA.bit.SWRST = 1;
            break;
#endif
#if TIMER_1_EN
        case TIMER_1:
            TIMER_1_DEV.CTRLA.bit.SWRST = 1;
            break;
#endif
        case TIMER_UNDEFINED:
            break;
    }
}

#if TIMER_0_EN
void TIMER_0_ISR(void)
{
    if (TIMER_0_DEV.INTFLAG.bit.MC0 && TIMER_0_DEV.INTENSET.bit.MC0) {
<<<<<<< HEAD
        if(config[TIMER_0].cb)
        {
=======
        if(config[TIMER_0].cb) {
>>>>>>> 322c8d4b
            TIMER_0_DEV.INTFLAG.bit.MC0 = 1;
            TIMER_0_DEV.INTENCLR.reg = TC_INTENCLR_MC0;
            config[TIMER_0].cb(0);            
        }
    }

    else if (TIMER_0_DEV.INTFLAG.bit.MC1 && TIMER_0_DEV.INTENSET.bit.MC1) {
<<<<<<< HEAD
        if(config[TIMER_0].cb) 
        {
=======
        if(config[TIMER_0].cb) {
>>>>>>> 322c8d4b
            TIMER_0_DEV.INTFLAG.bit.MC1 = 1;
            TIMER_0_DEV.INTENCLR.reg = TC_INTENCLR_MC1;
            config[TIMER_0].cb(1);
        }
    }

    if (sched_context_switch_request) {
        thread_yield();
    }
}
#endif /* TIMER_0_EN */


#if TIMER_1_EN
void TIMER_1_ISR(void)
{
    if (TIMER_1_DEV.INTFLAG.bit.MC0 && TIMER_1_DEV.INTENSET.bit.MC0) {
<<<<<<< HEAD
        if (config[TIMER_1].cb)
        {
=======
        if (config[TIMER_1].cb) {
>>>>>>> 322c8d4b
            TIMER_1_DEV.INTFLAG.bit.MC0 = 1;
            TIMER_1_DEV.INTENCLR.reg = TC_INTENCLR_MC0;
            config[TIMER_1].cb(0);
        }
    }
    else if (TIMER_1_DEV.INTFLAG.bit.MC1 && TIMER_1_DEV.INTENSET.bit.MC1) {
<<<<<<< HEAD
        if(config[TIMER_1].cb)
        {
=======
        if(config[TIMER_1].cb) {
>>>>>>> 322c8d4b
            TIMER_1_DEV.INTFLAG.bit.MC1 = 1;
            TIMER_1_DEV.INTENCLR.reg = TC_INTENCLR_MC1;
            config[TIMER_1].cb(1);
        }

    }

    if (sched_context_switch_request) {
        thread_yield();
    }
}
#endif /* TIMER_1_EN */<|MERGE_RESOLUTION|>--- conflicted
+++ resolved
@@ -161,7 +161,9 @@
     case TIMER_UNDEFINED:
     default:
         return -1;
-    }
+}
+
+
 
 
 
@@ -224,11 +226,8 @@
         /* request syncronisation */
         TIMER_0_DEV.READREQ.reg = TC_READREQ_RREQ | TC_READREQ_ADDR(0x10);
         while (TIMER_0_DEV.STATUS.bit.SYNCBUSY);
-<<<<<<< HEAD
-
-=======
->>>>>>> 322c8d4b
         return TIMER_0_DEV.COUNT.reg;
+        break;
         break;
 #endif
 #if TIMER_1_EN
@@ -236,11 +235,8 @@
         /* request syncronisation */
         TIMER_1_DEV.READREQ.reg = TC_READREQ_RREQ | TC_READREQ_ADDR(0x10);
         while (TIMER_1_DEV.STATUS.bit.SYNCBUSY);
-<<<<<<< HEAD
-
-=======
->>>>>>> 322c8d4b
         return TIMER_1_DEV.COUNT.reg;
+        break;
         break;
 #endif
     default:
@@ -344,12 +340,7 @@
 void TIMER_0_ISR(void)
 {
     if (TIMER_0_DEV.INTFLAG.bit.MC0 && TIMER_0_DEV.INTENSET.bit.MC0) {
-<<<<<<< HEAD
-        if(config[TIMER_0].cb)
-        {
-=======
         if(config[TIMER_0].cb) {
->>>>>>> 322c8d4b
             TIMER_0_DEV.INTFLAG.bit.MC0 = 1;
             TIMER_0_DEV.INTENCLR.reg = TC_INTENCLR_MC0;
             config[TIMER_0].cb(0);            
@@ -357,12 +348,7 @@
     }
 
     else if (TIMER_0_DEV.INTFLAG.bit.MC1 && TIMER_0_DEV.INTENSET.bit.MC1) {
-<<<<<<< HEAD
-        if(config[TIMER_0].cb) 
-        {
-=======
         if(config[TIMER_0].cb) {
->>>>>>> 322c8d4b
             TIMER_0_DEV.INTFLAG.bit.MC1 = 1;
             TIMER_0_DEV.INTENCLR.reg = TC_INTENCLR_MC1;
             config[TIMER_0].cb(1);
@@ -380,29 +366,18 @@
 void TIMER_1_ISR(void)
 {
     if (TIMER_1_DEV.INTFLAG.bit.MC0 && TIMER_1_DEV.INTENSET.bit.MC0) {
-<<<<<<< HEAD
-        if (config[TIMER_1].cb)
-        {
-=======
         if (config[TIMER_1].cb) {
->>>>>>> 322c8d4b
             TIMER_1_DEV.INTFLAG.bit.MC0 = 1;
             TIMER_1_DEV.INTENCLR.reg = TC_INTENCLR_MC0;
             config[TIMER_1].cb(0);
         }
     }
     else if (TIMER_1_DEV.INTFLAG.bit.MC1 && TIMER_1_DEV.INTENSET.bit.MC1) {
-<<<<<<< HEAD
-        if(config[TIMER_1].cb)
-        {
-=======
         if(config[TIMER_1].cb) {
->>>>>>> 322c8d4b
             TIMER_1_DEV.INTFLAG.bit.MC1 = 1;
             TIMER_1_DEV.INTENCLR.reg = TC_INTENCLR_MC1;
             config[TIMER_1].cb(1);
         }
-
     }
 
     if (sched_context_switch_request) {
