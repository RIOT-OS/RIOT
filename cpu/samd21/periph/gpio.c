/*
 * Copyright (C) 2014 Freie Universität Berlin
 *
 * This file is subject to the terms and conditions of the GNU Lesser
 * General Public License v2.1. See the file LICENSE in the top level
 * directory for more details.
 */

/**
 * @ingroup     driver_periph
 * @{
 *
 * @file        gpio.c
 * @brief       Low-level GPIO driver implementation
 *
 * @author      Troels Hoffmeyer <troels.d.hoffmeyer@gmail.com>
 * @author      Thomas Eichinger <thomas.eichinger@fu-berlin.de>
 *
 * @}
 */

#include "cpu.h"
#include "periph/gpio.h"
#include "periph_conf.h"

#include "sched.h"
#include "thread.h"
#define ENABLE_DEBUG (0)
#include "debug.h"

#define ENABLE_DEBUG (0)
#include "debug.h"

/* guard file in case no GPIO devices are defined */
#if GPIO_NUMOF

typedef struct {
    gpio_cb_t cb;       /**< callback called from GPIO interrupt */
    void *arg;          /**< argument passed to the callback */
} gpio_state_t;

static gpio_state_t gpio_config[GPIO_NUMOF];

int gpio_init_out(gpio_t dev, gpio_pp_t pushpull)
{
    PortGroup* port = NULL;
    uint32_t pin = 0;
    switch (dev) {
#if GPIO_0_EN
        case GPIO_0:
            port = &GPIO_0_DEV;
            pin = GPIO_0_PIN;
            break;
#endif
#if GPIO_1_EN
        case GPIO_1:
            port = &GPIO_1_DEV;
            pin = GPIO_1_PIN;
            break;
#endif
#if GPIO_2_EN
        case GPIO_2:
            port = &GPIO_2_DEV;
            pin = GPIO_2_PIN;
            break;
#endif
#if GPIO_3_EN
        case GPIO_3:
            port = &GPIO_3_DEV;
            pin = GPIO_3_PIN;
            break;
#endif
#if GPIO_4_EN
        case GPIO_4:
            port = &GPIO_4_DEV;
            pin = GPIO_4_PIN;
            break;
#endif
#if GPIO_5_EN
        case GPIO_5:
            port = &GPIO_5_DEV;
            pin = GPIO_5_PIN;
            break;
#endif
#if GPIO_6_EN
        case GPIO_6:
            port = &GPIO_6_DEV;
            pin = GPIO_6_PIN;
            break;
#endif
#if GPIO_7_EN
        case GPIO_7:
            port = &GPIO_7_DEV;
            pin = GPIO_7_PIN;
            break;
#endif
#if GPIO_8_EN
        case GPIO_8:
            port = &GPIO_8_DEV;
            pin = GPIO_8_PIN;
            break;
#endif
#if GPIO_9_EN
        case GPIO_9:
            port = &GPIO_9_DEV;
            pin = GPIO_9_PIN;
            break;
#endif
#if GPIO_10_EN
        case GPIO_10:
            port = &GPIO_10_DEV;
            pin = GPIO_10_PIN;
            break;
#endif
#if GPIO_11_EN
        case GPIO_11:
            port = &GPIO_11_DEV;
            pin = GPIO_11_PIN;
            break;
#endif
#if GPIO_12_EN
        case GPIO_12:
            port = &GPIO_12_DEV;
            pin = GPIO_12_PIN;
            break;
#endif
#if GPIO_13_EN
        case GPIO_13:
            port = &GPIO_13_DEV;
            pin = GPIO_13_PIN;
            break;
#endif
#if GPIO_14_EN
        case GPIO_14:
            port = &GPIO_14_DEV;
            pin = GPIO_14_PIN;
            break;
#endif
#if GPIO_15_EN
        case GPIO_15:
            port = &GPIO_15_DEV;
            pin = GPIO_15_PIN;
            break;
#endif
        default:
            return -1;
    }

    if (port == NULL) {
        return -1;
    }

    /* configure as output */
<<<<<<< HEAD
    port->DIRSET.reg = (1 << (pin % 32));
=======
    port->DIRSET.reg = (1<<(pin));

>>>>>>> 95a56b5c
    /* configure the pin's pull resistor state */
    switch (pushpull) {
        case GPIO_PULLDOWN:
            return -1;
        case GPIO_PULLUP:
            port->PINCFG[pin].bit.PULLEN = true;
            break;
        case GPIO_NOPULL:
            port->PINCFG[pin].bit.PULLEN = false;
            break;
    }

    return 0;
}

int gpio_init_in(gpio_t dev, gpio_pp_t pushpull)
{
    PortGroup* port = NULL;
    uint32_t pin = 0;
    switch (dev) {
#if GPIO_0_EN
        case GPIO_0:
            port = &GPIO_0_DEV;
            pin = GPIO_0_PIN;
            break;
#endif
#if GPIO_1_EN
        case GPIO_1:
            port = &GPIO_1_DEV;
            pin = GPIO_1_PIN;
            break;
#endif
#if GPIO_2_EN
        case GPIO_2:
            port = &GPIO_2_DEV;
            pin = GPIO_2_PIN;
            break;
#endif
#if GPIO_3_EN
        case GPIO_3:
            port = &GPIO_3_DEV;
            pin = GPIO_3_PIN;
            break;
#endif
#if GPIO_4_EN
        case GPIO_4:
            port = &GPIO_4_DEV;
            pin = GPIO_4_PIN;
            break;
#endif
#if GPIO_5_EN
        case GPIO_5:
            port = &GPIO_5_DEV;
            pin = GPIO_5_PIN;
            break;
#endif
#if GPIO_6_EN
        case GPIO_6:
            port = &GPIO_6_DEV;
            pin = GPIO_6_PIN;
            break;
#endif
#if GPIO_7_EN
        case GPIO_7:
            port = &GPIO_7_DEV;
            pin = GPIO_7_PIN;
            break;
#endif
#if GPIO_8_EN
        case GPIO_8:
            port = &GPIO_8_DEV;
            pin = GPIO_8_PIN;
            break;
#endif
#if GPIO_9_EN
        case GPIO_9:
            port = &GPIO_9_DEV;
            pin = GPIO_9_PIN;
            break;
#endif
#if GPIO_10_EN
        case GPIO_10:
            port = &GPIO_10_DEV;
            pin = GPIO_10_PIN;
            break;
#endif
#if GPIO_11_EN
        case GPIO_11:
            port = &GPIO_11_DEV;
            pin = GPIO_11_PIN;
            break;
#endif
#if GPIO_12_EN
        case GPIO_12:
            port = &GPIO_12_DEV;
            pin = GPIO_12_PIN;
            break;
#endif
#if GPIO_13_EN
        case GPIO_13:
            port = &GPIO_13_DEV;
            pin = GPIO_13_PIN;
            break;
#endif
#if GPIO_14_EN
        case GPIO_14:
            port = &GPIO_14_DEV;
            pin = GPIO_14_PIN;
            break;
#endif
#if GPIO_15_EN
        case GPIO_15:
            port = &GPIO_15_DEV;
            pin = GPIO_15_PIN;
            break;
#endif
        default:
            return -1;
    }

    if (port == NULL) {
        return -1;
    }

    /* configure as input */
<<<<<<< HEAD
    port->DIRCLR.reg = (1 << (pin %32 ));
    /* buffer input value */
    port->PINCFG[pin % 32].bit.INEN = true;
=======
    port->DIRCLR.reg = (1<<(pin));
    /* buffer input value */
    port->PINCFG[pin].bit.INEN = true;

>>>>>>> 95a56b5c
    /* configure the pin's pull resistor state */
    switch (pushpull) {
        case GPIO_PULLDOWN:
            port->OUTCLR.reg = (1 << (pin));
            port->PINCFG[pin].bit.PULLEN = true;
            break;
        case GPIO_PULLUP:
            port->OUTSET.reg = (1 << (pin));
            port->PINCFG[pin].bit.PULLEN = true;
            break;
        case GPIO_NOPULL:
            port->PINCFG[pin].bit.PULLEN = false;
            break;
    }

    return 0;
}

int gpio_init_int(gpio_t dev, gpio_pp_t pullup, gpio_flank_t flank, gpio_cb_t cb, void *arg)
{
    PortGroup* port = NULL;
    uint32_t pin = 0;
    uint32_t extint = 0;
    int res = 0;

    switch (dev) {
#if GPIO_0_EN
        case GPIO_0:
            port = &GPIO_0_DEV;
            pin = GPIO_0_PIN;
            extint = GPIO_0_EXTINT;
            break;
#endif
#if GPIO_1_EN
        case GPIO_1:
            port = &GPIO_1_DEV;
            pin = GPIO_1_PIN;
            extint = GPIO_1_EXTINT;
            break;
#endif
#if GPIO_2_EN
        case GPIO_2:
            port = &GPIO_2_DEV;
            pin = GPIO_2_PIN;
            extint = GPIO_2_EXTINT;
            break;
#endif
#if GPIO_3_EN
        case GPIO_3:
            port = &GPIO_3_DEV;
            pin = GPIO_3_PIN;
            extint = GPIO_3_EXTINT;
            break;
#endif
#if GPIO_4_EN
        case GPIO_4:
            port = &GPIO_4_DEV;
            pin = GPIO_4_PIN;
            extint = GPIO_4_EXTINT;
            break;
#endif
#if GPIO_5_EN
        case GPIO_5:
            port = &GPIO_5_DEV;
            pin = GPIO_5_PIN;
            extint = GPIO_5_EXTINT;
            break;
#endif
#if GPIO_6_EN
        case GPIO_6:
            port = &GPIO_6_DEV;
            pin = GPIO_6_PIN;
            extint = GPIO_6_EXTINT;
            break;
#endif
#if GPIO_7_EN
        case GPIO_7:
            port = &GPIO_7_DEV;
            pin = GPIO_7_PIN;
            extint = GPIO_7_EXTINT;
            break;
#endif
#if GPIO_8_EN
        case GPIO_8:
            port = &GPIO_8_DEV;
            pin = GPIO_8_PIN;
            extint = GPIO_8_EXTINT;
            break;
#endif
#if GPIO_9_EN
        case GPIO_9:
            port = &GPIO_9_DEV;
            pin = GPIO_9_PIN;
            extint = GPIO_9_EXTINT;
            break;
#endif
#if GPIO_10_EN
        case GPIO_10:
            port = &GPIO_10_DEV;
            pin = GPIO_10_PIN;
            extint = GPIO_10_EXTINT;
            break;
#endif
#if GPIO_11_EN
        case GPIO_11:
            port = &GPIO_11_DEV;
            pin = GPIO_11_PIN;
            extint = GPIO_11_EXTINT;
            break;
#endif
#if GPIO_12_EN
        case GPIO_12:
            port = &GPIO_12_DEV;
            pin = GPIO_12_PIN;
            extint = GPIO_12_EXTINT;
            break;
#endif
#if GPIO_13_EN
        case GPIO_13:
            port = &GPIO_13_DEV;
            pin = GPIO_13_PIN;
            extint = GPIO_13_EXTINT;
            break;
#endif
#if GPIO_14_EN
        case GPIO_14:
            port = &GPIO_14_DEV;
            pin = GPIO_14_PIN;
            extint = GPIO_14_EXTINT;
            break;
#endif
#if GPIO_15_EN
        case GPIO_15:
            port = &GPIO_15_DEV;
            pin = GPIO_15_PIN;
            extint = GPIO_15_EXTINT;
            break;
#endif
        default:
            return -1;
    }

    if (port == NULL) {
        return -1;
    }

    /* configure pin as input */
    res = gpio_init_in(dev, pullup);
    pin = pin % 32;
    if (res < 0) {
        return res;
    }

    if (pin < 16) {
        port->WRCONFIG.reg = PORT_WRCONFIG_WRPINCFG \
                        | PORT_WRCONFIG_WRPMUX \
                        | PORT_WRCONFIG_PMUX(0x0) \
                        | PORT_WRCONFIG_PMUXEN \
                        | (1<<pin);
    }
    else {
        port->WRCONFIG.reg = PORT_WRCONFIG_HWSEL \
                        | PORT_WRCONFIG_WRPINCFG \
                        | PORT_WRCONFIG_WRPMUX \
                        | PORT_WRCONFIG_PMUX(0x0) \
                        | PORT_WRCONFIG_PMUXEN \
                        | ((1<<(pin)) >> 16);
    }
    /* Turn on APB clock */
    PM->APBAMASK.reg |= PM_APBAMASK_EIC;

    GCLK->CLKCTRL = (GCLK_CLKCTRL_Type){
        .bit.ID = EIC_GCLK_ID,
        .bit.GEN = 0,
        .bit.CLKEN = 1,
        .bit.WRTLOCK = 0
    };

    /* Setup interrupt */
    NVIC_SetPriority(EIC_IRQn, 10);
    NVIC_EnableIRQ(EIC_IRQn);

    /* save callback */
    gpio_config[extint].cb = cb;
    gpio_config[extint].arg = arg;

    /*Enable pin interrupt */
    EIC->INTENSET.reg = (1 << (extint));
    EIC->WAKEUP.reg |= (1 << (extint));

    /*Set config */
    uint8_t config_pos = (4 * (extint % 8));
    uint8_t config_reg    = extint / 8;
    /*Set flank detection */
    switch (flank) {
        case GPIO_FALLING:
            EIC->CONFIG[config_reg].reg
                        |= (EIC_CONFIG_SENSE0_FALL_Val << (config_pos));
            break;
        case GPIO_RISING:
            EIC->CONFIG[config_reg].reg
                        |= (EIC_CONFIG_SENSE0_RISE_Val << (config_pos));
            break;
        case GPIO_BOTH:
            EIC->CONFIG[config_reg].reg
                        |= (EIC_CONFIG_SENSE0_BOTH_Val << (config_pos));
            break;
    }

    /*Enable external interrupts*/
    EIC->CTRL.bit.ENABLE = true;
    return 0;
}

void gpio_irq_enable(gpio_t dev)
{
    switch (dev) {
#if GPIO_0_EN
        case GPIO_0:
            EIC->INTENSET.reg = (1 << GPIO_0_EXTINT);
            break;
#endif
#if GPIO_1_EN
        case GPIO_1:
            EIC->INTENSET.reg = (1 << GPIO_1_EXTINT);
            break;
#endif
#if GPIO_2_EN
        case GPIO_2:
            EIC->INTENSET.reg = (1 << GPIO_2_EXTINT);
            break;
#endif
#if GPIO_3_EN
        case GPIO_3:
            EIC->INTENSET.reg = (1 << GPIO_3_EXTINT);
            break;
#endif
#if GPIO_4_EN
        case GPIO_4:
            EIC->INTENSET.reg = (1 << GPIO_4_EXTINT);
            break;
#endif
#if GPIO_5_EN
        case GPIO_5:
            EIC->INTENSET.reg = (1 << GPIO_5_EXTINT);
            break;
#endif
#if GPIO_6_EN
        case GPIO_6:
            EIC->INTENSET.reg = (1 << GPIO_6_EXTINT);
            break;
#endif
#if GPIO_7_EN
        case GPIO_7:
            EIC->INTENSET.reg = (1 << GPIO_7_EXTINT);
            break;
#endif
#if GPIO_8_EN
        case GPIO_8:
            EIC->INTENSET.reg = (1 << GPIO_8_EXTINT);
            break;
#endif
#if GPIO_9_EN
        case GPIO_9:
            EIC->INTENSET.reg = (1 << GPIO_9_EXTINT);
            break;
#endif
#if GPIO_10_EN
        case GPIO_10:
            EIC->INTENSET.reg = (1 << GPIO_10_EXTINT);
            break;
#endif
#if GPIO_11_EN
        case GPIO_11:
            EIC->INTENSET.reg = (1 << GPIO_11_EXTINT);
            break;
#endif
#if GPIO_12_EN
        case GPIO_12:
            EIC->INTENSET.reg = (1 << GPIO_12_EXTINT);
            break;
#endif
#if GPIO_13_EN
        case GPIO_13:
            EIC->INTENSET.reg = (1 << GPIO_13_EXTINT);
            break;
#endif
#if GPIO_14_EN
        case GPIO_14:
            EIC->INTENSET.reg = (1 << GPIO_14_EXTINT);
            break;
#endif
#if GPIO_15_EN
        case GPIO_15:
            EIC->INTENSET.reg = (1 << GPIO_15_EXTINT);
            break;
#endif
    }
}

void gpio_irq_disable(gpio_t dev)
{
    switch (dev) {
#if GPIO_0_EN
        case GPIO_0:
            EIC->INTENCLR.reg = (1 << GPIO_0_EXTINT);
            break;
#endif
#if GPIO_1_EN
        case GPIO_1:
            EIC->INTENCLR.reg = (1 << GPIO_1_EXTINT);
            break;
#endif
#if GPIO_2_EN
        case GPIO_2:
            EIC->INTENCLR.reg = (1 << GPIO_2_EXTINT);
            break;
#endif
#if GPIO_3_EN
        case GPIO_3:
            EIC->INTENCLR.reg = (1 << GPIO_3_EXTINT);
            break;
#endif
#if GPIO_4_EN
        case GPIO_4:
            EIC->INTENCLR.reg = (1 << GPIO_4_EXTINT);
            break;
#endif
#if GPIO_5_EN
        case GPIO_5:
            EIC->INTENCLR.reg = (1 << GPIO_5_EXTINT);
            break;
#endif
#if GPIO_6_EN
        case GPIO_6:
            EIC->INTENCLR.reg = (1 << GPIO_6_EXTINT);
            break;
#endif
#if GPIO_7_EN
        case GPIO_7:
            EIC->INTENCLR.reg = (1 << GPIO_7_EXTINT);
            break;
#endif
#if GPIO_8_EN
        case GPIO_8:
            EIC->INTENCLR.reg = (1 << GPIO_8_EXTINT);
            break;
#endif
#if GPIO_9_EN
        case GPIO_9:
            EIC->INTENCLR.reg = (1 << GPIO_9_EXTINT);
            break;
#endif
#if GPIO_10_EN
        case GPIO_10:
            EIC->INTENCLR.reg = (1 << GPIO_10_EXTINT);
            break;
#endif
#if GPIO_11_EN
        case GPIO_11:
            EIC->INTENCLR.reg = (1 << GPIO_11_EXTINT);
            break;
#endif
#if GPIO_12_EN
        case GPIO_12:
            EIC->INTENCLR.reg = (1 << GPIO_12_EXTINT);
            break;
#endif
#if GPIO_13_EN
        case GPIO_13:
            EIC->INTENCLR.reg = (1 << GPIO_13_EXTINT);
            break;
#endif
#if GPIO_14_EN
        case GPIO_14:
            EIC->INTENCLR.reg = (1 << GPIO_14_EXTINT);
            break;
#endif
#if GPIO_15_EN
        case GPIO_15:
            EIC->INTENCLR.reg = (1 << GPIO_15_EXTINT);
            break;
#endif
    }
}

int gpio_read(gpio_t dev)
{
    int res = -1;

    switch (dev) {
#if GPIO_0_EN
        case GPIO_0:
<<<<<<< HEAD
            res = (&GPIO_0_DEV)->IN.reg & (1 << (GPIO_0_PIN % 32));
=======
            res = (&GPIO_0_DEV)->IN.reg & (1 << (GPIO_0_PIN));
>>>>>>> 95a56b5c
            break;
#endif
#if GPIO_1_EN
        case GPIO_1:
<<<<<<< HEAD
            res = (&GPIO_1_DEV)->IN.reg & (1 << (GPIO_1_PIN % 32));
=======
            res = (&GPIO_1_DEV)->IN.reg & (1 << (GPIO_1_PIN));
>>>>>>> 95a56b5c
            break;
#endif
#if GPIO_2_EN
        case GPIO_2:
<<<<<<< HEAD
            res = (&GPIO_2_DEV)->IN.reg & (1 << (GPIO_2_PIN % 32));
=======
            res = (&GPIO_2_DEV)->IN.reg & (1 << (GPIO_2_PIN));
>>>>>>> 95a56b5c
            break;
#endif
#if GPIO_3_EN
        case GPIO_3:
<<<<<<< HEAD
            res = (&GPIO_3_DEV)->IN.reg & (1 << (GPIO_3_PIN % 32));
=======
            res = (&GPIO_3_DEV)->IN.reg & (1 << (GPIO_3_PIN));
>>>>>>> 95a56b5c
            break;
#endif
#if GPIO_4_EN
        case GPIO_4:
<<<<<<< HEAD
            res = (&GPIO_4_DEV)->IN.reg & (1 << (GPIO_4_PIN % 32));
=======
            res = (&GPIO_4_DEV)->IN.reg & (1 << (GPIO_4_PIN));
>>>>>>> 95a56b5c
            break;
#endif
#if GPIO_5_EN
        case GPIO_5:
<<<<<<< HEAD
            res = (&GPIO_5_DEV)->IN.reg & (1 << (GPIO_5_PIN % 32));
=======
            res = (&GPIO_5_DEV)->IN.reg & (1 << (GPIO_5_PIN));
>>>>>>> 95a56b5c
            break;
#endif
#if GPIO_6_EN
        case GPIO_6:
<<<<<<< HEAD
            res = (&GPIO_6_DEV)->IN.reg & (1 << (GPIO_6_PIN % 32));
=======
            res = (&GPIO_6_DEV)->IN.reg & (1 << (GPIO_6_PIN));
>>>>>>> 95a56b5c
            break;
#endif
#if GPIO_7_EN
        case GPIO_7:
<<<<<<< HEAD
            res = (&GPIO_7_DEV)->IN.reg & (1 << (GPIO_7_PIN % 32));
=======
            res = (&GPIO_7_DEV)->IN.reg & (1 << (GPIO_7_PIN));
>>>>>>> 95a56b5c
            break;
#endif
#if GPIO_8_EN
        case GPIO_8:
<<<<<<< HEAD
            res = (&GPIO_8_DEV)->IN.reg & (1 << (GPIO_8_PIN % 32));
=======
            res = (&GPIO_8_DEV)->IN.reg & (1 << (GPIO_8_PIN));
>>>>>>> 95a56b5c
            break;
#endif
#if GPIO_9_EN
        case GPIO_9:
<<<<<<< HEAD
            res = (&GPIO_9_DEV)->IN.reg & (1 << (GPIO_9_PIN % 32));
=======
            res = (&GPIO_9_DEV)->IN.reg & (1 << (GPIO_9_PIN));
>>>>>>> 95a56b5c
            break;
#endif
#if GPIO_10_EN
        case GPIO_10:
<<<<<<< HEAD
            res = (&GPIO_10_DEV)->IN.reg & (1 << (GPIO_10_PIN % 32));
=======
            res = (&GPIO_10_DEV)->IN.reg & (1 << (GPIO_10_PIN));
>>>>>>> 95a56b5c
            break;
#endif
#if GPIO_11_EN
        case GPIO_11:
<<<<<<< HEAD
            res = (&GPIO_11_DEV)->IN.reg & (1 << (GPIO_11_PIN % 32));
=======
            res = (&GPIO_11_DEV)->IN.reg & (1 << (GPIO_11_PIN));
>>>>>>> 95a56b5c
            break;
#endif
#if GPIO_12_EN
        case GPIO_12:
<<<<<<< HEAD
            res = (&GPIO_12_DEV)->IN.reg & (1 << (GPIO_12_PIN % 32));
=======
            res = (&GPIO_12_DEV)->IN.reg & (1 << (GPIO_12_PIN));
>>>>>>> 95a56b5c
            break;
#endif
#if GPIO_13_EN
        case GPIO_13:
<<<<<<< HEAD
            res = (&GPIO_13_DEV)->IN.reg & (1 << (GPIO_13_PIN % 32));
=======
            res = (&GPIO_13_DEV)->IN.reg & (1 << (GPIO_13_PIN));
>>>>>>> 95a56b5c
            break;
#endif
#if GPIO_14_EN
        case GPIO_14:
<<<<<<< HEAD
            res = (&GPIO_14_DEV)->IN.reg & (1 << (GPIO_14_PIN % 32));
=======
            res = (&GPIO_14_DEV)->IN.reg & (1 << (GPIO_14_PIN));
>>>>>>> 95a56b5c
            break;
#endif
#if GPIO_15_EN
        case GPIO_15:
<<<<<<< HEAD
            res = (&GPIO_15_DEV)->IN.reg & (1 << (GPIO_15_PIN % 32));
=======
            res = (&GPIO_15_DEV)->IN.reg & (1 << (GPIO_15_PIN));
>>>>>>> 95a56b5c
            break;
#endif
    }

    /* make sure we are not returning a negative value if bit 31 is set */
    if (res < -1) {
        res = 1;
    }

    return res;
}

void gpio_set(gpio_t dev)
{
    switch (dev) {
#if GPIO_0_EN
        case GPIO_0:
<<<<<<< HEAD
            (&GPIO_0_DEV)->OUTSET.reg = (1 << (GPIO_0_PIN % 32));
=======
            (&GPIO_0_DEV)->OUTSET.reg = (1 << (GPIO_0_PIN));
>>>>>>> 95a56b5c
            break;
#endif
#if GPIO_1_EN
        case GPIO_1:
<<<<<<< HEAD
            (&GPIO_1_DEV)->OUTSET.reg = (1 << (GPIO_1_PIN % 32));
=======
            (&GPIO_1_DEV)->OUTSET.reg = (1 << (GPIO_1_PIN));
>>>>>>> 95a56b5c
            break;
#endif
#if GPIO_2_EN
        case GPIO_2:
<<<<<<< HEAD
            (&GPIO_2_DEV)->OUTSET.reg = (1 << (GPIO_2_PIN % 32));
=======
            (&GPIO_2_DEV)->OUTSET.reg = (1 << (GPIO_2_PIN));
>>>>>>> 95a56b5c
            break;
#endif
#if GPIO_3_EN
        case GPIO_3:
<<<<<<< HEAD
            (&GPIO_3_DEV)->OUTSET.reg = (1 << (GPIO_3_PIN % 32));
=======
            (&GPIO_3_DEV)->OUTSET.reg = (1 << (GPIO_3_PIN));
>>>>>>> 95a56b5c
            break;
#endif
#if GPIO_4_EN
        case GPIO_4:
<<<<<<< HEAD
            (&GPIO_4_DEV)->OUTSET.reg = (1 << (GPIO_4_PIN % 32));
=======
            (&GPIO_4_DEV)->OUTSET.reg = (1 << (GPIO_4_PIN));
>>>>>>> 95a56b5c
            break;
#endif
#if GPIO_5_EN
        case GPIO_5:
<<<<<<< HEAD
            (&GPIO_5_DEV)->OUTSET.reg = (1 << (GPIO_5_PIN % 32));
=======
            (&GPIO_5_DEV)->OUTSET.reg = (1 << (GPIO_5_PIN));
>>>>>>> 95a56b5c
            break;
#endif
#if GPIO_6_EN
        case GPIO_6:
<<<<<<< HEAD
            (&GPIO_6_DEV)->OUTSET.reg = (1 << (GPIO_6_PIN % 32));
=======
            (&GPIO_6_DEV)->OUTSET.reg = (1 << (GPIO_6_PIN));
>>>>>>> 95a56b5c
            break;
#endif
#if GPIO_7_EN
        case GPIO_7:
<<<<<<< HEAD
            (&GPIO_7_DEV)->OUTSET.reg = (1 << (GPIO_7_PIN % 32));
=======
            (&GPIO_7_DEV)->OUTSET.reg = (1 << (GPIO_7_PIN));
>>>>>>> 95a56b5c
            break;
#endif
#if GPIO_8_EN
        case GPIO_8:
<<<<<<< HEAD
            (&GPIO_8_DEV)->OUTSET.reg = (1 << (GPIO_8_PIN % 32));
=======
            (&GPIO_8_DEV)->OUTSET.reg = (1 << (GPIO_8_PIN));
>>>>>>> 95a56b5c
            break;
#endif
#if GPIO_9_EN
        case GPIO_9:
<<<<<<< HEAD
            (&GPIO_9_DEV)->OUTSET.reg = (1 << (GPIO_9_PIN % 32));
=======
            (&GPIO_9_DEV)->OUTSET.reg = (1 << (GPIO_9_PIN));
>>>>>>> 95a56b5c
            break;
#endif
#if GPIO_10_EN
        case GPIO_10:
<<<<<<< HEAD
            (&GPIO_10_DEV)->OUTSET.reg = (1 << (GPIO_10_PIN % 32));
=======
            (&GPIO_10_DEV)->OUTSET.reg = (1 << (GPIO_10_PIN));
>>>>>>> 95a56b5c
            break;
#endif
#if GPIO_11_EN
        case GPIO_11:
<<<<<<< HEAD
            (&GPIO_11_DEV)->OUTSET.reg = (1 << (GPIO_11_PIN % 32));
=======
            (&GPIO_11_DEV)->OUTSET.reg = (1 << (GPIO_11_PIN));
>>>>>>> 95a56b5c
            break;
#endif
#if GPIO_12_EN
        case GPIO_12:
<<<<<<< HEAD
            (&GPIO_12_DEV)->OUTSET.reg = (1 << (GPIO_12_PIN % 32));
=======
            (&GPIO_12_DEV)->OUTSET.reg = (1 << (GPIO_12_PIN));
>>>>>>> 95a56b5c
            break;
#endif
#if GPIO_13_EN
        case GPIO_13:
<<<<<<< HEAD
            (&GPIO_13_DEV)->OUTSET.reg = (1 << (GPIO_13_PIN % 32));
=======
            (&GPIO_13_DEV)->OUTSET.reg = (1 << (GPIO_13_PIN));
>>>>>>> 95a56b5c
            break;
#endif
#if GPIO_14_EN
        case GPIO_14:
<<<<<<< HEAD
            (&GPIO_14_DEV)->OUTSET.reg = (1 << (GPIO_14_PIN % 32));
=======
            (&GPIO_14_DEV)->OUTSET.reg = (1 << (GPIO_14_PIN));
>>>>>>> 95a56b5c
            break;
#endif
#if GPIO_15_EN
        case GPIO_15:
<<<<<<< HEAD
            (&GPIO_15_DEV)->OUTSET.reg = (1 << (GPIO_15_PIN % 32));
=======
            (&GPIO_15_DEV)->OUTSET.reg = (1 << (GPIO_15_PIN));
>>>>>>> 95a56b5c
            break;
#endif
    }
}

void gpio_clear(gpio_t dev)
{
    switch (dev) {
#if GPIO_0_EN
        case GPIO_0:
<<<<<<< HEAD
            (&GPIO_0_DEV)->OUTCLR.reg = (1 << (GPIO_0_PIN % 32));
=======
            (&GPIO_0_DEV)->OUTCLR.reg = (1 << (GPIO_0_PIN));
>>>>>>> 95a56b5c
            break;
#endif
#if GPIO_1_EN
        case GPIO_1:
<<<<<<< HEAD
            (&GPIO_1_DEV)->OUTCLR.reg = (1 << (GPIO_1_PIN % 32));
=======
            (&GPIO_1_DEV)->OUTCLR.reg = (1 << (GPIO_1_PIN));
>>>>>>> 95a56b5c
            break;
#endif
#if GPIO_2_EN
        case GPIO_2:
<<<<<<< HEAD
            (&GPIO_2_DEV)->OUTCLR.reg = (1 << (GPIO_2_PIN % 32));
=======
            (&GPIO_2_DEV)->OUTCLR.reg = (1 << (GPIO_2_PIN));
>>>>>>> 95a56b5c
            break;
#endif
#if GPIO_3_EN
        case GPIO_3:
<<<<<<< HEAD
            (&GPIO_3_DEV)->OUTCLR.reg = (1 << (GPIO_3_PIN % 32));
=======
            (&GPIO_3_DEV)->OUTCLR.reg = (1 << (GPIO_3_PIN));
>>>>>>> 95a56b5c
            break;
#endif
#if GPIO_4_EN
        case GPIO_4:
<<<<<<< HEAD
            (&GPIO_4_DEV)->OUTCLR.reg = (1 << (GPIO_4_PIN % 32));
=======
            (&GPIO_4_DEV)->OUTCLR.reg = (1 << (GPIO_4_PIN));
>>>>>>> 95a56b5c
            break;

#endif
#if GPIO_5_EN
        case GPIO_5:
<<<<<<< HEAD
            (&GPIO_5_DEV)->OUTCLR.reg = (1 << (GPIO_5_PIN % 32));
=======
            (&GPIO_5_DEV)->OUTCLR.reg = (1 << (GPIO_5_PIN));
>>>>>>> 95a56b5c
            break;
#endif
#if GPIO_6_EN
        case GPIO_6:
<<<<<<< HEAD
            (&GPIO_6_DEV)->OUTCLR.reg = (1 << (GPIO_6_PIN % 32));
=======
            (&GPIO_6_DEV)->OUTCLR.reg = (1 << (GPIO_6_PIN));
>>>>>>> 95a56b5c
            break;
#endif
#if GPIO_7_EN
        case GPIO_7:
<<<<<<< HEAD
            (&GPIO_7_DEV)->OUTCLR.reg = (1 << (GPIO_7_PIN % 32));
=======
            (&GPIO_7_DEV)->OUTCLR.reg = (1 << (GPIO_7_PIN));
>>>>>>> 95a56b5c
            break;
#endif
#if GPIO_8_EN
        case GPIO_8:
<<<<<<< HEAD
            (&GPIO_8_DEV)->OUTCLR.reg = (1 << (GPIO_8_PIN % 32));
=======
            (&GPIO_8_DEV)->OUTCLR.reg = (1 << (GPIO_8_PIN));
>>>>>>> 95a56b5c
            break;
#endif
#if GPIO_9_EN
        case GPIO_9:
<<<<<<< HEAD
            (&GPIO_9_DEV)->OUTCLR.reg = (1 << (GPIO_9_PIN % 32));
=======
            (&GPIO_9_DEV)->OUTCLR.reg = (1 << (GPIO_9_PIN));
>>>>>>> 95a56b5c
            break;
#endif
#if GPIO_10_EN
        case GPIO_10:
<<<<<<< HEAD
            (&GPIO_10_DEV)->OUTCLR.reg = (1 << (GPIO_10_PIN % 32));
=======
            (&GPIO_10_DEV)->OUTCLR.reg = (1 << (GPIO_10_PIN));
>>>>>>> 95a56b5c
            break;
#endif
#if GPIO_11_EN
        case GPIO_11:
<<<<<<< HEAD
            (&GPIO_11_DEV)->OUTCLR.reg = (1 << (GPIO_11_PIN % 32));
=======
            (&GPIO_11_DEV)->OUTCLR.reg = (1 << (GPIO_11_PIN));
>>>>>>> 95a56b5c
            break;
#endif
#if GPIO_12_EN
        case GPIO_12:
<<<<<<< HEAD
            (&GPIO_12_DEV)->OUTCLR.reg = (1 << (GPIO_12_PIN % 32));
=======
            (&GPIO_12_DEV)->OUTCLR.reg = (1 << (GPIO_12_PIN));
>>>>>>> 95a56b5c
            break;
#endif
#if GPIO_13_EN
        case GPIO_13:
<<<<<<< HEAD
            (&GPIO_13_DEV)->OUTCLR.reg = (1 << (GPIO_13_PIN % 32));
=======
            (&GPIO_13_DEV)->OUTCLR.reg = (1 << (GPIO_13_PIN));
>>>>>>> 95a56b5c
            break;
#endif
#if GPIO_14_EN
        case GPIO_14:
<<<<<<< HEAD
            (&GPIO_14_DEV)->OUTCLR.reg = (1 << (GPIO_14_PIN % 32));
=======
            (&GPIO_14_DEV)->OUTCLR.reg = (1 << (GPIO_14_PIN));
>>>>>>> 95a56b5c
            break;
#endif
#if GPIO_15_EN
        case GPIO_15:
<<<<<<< HEAD
            (&GPIO_15_DEV)->OUTCLR.reg = (1 << (GPIO_15_PIN % 32));
=======
            (&GPIO_15_DEV)->OUTCLR.reg = (1 << (GPIO_15_PIN));
>>>>>>> 95a56b5c
            break;
#endif
    }
}

void gpio_toggle(gpio_t dev)
{
    if (gpio_read(dev)) {
        gpio_clear(dev);
    } else {
        gpio_set(dev);
    }
}

void gpio_write(gpio_t dev, int value)
{
    if (value) {
        gpio_set(dev);
    } else {
        gpio_clear(dev);
    }
}

void isr_eic(void)
{
    uint16_t status = EIC->INTFLAG.reg;
    switch (status) {
        case EIC_INTFLAG_EXTINT0:
            gpio_config[0].cb(gpio_config[0].arg);
            EIC->INTFLAG.reg = EIC_INTFLAG_EXTINT0;
            break;
        case EIC_INTFLAG_EXTINT1:
            gpio_config[1].cb(gpio_config[1].arg);
            EIC->INTFLAG.reg = EIC_INTFLAG_EXTINT1;
            break;
        case EIC_INTFLAG_EXTINT2:
            gpio_config[2].cb(gpio_config[2].arg);
            EIC->INTFLAG.reg = EIC_INTFLAG_EXTINT2;
            break;
        case EIC_INTFLAG_EXTINT3:
            gpio_config[3].cb(gpio_config[3].arg);
            EIC->INTFLAG.reg = EIC_INTFLAG_EXTINT3;
            break;
        case EIC_INTFLAG_EXTINT4:
            gpio_config[4].cb(gpio_config[4].arg);
            EIC->INTFLAG.reg = EIC_INTFLAG_EXTINT4;
            break;
        case EIC_INTFLAG_EXTINT5:
            gpio_config[5].cb(gpio_config[5].arg);
            EIC->INTFLAG.reg = EIC_INTFLAG_EXTINT5;
            break;
        case EIC_INTFLAG_EXTINT6:
            gpio_config[6].cb(gpio_config[6].arg);
            EIC->INTFLAG.reg = EIC_INTFLAG_EXTINT6;
            break;
        case EIC_INTFLAG_EXTINT7:
            gpio_config[7].cb(gpio_config[7].arg);
            EIC->INTFLAG.reg = EIC_INTFLAG_EXTINT7;
            break;
        case EIC_INTFLAG_EXTINT8:
            gpio_config[8].cb(gpio_config[8].arg);
            EIC->INTFLAG.reg = EIC_INTFLAG_EXTINT8;
            break;
        case EIC_INTFLAG_EXTINT9:
            gpio_config[9].cb(gpio_config[9].arg);
            EIC->INTFLAG.reg = EIC_INTFLAG_EXTINT9;
            break;
        case EIC_INTFLAG_EXTINT10:
            gpio_config[10].cb(gpio_config[10].arg);
            EIC->INTFLAG.reg = EIC_INTFLAG_EXTINT10;
            break;
        case EIC_INTFLAG_EXTINT11:
            gpio_config[11].cb(gpio_config[11].arg);
            EIC->INTFLAG.reg = EIC_INTFLAG_EXTINT11;
            break;
        case EIC_INTFLAG_EXTINT12:
            gpio_config[12].cb(gpio_config[12].arg);
            EIC->INTFLAG.reg = EIC_INTFLAG_EXTINT12;
            break;
        case EIC_INTFLAG_EXTINT13:
            gpio_config[13].cb(gpio_config[13].arg);
            EIC->INTFLAG.reg = EIC_INTFLAG_EXTINT13;
            break;
        case EIC_INTFLAG_EXTINT14:
            gpio_config[14].cb(gpio_config[14].arg);
            EIC->INTFLAG.reg = EIC_INTFLAG_EXTINT14;
            break;
        case EIC_INTFLAG_EXTINT15:
            gpio_config[15].cb(gpio_config[15].arg);
            EIC->INTFLAG.reg = EIC_INTFLAG_EXTINT15;
            break;
    }
    if (sched_context_switch_request) {
        thread_yield();
    }
}

#endif /* GPIO_NUMOF */<|MERGE_RESOLUTION|>--- conflicted
+++ resolved
@@ -25,8 +25,6 @@
 
 #include "sched.h"
 #include "thread.h"
-#define ENABLE_DEBUG (0)
-#include "debug.h"
 
 #define ENABLE_DEBUG (0)
 #include "debug.h"
@@ -151,12 +149,8 @@
     }
 
     /* configure as output */
-<<<<<<< HEAD
-    port->DIRSET.reg = (1 << (pin % 32));
-=======
     port->DIRSET.reg = (1<<(pin));
 
->>>>>>> 95a56b5c
     /* configure the pin's pull resistor state */
     switch (pushpull) {
         case GPIO_PULLDOWN:
@@ -282,16 +276,10 @@
     }
 
     /* configure as input */
-<<<<<<< HEAD
-    port->DIRCLR.reg = (1 << (pin %32 ));
-    /* buffer input value */
-    port->PINCFG[pin % 32].bit.INEN = true;
-=======
     port->DIRCLR.reg = (1<<(pin));
     /* buffer input value */
     port->PINCFG[pin].bit.INEN = true;
 
->>>>>>> 95a56b5c
     /* configure the pin's pull resistor state */
     switch (pushpull) {
         case GPIO_PULLDOWN:
@@ -440,12 +428,11 @@
 
     /* configure pin as input */
     res = gpio_init_in(dev, pullup);
-    pin = pin % 32;
     if (res < 0) {
         return res;
     }
 
-    if (pin < 16) {
+    if (pin<16) {
         port->WRCONFIG.reg = PORT_WRCONFIG_WRPINCFG \
                         | PORT_WRCONFIG_WRPMUX \
                         | PORT_WRCONFIG_PMUX(0x0) \
@@ -685,146 +672,82 @@
     switch (dev) {
 #if GPIO_0_EN
         case GPIO_0:
-<<<<<<< HEAD
-            res = (&GPIO_0_DEV)->IN.reg & (1 << (GPIO_0_PIN % 32));
-=======
             res = (&GPIO_0_DEV)->IN.reg & (1 << (GPIO_0_PIN));
->>>>>>> 95a56b5c
             break;
 #endif
 #if GPIO_1_EN
         case GPIO_1:
-<<<<<<< HEAD
-            res = (&GPIO_1_DEV)->IN.reg & (1 << (GPIO_1_PIN % 32));
-=======
             res = (&GPIO_1_DEV)->IN.reg & (1 << (GPIO_1_PIN));
->>>>>>> 95a56b5c
             break;
 #endif
 #if GPIO_2_EN
         case GPIO_2:
-<<<<<<< HEAD
-            res = (&GPIO_2_DEV)->IN.reg & (1 << (GPIO_2_PIN % 32));
-=======
             res = (&GPIO_2_DEV)->IN.reg & (1 << (GPIO_2_PIN));
->>>>>>> 95a56b5c
             break;
 #endif
 #if GPIO_3_EN
         case GPIO_3:
-<<<<<<< HEAD
-            res = (&GPIO_3_DEV)->IN.reg & (1 << (GPIO_3_PIN % 32));
-=======
             res = (&GPIO_3_DEV)->IN.reg & (1 << (GPIO_3_PIN));
->>>>>>> 95a56b5c
             break;
 #endif
 #if GPIO_4_EN
         case GPIO_4:
-<<<<<<< HEAD
-            res = (&GPIO_4_DEV)->IN.reg & (1 << (GPIO_4_PIN % 32));
-=======
             res = (&GPIO_4_DEV)->IN.reg & (1 << (GPIO_4_PIN));
->>>>>>> 95a56b5c
             break;
 #endif
 #if GPIO_5_EN
         case GPIO_5:
-<<<<<<< HEAD
-            res = (&GPIO_5_DEV)->IN.reg & (1 << (GPIO_5_PIN % 32));
-=======
             res = (&GPIO_5_DEV)->IN.reg & (1 << (GPIO_5_PIN));
->>>>>>> 95a56b5c
             break;
 #endif
 #if GPIO_6_EN
         case GPIO_6:
-<<<<<<< HEAD
-            res = (&GPIO_6_DEV)->IN.reg & (1 << (GPIO_6_PIN % 32));
-=======
             res = (&GPIO_6_DEV)->IN.reg & (1 << (GPIO_6_PIN));
->>>>>>> 95a56b5c
             break;
 #endif
 #if GPIO_7_EN
         case GPIO_7:
-<<<<<<< HEAD
-            res = (&GPIO_7_DEV)->IN.reg & (1 << (GPIO_7_PIN % 32));
-=======
             res = (&GPIO_7_DEV)->IN.reg & (1 << (GPIO_7_PIN));
->>>>>>> 95a56b5c
             break;
 #endif
 #if GPIO_8_EN
         case GPIO_8:
-<<<<<<< HEAD
-            res = (&GPIO_8_DEV)->IN.reg & (1 << (GPIO_8_PIN % 32));
-=======
             res = (&GPIO_8_DEV)->IN.reg & (1 << (GPIO_8_PIN));
->>>>>>> 95a56b5c
             break;
 #endif
 #if GPIO_9_EN
         case GPIO_9:
-<<<<<<< HEAD
-            res = (&GPIO_9_DEV)->IN.reg & (1 << (GPIO_9_PIN % 32));
-=======
             res = (&GPIO_9_DEV)->IN.reg & (1 << (GPIO_9_PIN));
->>>>>>> 95a56b5c
             break;
 #endif
 #if GPIO_10_EN
         case GPIO_10:
-<<<<<<< HEAD
-            res = (&GPIO_10_DEV)->IN.reg & (1 << (GPIO_10_PIN % 32));
-=======
             res = (&GPIO_10_DEV)->IN.reg & (1 << (GPIO_10_PIN));
->>>>>>> 95a56b5c
             break;
 #endif
 #if GPIO_11_EN
         case GPIO_11:
-<<<<<<< HEAD
-            res = (&GPIO_11_DEV)->IN.reg & (1 << (GPIO_11_PIN % 32));
-=======
             res = (&GPIO_11_DEV)->IN.reg & (1 << (GPIO_11_PIN));
->>>>>>> 95a56b5c
             break;
 #endif
 #if GPIO_12_EN
         case GPIO_12:
-<<<<<<< HEAD
-            res = (&GPIO_12_DEV)->IN.reg & (1 << (GPIO_12_PIN % 32));
-=======
             res = (&GPIO_12_DEV)->IN.reg & (1 << (GPIO_12_PIN));
->>>>>>> 95a56b5c
             break;
 #endif
 #if GPIO_13_EN
         case GPIO_13:
-<<<<<<< HEAD
-            res = (&GPIO_13_DEV)->IN.reg & (1 << (GPIO_13_PIN % 32));
-=======
             res = (&GPIO_13_DEV)->IN.reg & (1 << (GPIO_13_PIN));
->>>>>>> 95a56b5c
             break;
 #endif
 #if GPIO_14_EN
         case GPIO_14:
-<<<<<<< HEAD
-            res = (&GPIO_14_DEV)->IN.reg & (1 << (GPIO_14_PIN % 32));
-=======
             res = (&GPIO_14_DEV)->IN.reg & (1 << (GPIO_14_PIN));
->>>>>>> 95a56b5c
             break;
 #endif
 #if GPIO_15_EN
         case GPIO_15:
-<<<<<<< HEAD
-            res = (&GPIO_15_DEV)->IN.reg & (1 << (GPIO_15_PIN % 32));
-=======
             res = (&GPIO_15_DEV)->IN.reg & (1 << (GPIO_15_PIN));
->>>>>>> 95a56b5c
             break;
 #endif
     }
@@ -842,146 +765,82 @@
     switch (dev) {
 #if GPIO_0_EN
         case GPIO_0:
-<<<<<<< HEAD
-            (&GPIO_0_DEV)->OUTSET.reg = (1 << (GPIO_0_PIN % 32));
-=======
             (&GPIO_0_DEV)->OUTSET.reg = (1 << (GPIO_0_PIN));
->>>>>>> 95a56b5c
             break;
 #endif
 #if GPIO_1_EN
         case GPIO_1:
-<<<<<<< HEAD
-            (&GPIO_1_DEV)->OUTSET.reg = (1 << (GPIO_1_PIN % 32));
-=======
             (&GPIO_1_DEV)->OUTSET.reg = (1 << (GPIO_1_PIN));
->>>>>>> 95a56b5c
             break;
 #endif
 #if GPIO_2_EN
         case GPIO_2:
-<<<<<<< HEAD
-            (&GPIO_2_DEV)->OUTSET.reg = (1 << (GPIO_2_PIN % 32));
-=======
             (&GPIO_2_DEV)->OUTSET.reg = (1 << (GPIO_2_PIN));
->>>>>>> 95a56b5c
             break;
 #endif
 #if GPIO_3_EN
         case GPIO_3:
-<<<<<<< HEAD
-            (&GPIO_3_DEV)->OUTSET.reg = (1 << (GPIO_3_PIN % 32));
-=======
             (&GPIO_3_DEV)->OUTSET.reg = (1 << (GPIO_3_PIN));
->>>>>>> 95a56b5c
             break;
 #endif
 #if GPIO_4_EN
         case GPIO_4:
-<<<<<<< HEAD
-            (&GPIO_4_DEV)->OUTSET.reg = (1 << (GPIO_4_PIN % 32));
-=======
             (&GPIO_4_DEV)->OUTSET.reg = (1 << (GPIO_4_PIN));
->>>>>>> 95a56b5c
             break;
 #endif
 #if GPIO_5_EN
         case GPIO_5:
-<<<<<<< HEAD
-            (&GPIO_5_DEV)->OUTSET.reg = (1 << (GPIO_5_PIN % 32));
-=======
             (&GPIO_5_DEV)->OUTSET.reg = (1 << (GPIO_5_PIN));
->>>>>>> 95a56b5c
             break;
 #endif
 #if GPIO_6_EN
         case GPIO_6:
-<<<<<<< HEAD
-            (&GPIO_6_DEV)->OUTSET.reg = (1 << (GPIO_6_PIN % 32));
-=======
             (&GPIO_6_DEV)->OUTSET.reg = (1 << (GPIO_6_PIN));
->>>>>>> 95a56b5c
             break;
 #endif
 #if GPIO_7_EN
         case GPIO_7:
-<<<<<<< HEAD
-            (&GPIO_7_DEV)->OUTSET.reg = (1 << (GPIO_7_PIN % 32));
-=======
             (&GPIO_7_DEV)->OUTSET.reg = (1 << (GPIO_7_PIN));
->>>>>>> 95a56b5c
             break;
 #endif
 #if GPIO_8_EN
         case GPIO_8:
-<<<<<<< HEAD
-            (&GPIO_8_DEV)->OUTSET.reg = (1 << (GPIO_8_PIN % 32));
-=======
             (&GPIO_8_DEV)->OUTSET.reg = (1 << (GPIO_8_PIN));
->>>>>>> 95a56b5c
             break;
 #endif
 #if GPIO_9_EN
         case GPIO_9:
-<<<<<<< HEAD
-            (&GPIO_9_DEV)->OUTSET.reg = (1 << (GPIO_9_PIN % 32));
-=======
             (&GPIO_9_DEV)->OUTSET.reg = (1 << (GPIO_9_PIN));
->>>>>>> 95a56b5c
             break;
 #endif
 #if GPIO_10_EN
         case GPIO_10:
-<<<<<<< HEAD
-            (&GPIO_10_DEV)->OUTSET.reg = (1 << (GPIO_10_PIN % 32));
-=======
             (&GPIO_10_DEV)->OUTSET.reg = (1 << (GPIO_10_PIN));
->>>>>>> 95a56b5c
             break;
 #endif
 #if GPIO_11_EN
         case GPIO_11:
-<<<<<<< HEAD
-            (&GPIO_11_DEV)->OUTSET.reg = (1 << (GPIO_11_PIN % 32));
-=======
             (&GPIO_11_DEV)->OUTSET.reg = (1 << (GPIO_11_PIN));
->>>>>>> 95a56b5c
             break;
 #endif
 #if GPIO_12_EN
         case GPIO_12:
-<<<<<<< HEAD
-            (&GPIO_12_DEV)->OUTSET.reg = (1 << (GPIO_12_PIN % 32));
-=======
             (&GPIO_12_DEV)->OUTSET.reg = (1 << (GPIO_12_PIN));
->>>>>>> 95a56b5c
             break;
 #endif
 #if GPIO_13_EN
         case GPIO_13:
-<<<<<<< HEAD
-            (&GPIO_13_DEV)->OUTSET.reg = (1 << (GPIO_13_PIN % 32));
-=======
             (&GPIO_13_DEV)->OUTSET.reg = (1 << (GPIO_13_PIN));
->>>>>>> 95a56b5c
             break;
 #endif
 #if GPIO_14_EN
         case GPIO_14:
-<<<<<<< HEAD
-            (&GPIO_14_DEV)->OUTSET.reg = (1 << (GPIO_14_PIN % 32));
-=======
             (&GPIO_14_DEV)->OUTSET.reg = (1 << (GPIO_14_PIN));
->>>>>>> 95a56b5c
             break;
 #endif
 #if GPIO_15_EN
         case GPIO_15:
-<<<<<<< HEAD
-            (&GPIO_15_DEV)->OUTSET.reg = (1 << (GPIO_15_PIN % 32));
-=======
             (&GPIO_15_DEV)->OUTSET.reg = (1 << (GPIO_15_PIN));
->>>>>>> 95a56b5c
             break;
 #endif
     }
@@ -992,147 +851,83 @@
     switch (dev) {
 #if GPIO_0_EN
         case GPIO_0:
-<<<<<<< HEAD
-            (&GPIO_0_DEV)->OUTCLR.reg = (1 << (GPIO_0_PIN % 32));
-=======
             (&GPIO_0_DEV)->OUTCLR.reg = (1 << (GPIO_0_PIN));
->>>>>>> 95a56b5c
             break;
 #endif
 #if GPIO_1_EN
         case GPIO_1:
-<<<<<<< HEAD
-            (&GPIO_1_DEV)->OUTCLR.reg = (1 << (GPIO_1_PIN % 32));
-=======
             (&GPIO_1_DEV)->OUTCLR.reg = (1 << (GPIO_1_PIN));
->>>>>>> 95a56b5c
             break;
 #endif
 #if GPIO_2_EN
         case GPIO_2:
-<<<<<<< HEAD
-            (&GPIO_2_DEV)->OUTCLR.reg = (1 << (GPIO_2_PIN % 32));
-=======
             (&GPIO_2_DEV)->OUTCLR.reg = (1 << (GPIO_2_PIN));
->>>>>>> 95a56b5c
             break;
 #endif
 #if GPIO_3_EN
         case GPIO_3:
-<<<<<<< HEAD
-            (&GPIO_3_DEV)->OUTCLR.reg = (1 << (GPIO_3_PIN % 32));
-=======
             (&GPIO_3_DEV)->OUTCLR.reg = (1 << (GPIO_3_PIN));
->>>>>>> 95a56b5c
             break;
 #endif
 #if GPIO_4_EN
         case GPIO_4:
-<<<<<<< HEAD
-            (&GPIO_4_DEV)->OUTCLR.reg = (1 << (GPIO_4_PIN % 32));
-=======
             (&GPIO_4_DEV)->OUTCLR.reg = (1 << (GPIO_4_PIN));
->>>>>>> 95a56b5c
             break;
 
 #endif
 #if GPIO_5_EN
         case GPIO_5:
-<<<<<<< HEAD
-            (&GPIO_5_DEV)->OUTCLR.reg = (1 << (GPIO_5_PIN % 32));
-=======
             (&GPIO_5_DEV)->OUTCLR.reg = (1 << (GPIO_5_PIN));
->>>>>>> 95a56b5c
             break;
 #endif
 #if GPIO_6_EN
         case GPIO_6:
-<<<<<<< HEAD
-            (&GPIO_6_DEV)->OUTCLR.reg = (1 << (GPIO_6_PIN % 32));
-=======
             (&GPIO_6_DEV)->OUTCLR.reg = (1 << (GPIO_6_PIN));
->>>>>>> 95a56b5c
             break;
 #endif
 #if GPIO_7_EN
         case GPIO_7:
-<<<<<<< HEAD
-            (&GPIO_7_DEV)->OUTCLR.reg = (1 << (GPIO_7_PIN % 32));
-=======
             (&GPIO_7_DEV)->OUTCLR.reg = (1 << (GPIO_7_PIN));
->>>>>>> 95a56b5c
             break;
 #endif
 #if GPIO_8_EN
         case GPIO_8:
-<<<<<<< HEAD
-            (&GPIO_8_DEV)->OUTCLR.reg = (1 << (GPIO_8_PIN % 32));
-=======
             (&GPIO_8_DEV)->OUTCLR.reg = (1 << (GPIO_8_PIN));
->>>>>>> 95a56b5c
             break;
 #endif
 #if GPIO_9_EN
         case GPIO_9:
-<<<<<<< HEAD
-            (&GPIO_9_DEV)->OUTCLR.reg = (1 << (GPIO_9_PIN % 32));
-=======
             (&GPIO_9_DEV)->OUTCLR.reg = (1 << (GPIO_9_PIN));
->>>>>>> 95a56b5c
             break;
 #endif
 #if GPIO_10_EN
         case GPIO_10:
-<<<<<<< HEAD
-            (&GPIO_10_DEV)->OUTCLR.reg = (1 << (GPIO_10_PIN % 32));
-=======
             (&GPIO_10_DEV)->OUTCLR.reg = (1 << (GPIO_10_PIN));
->>>>>>> 95a56b5c
             break;
 #endif
 #if GPIO_11_EN
         case GPIO_11:
-<<<<<<< HEAD
-            (&GPIO_11_DEV)->OUTCLR.reg = (1 << (GPIO_11_PIN % 32));
-=======
             (&GPIO_11_DEV)->OUTCLR.reg = (1 << (GPIO_11_PIN));
->>>>>>> 95a56b5c
             break;
 #endif
 #if GPIO_12_EN
         case GPIO_12:
-<<<<<<< HEAD
-            (&GPIO_12_DEV)->OUTCLR.reg = (1 << (GPIO_12_PIN % 32));
-=======
             (&GPIO_12_DEV)->OUTCLR.reg = (1 << (GPIO_12_PIN));
->>>>>>> 95a56b5c
             break;
 #endif
 #if GPIO_13_EN
         case GPIO_13:
-<<<<<<< HEAD
-            (&GPIO_13_DEV)->OUTCLR.reg = (1 << (GPIO_13_PIN % 32));
-=======
             (&GPIO_13_DEV)->OUTCLR.reg = (1 << (GPIO_13_PIN));
->>>>>>> 95a56b5c
             break;
 #endif
 #if GPIO_14_EN
         case GPIO_14:
-<<<<<<< HEAD
-            (&GPIO_14_DEV)->OUTCLR.reg = (1 << (GPIO_14_PIN % 32));
-=======
             (&GPIO_14_DEV)->OUTCLR.reg = (1 << (GPIO_14_PIN));
->>>>>>> 95a56b5c
             break;
 #endif
 #if GPIO_15_EN
         case GPIO_15:
-<<<<<<< HEAD
-            (&GPIO_15_DEV)->OUTCLR.reg = (1 << (GPIO_15_PIN % 32));
-=======
             (&GPIO_15_DEV)->OUTCLR.reg = (1 << (GPIO_15_PIN));
->>>>>>> 95a56b5c
             break;
 #endif
     }
