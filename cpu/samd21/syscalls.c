/*
 * Copyright (C) 2014 Freie Universität Berlin
 *
 * This file is subject to the terms and conditions of the GNU Lesser
 * General Public License v2.1. See the file LICENSE in the top level
 * directory for more details.
 */

/**
 * @ingroup     cpu_samd21
 * @{
 *
 * @file        syscalls.c
 * @brief       NewLib system calls implementations for samd21
 *
 * @author      Michael Baar <michael.baar@fu-berlin.de>
 * @author      Stefan Pfeiffer <pfeiffer@inf.fu-berlin.de>
 * @author      Hauke Petersen <hauke.petersen@fu-berlin.de>
 * @author      Thomas Eichinger <thomas.eichinger@fu-berlin.de>
 *
 * @}
 */

#include <errno.h>
#include <stdio.h>
#include <stdlib.h>
#include <string.h>
#include <sys/stat.h>
#include <sys/unistd.h>
#include <stdint.h>

#include "board.h"
#include "thread.h"
#include "kernel.h"
#include "mutex.h"
#include "ringbuffer.h"
#include "irq.h"
#include "periph/uart.h"

#ifdef MODULE_UART0
#include "board_uart0.h"
#endif

/**
 * manage the heap
 */
extern uint32_t _end;                       /* address of last used memory cell */
caddr_t heap_top = (caddr_t)&_end + 4;

#ifndef MODULE_UART0
/**
 * @brief use mutex for waiting on incoming UART chars
 */
static mutex_t uart_rx_mutex;
static char rx_buf_mem[STDIO_BUFSIZE];
static ringbuffer_t rx_buf;
#endif

/**
 * @brief Receive a new character from the UART and put it into the receive buffer
 */
void rx_cb(void *arg, char data)
{
#ifndef MODULE_UART0
    (void)arg;

    ringbuffer_add_one(&rx_buf, data);
    mutex_unlock(&uart_rx_mutex);
#else
    if (uart0_handler_pid) {
        uart0_handle_incoming(data);

        uart0_notify_thread();
    }
#endif
}

/**
 * @brief Initialize NewLib, called by __libc_init_array() from the startup script
 */
void _init(void)
{
#ifndef MODULE_UART0
    mutex_init(&uart_rx_mutex);
    ringbuffer_init(&rx_buf, rx_buf_mem, STDIO_BUFSIZE);
#endif
    uart_init(STDIO, STDIO_BAUDRATE, rx_cb, 0, 0);
}

/**
 * @brief Free resources on NewLib de-initialization, not used for RIOT
 */
void _fini(void)
{
    /* nothing to do here */
}

/**
 * @brief Exit a program without cleaning up files
 *
 * If your system doesn't provide this, it is best to avoid linking with subroutines that
 * require it (exit, system).
 *
 * @param n     the exit code, 0 for all OK, >0 for not OK
 */
void _exit(int n)
{
    printf("#! exit %i: resetting\n", n);
    NVIC_SystemReset();
    while(1);
}

/**
 * @brief Allocate memory from the heap.
 *
 * The current heap implementation is very rudimentary, it is only able to allocate
 * memory. But it does not
 * - check if the returned address is valid (no check if the memory very exists)
 * - have any means to free memory again
 *
 * TODO: check if the requested memory is really available
 *
 * @return [description]
 */
caddr_t _sbrk_r(struct _reent *r, size_t incr)
{
    unsigned int state = disableIRQ();
    caddr_t res = heap_top;
    heap_top += incr;
    restoreIRQ(state);
    return res;
}

/**
 * @brief Get the process-ID of the current thread
 *
 * @return      the process ID of the current thread
 */
pid_t _getpid(void)
{
    return (pid_t) sched_active_pid;
}

<<<<<<< HEAD
/**
 * @brief Send a signal to a given thread
 *
 * @param r     TODO
 * @param pid   TODO
 * @param sig   TODO
 *
 * @return      TODO
 */
 //TODO: was _kill_r, changed to compile c++
int _kill(struct _reent *r, pid_t pid, int sig)
{
    r->_errno = ESRCH;                      /* not implemented yet */
    return -1;
}
=======
// /**
//  * @brief Send a signal to a given thread
//  *
//  * @param r     TODO
//  * @param pid   TODO
//  * @param sig   TODO
//  *
//  * @return      TODO
//  */
// __attribute__ ((weak))
// int _kill(struct _reent *r, pid_t pid, int sig)
// {
//     r->_errno = ESRCH;                      /* not implemented yet */
//     return -1;
// }
>>>>>>> 95a56b5c

/**
 * @brief Open a file
 *
 * @param r     TODO
 * @param name  TODO
 * @param mode  TODO
 *
 * @return      TODO
 */
int _open_r(struct _reent *r, const char *name, int mode)
{
    r->_errno = ENODEV;                     /* not implemented yet */
    return -1;
}

/**
 * @brief Read from a file
 *
 * All input is read from UART_0. The function will block until a byte is actually read.
 *
 * Note: the read function does not buffer - data will be lost if the function is not
 * called fast enough.
 *
 * TODO: implement more sophisticated read call.
 *
 * @param r     TODO
 * @param fd    TODO
 * @param buffer TODO
 * @param int   TODO
 *
 * @return      TODO
 */
int _read_r(struct _reent *r, int fd, void *buffer, unsigned int count)
{
#ifndef MODULE_UART0
    while (rx_buf.avail == 0) {
        mutex_lock(&uart_rx_mutex);
    }
    return ringbuffer_get(&rx_buf, (char*)buffer, rx_buf.avail);
#else
    r->_errno = ENODEV;
    return -1;
#endif
}

/**
 * @brief Write characters to a file
 *
 * All output is currently directed to UART_0, independent of the given file descriptor.
 * The write call will further block until the byte is actually written to the UART.
 *
 * TODO: implement more sophisticated write call.
 *
 * @param r     TODO
 * @param fd    TODO
 * @param data  TODO
 * @param int   TODO
 *
 * @return      TODO
 */
int _write_r(struct _reent *r, int fd, const void *data, unsigned int count)
{
    char *c = (char*)data;
    for (int i = 0; i < count; i++) {
        uart_write_blocking(UART_0, c[i]);
    }
    return count;
}

/**
 * @brief Close a file
 *
 * @param r     TODO
 * @param fd    TODO
 *
 * @return      TODO
 */
int _close_r(struct _reent *r, int fd)
{
    r->_errno = ENODEV;                     /* not implemented yet */
    return -1;
}

/**
 * @brief Set position in a file
 *
 * @param r     TODO
 * @param fd    TODO
 * @param pos   TODO
 * @param dir   TODO
 *
 * @return      TODO
 */
_off_t _lseek_r(struct _reent *r, int fd, _off_t pos, int dir)
{
    r->_errno = ENODEV;                     /* not implemented yet */
    return -1;
}

/**
 * @brief Status of an open file
 *
 * @param r     TODO
 * @param fd    TODO
 * @param stat  TODO
 *
 * @return      TODO
 */
int _fstat_r(struct _reent *r, int fd, struct stat * st)
{
    r->_errno = ENODEV;                     /* not implemented yet */
    return -1;
}

/**
 * @brief Status of a file (by name)
 *
 * @param r     TODO
 * @param name  TODO
 * @param stat  TODO
 *
 * @return      TODO
 */
int _stat_r(struct _reent *r, char *name, struct stat *st)
{
    r->_errno = ENODEV;                     /* not implemented yet */
    return -1;
}

/**
 * @brief Query whether output stream is a terminal
 *
 * @param r     TODO
 * @param fd    TODO
 *
 * @return      TODO
 */
int _isatty_r(struct _reent *r, int fd)
{
    r->_errno = 0;
    if(fd == STDOUT_FILENO || fd == STDERR_FILENO) {
        return 1;
    }
    else {
        return 0;
    }
}

/**
 * @brief  Remove a file's directory entry
 *
 * @param r     TODO
 * @param path  TODO
 *
 * @return      TODO
 */
int _unlink_r(struct _reent *r, char* path)
{
    r->_errno = ENODEV;                     /* not implemented yet */
    return -1;
}

/**
 * @brief Send a signal to a thread
 *
 * @param[in] pid the pid to send to
 * @param[in] sig the signal to send
 *
 * @return TODO
 */
__attribute__ ((weak))
int _kill(int pid, int sig)
{
    errno = ESRCH;                         /* not implemented yet */
    return -1;
}<|MERGE_RESOLUTION|>--- conflicted
+++ resolved
@@ -141,23 +141,6 @@
     return (pid_t) sched_active_pid;
 }
 
-<<<<<<< HEAD
-/**
- * @brief Send a signal to a given thread
- *
- * @param r     TODO
- * @param pid   TODO
- * @param sig   TODO
- *
- * @return      TODO
- */
- //TODO: was _kill_r, changed to compile c++
-int _kill(struct _reent *r, pid_t pid, int sig)
-{
-    r->_errno = ESRCH;                      /* not implemented yet */
-    return -1;
-}
-=======
 // /**
 //  * @brief Send a signal to a given thread
 //  *
@@ -173,7 +156,6 @@
 //     r->_errno = ESRCH;                      /* not implemented yet */
 //     return -1;
 // }
->>>>>>> 95a56b5c
 
 /**
  * @brief Open a file
