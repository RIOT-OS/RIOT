--- conflicted
+++ resolved
@@ -150,13 +150,8 @@
  *
  * @return      TODO
  */
-<<<<<<< HEAD
- //TODO: was _kill_r, changed to compile c++
+__attribute__ ((weak))
 int _kill(struct _reent *r, pid_t pid, int sig)
-=======
-__attribute__ ((weak))
-int _kill_r(struct _reent *r, pid_t pid, int sig)
->>>>>>> 660ce092
 {
     r->_errno = ESRCH;                      /* not implemented yet */
     return -1;
