--- conflicted
+++ resolved
@@ -346,10 +346,6 @@
 }
 
 #if 0
-<<<<<<< HEAD
-
-=======
->>>>>>> 8a01085b
 /*!
  \brief 	This function creates a Task.
 
