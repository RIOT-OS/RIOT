/*
 * Copyright (C) 2015 Freie Universität Berlin
 *
 * This file is subject to the terms and conditions of the GNU Lesser
 * General Public License v2.1. See the file LICENSE in the top level
 * directory for more details.
 */

/**
 * @ingroup     cpu_msp430fxyz
 * @{
 *
 * @file
 * @brief       Low-level GPIO driver implementation
 *
 * @author      Hauke Petersen <hauke.petersen@fu-berlin.de>
 *
 * @}
 */

#include "cpu.h"
#include "bitarithm.h"
#include "periph/gpio.h"

/**
 * @brief   Number of possible interrupt lines: 2 ports * 8 pins
 */
#define ISR_NUMOF           (16U)

/**
 * @brief   Number of pins on each port
 */
#define PINS_PER_PORT       (8U)

/**
 * @brief   Interrupt context for each interrupt line
 */
static gpio_isr_ctx_t isr_ctx[ISR_NUMOF];


static msp_port_t *_port(gpio_t pin)
{
    switch (pin >> 8) {
        case 1:
            return PORT_1;
        case 2:
            return PORT_2;
        case 3:
            return PORT_3;
        case 4:
            return PORT_4;
        case 5:
            return PORT_5;
        case 6:
            return PORT_6;
        default:
            return NULL;
    }
}

static inline msp_port_isr_t *_isr_port(gpio_t pin)
{
    msp_port_t *p = _port(pin);
    if ((p == PORT_1) || (p == PORT_2)) {
        return (msp_port_isr_t *)p;
    }
    return NULL;
}

static inline uint8_t _pin(gpio_t pin)
{
    return (uint8_t)(pin & 0xff);
}

static int _ctx(gpio_t pin)
{
    int i = bitarithm_lsb(_pin(pin));
    return (_port(pin) == PORT_1) ? i : (i + 8);
}

int gpio_init(gpio_t pin, gpio_mode_t mode)
{
    msp_port_t *port = _port(pin);
<<<<<<< HEAD
    /* check if port is valid */
    if (port == NULL) {
        return -1;
    }

    /* set pin direction */
    port->DIR &= ~(_pin(pin));
    port->DIR |= (dir & _pin(pin));

    /* set pullup/pulldown resistor */
    if(port == PORT_1) {
        P1REN &= ~(_pin(pin));
        P1REN |= (pullup & _pin(pin));
    }
    else if(port == PORT_2) {
        P2REN &= ~(_pin(pin));
        P2REN |= (pullup & _pin(pin));
    }
    else if(port == PORT_3) {
        P3REN &= ~(_pin(pin));
        P3REN |= (pullup & _pin(pin));
    }
    else if(port == PORT_4) {
        P4REN &= ~(_pin(pin));
        P4REN |= (pullup & _pin(pin));
    }
    else if(port == PORT_5) {
        P5REN &= ~(_pin(pin));
        P5REN |= (pullup & _pin(pin));
    }
    else if(port == PORT_6) {
        P6REN &= ~(_pin(pin));
        P6REN |= (pullup & _pin(pin));
    }

    /* set output direction */
    if(pullup == GPIO_PULLUP) {
        /* if pullup selected then output must be high */
        port->OD |= _pin(pin);
    }
        /* for other cases the output is low */
    else {
        port->OD &= ~(_pin(pin));
=======

    /* check if port is valid and mode applicable */
    if ((port == NULL) || ((mode != GPIO_IN) && (mode != GPIO_OUT))) {
        return -1;
    }

    /* reset pin and output value */
    port->DIR &= ~(_pin(pin));
    port->OD &= ~(_pin(pin));
    if (mode == GPIO_OUT) {
        port->DIR |= _pin(pin);
>>>>>>> 01d95afb
    }

    return 0;
}

int gpio_init_int(gpio_t pin, gpio_mode_t mode, gpio_flank_t flank,
                    gpio_cb_t cb, void *arg)
{
    msp_port_isr_t *port = _isr_port(pin);

    /* check if port, pull resistor and flank configuration are valid */
    if ((port == NULL) || (flank == GPIO_BOTH)) {
        return -1;
    }

    /* disable any activated interrupt */
    port->IE &= ~(_pin(pin));
    /* configure as input */
    if (gpio_init(pin, mode) < 0) {
        return -1;
    }
    /* save ISR context */
    isr_ctx[_ctx(pin)].cb = cb;
    isr_ctx[_ctx(pin)].arg = arg;
    /* configure flank */
    port->IES &= ~(_pin(pin));
    port->IES |= (flank & _pin(pin));
    /* clear pending interrupts and enable the IRQ */
    port->IFG &= ~(_pin(pin));
    gpio_irq_enable(pin);
    return 0;
}

void gpio_periph_mode(gpio_t pin, bool enable)
{
    REG8 *sel;
    msp_port_isr_t *isrport = _isr_port(pin);
    if (isrport) {
        sel = &(isrport->SEL);
    }
    else {
        msp_port_t *port = _port(pin);
        if (port) {
            sel = &(port->SEL);
        }
        else {
            return;
        }
    }
    if (enable) {
        *sel |= _pin(pin);
    }
    else {
        *sel &= ~(_pin(pin));
    }
}

void gpio_irq_enable(gpio_t pin)
{
    msp_port_isr_t *port = _isr_port(pin);
    if (port) {
        port->IE |= _pin(pin);
    }
}

void gpio_irq_disable(gpio_t pin)
{
    msp_port_isr_t *port = _isr_port(pin);
    if (port) {
        port->IE &= ~(_pin(pin));
    }
}

int gpio_read(gpio_t pin)
{
    msp_port_t *port = _port(pin);
    if (port->DIR & _pin(pin)) {
        return (int)(port->OD & _pin(pin));
    }
    else {
        return (int)(port->IN & _pin(pin));
    }
}

void gpio_set(gpio_t pin)
{
    _port(pin)->OD |= _pin(pin);
}

void gpio_clear(gpio_t pin)
{
    _port(pin)->OD &= ~(_pin(pin));
}

void gpio_toggle(gpio_t pin)
{
    _port(pin)->OD ^= _pin(pin);
}

void gpio_write(gpio_t pin, int value)
{
    if (value) {
        _port(pin)->OD |= _pin(pin);
    }
    else {
        _port(pin)->OD &= ~(_pin(pin));
    }
}

static inline void isr_handler(msp_port_isr_t *port, int ctx)
{
    for (int i = 0; i < PINS_PER_PORT; i++) {
        if ((port->IE & (1 << i)) && (port->IFG & (1 << i))) {
            port->IFG &= ~(1 << i);
            isr_ctx[i + ctx].cb(isr_ctx[i + ctx].arg);
        }
    }
}

ISR(PORT1_VECTOR, isr_port1)
{
    __enter_isr();
    isr_handler((msp_port_isr_t *)PORT_1, 0);
    __exit_isr();
}

ISR(PORT2_VECTOR, isr_port2)
{
    __enter_isr();
    isr_handler((msp_port_isr_t *)PORT_2, 8);
    __exit_isr();
}<|MERGE_RESOLUTION|>--- conflicted
+++ resolved
@@ -81,51 +81,6 @@
 int gpio_init(gpio_t pin, gpio_mode_t mode)
 {
     msp_port_t *port = _port(pin);
-<<<<<<< HEAD
-    /* check if port is valid */
-    if (port == NULL) {
-        return -1;
-    }
-
-    /* set pin direction */
-    port->DIR &= ~(_pin(pin));
-    port->DIR |= (dir & _pin(pin));
-
-    /* set pullup/pulldown resistor */
-    if(port == PORT_1) {
-        P1REN &= ~(_pin(pin));
-        P1REN |= (pullup & _pin(pin));
-    }
-    else if(port == PORT_2) {
-        P2REN &= ~(_pin(pin));
-        P2REN |= (pullup & _pin(pin));
-    }
-    else if(port == PORT_3) {
-        P3REN &= ~(_pin(pin));
-        P3REN |= (pullup & _pin(pin));
-    }
-    else if(port == PORT_4) {
-        P4REN &= ~(_pin(pin));
-        P4REN |= (pullup & _pin(pin));
-    }
-    else if(port == PORT_5) {
-        P5REN &= ~(_pin(pin));
-        P5REN |= (pullup & _pin(pin));
-    }
-    else if(port == PORT_6) {
-        P6REN &= ~(_pin(pin));
-        P6REN |= (pullup & _pin(pin));
-    }
-
-    /* set output direction */
-    if(pullup == GPIO_PULLUP) {
-        /* if pullup selected then output must be high */
-        port->OD |= _pin(pin);
-    }
-        /* for other cases the output is low */
-    else {
-        port->OD &= ~(_pin(pin));
-=======
 
     /* check if port is valid and mode applicable */
     if ((port == NULL) || ((mode != GPIO_IN) && (mode != GPIO_OUT))) {
@@ -137,7 +92,6 @@
     port->OD &= ~(_pin(pin));
     if (mode == GPIO_OUT) {
         port->DIR |= _pin(pin);
->>>>>>> 01d95afb
     }
 
     return 0;
