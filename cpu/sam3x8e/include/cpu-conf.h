--- conflicted
+++ resolved
@@ -20,16 +20,10 @@
 
 #include "sam3x8e.h"
 
-<<<<<<< HEAD
-#ifndef CPUID_ID_LEN
-#define CPUID_ID_LEN                    (4)
-#endif
-
-=======
 #ifdef __cplusplus
 extern "C" {
 #endif
->>>>>>> b3075808
+
 
 /**
  * @name Kernel configuration
