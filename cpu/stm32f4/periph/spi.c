/*
 * Copyright (C) 2014 Hamburg University of Applied Sciences
 *
 * This file is subject to the terms and conditions of the GNU Lesser General
 * Public License v2.1. See the file LICENSE in the top level directory for more
 * details.
 */

/**
 * @ingroup     cpu_stm32f4
 * @{
 *
 * @file
 * @brief       Low-level SPI driver implementation
 *
 * @author      Peter Kietzmann <peter.kietzmann@haw-hamburg.de>
 * @author      Fabian Nack <nack@inf.fu-berlin.de>
 * @author      Hauke Petersen <hauke.petersen@fu-berlin.de>
 *
 * @}
 */
#include <stdio.h>

#include "board.h"
#include "cpu.h"
#include "mutex.h"
#include "periph/spi.h"
#include "periph_conf.h"
#include "thread.h"
#include "sched.h"

#define ENABLE_DEBUG        (0)
#include "debug.h"

/**
 * @brief   The STM32F4 only has one hardware chip select line
 */
#define HWCS_LINE           (0)

/**
 * @brief Array holding one pre-initialized mutex for each SPI device
 */
static mutex_t locks[] =  {
#if SPI_0_EN
    [SPI_0] = MUTEX_INIT,
#endif
#if SPI_1_EN
    [SPI_1] = MUTEX_INIT,
#endif
#if SPI_2_EN
    [SPI_2] = MUTEX_INIT
#endif
};

static inline SPI_TypeDef *dev(spi_t bus)
{
    return spi_config[bus].dev;
}

static inline void clk_en(spi_t bus)
{
    if (spi_config[bus].abpbus == BUS_APB1) {
        RCC->APB1ENR |= (spi_config[bus].rccmask);
    }
    else {
        RCC->APB2ENR |= (spi_config[bus].rccmask);
    }
}

static inline void clk_dis(spi_t bus)
{
<<<<<<< HEAD
    if ((unsigned int)dev >= SPI_NUMOF) {
        return -1;
    }
    mutex_lock(&locks[dev]);
    return 0;
}

int spi_release(spi_t dev)
{
    if ((unsigned int)dev >= SPI_NUMOF) {
        return -1;
=======
    if (spi_config[bus].abpbus == BUS_APB1) {
        RCC->APB1ENR &= ~(spi_config[bus].rccmask);
    }
    else {
        RCC->APB2ENR &= ~(spi_config[bus].rccmask);
>>>>>>> c2cac8d5
    }
}

int spi_init_pins(spi_t bus, spi_cs_t cs)
{
    if (bus >= SPI_NUMOF) {
        return -1;
    }

<<<<<<< HEAD
    while (!(spi_port->SR & SPI_SR_TXE)) {}
    spi_port->DR = out;

    while (!(spi_port->SR & SPI_SR_RXNE)) {}
=======
    gpio_init(spi_config[bus].mosi_pin, GPIO_DIR_OUT, GPIO_NOPULL);
    gpio_init(spi_config[bus].miso_pin, GPIO_DIR_IN, GPIO_NOPULL);
    gpio_init(spi_config[bus].sclk_pin, GPIO_DIR_OUT, GPIO_NOPULL);
    gpio_init_af(spi_config[bus].mosi_pin, spi_config[bus].af);
    gpio_init_af(spi_config[bus].mosi_pin, spi_config[bus].af);
    gpio_init_af(spi_config[bus].sclk_pin, spi_config[bus].af);
>>>>>>> c2cac8d5

    if (cs == HWCS_LINE) {
        gpio_init((gpio_t)cs, GPIO_DIR_OUT, GPIO_NOPULL);
        gpio_init_af((gpio_t)cs, spi_config[bus].af);
    }
    else {
        gpio_init((gpio_t)cs, GPIO_DIR_OUT, GPIO_NOPULL);
        gpio_set((gpio_t)cs);
    }

    return 0;
}

int spi_acquire(spi_t bus, spi_mode_t mode, spi_clk_t clk, spi_cs_t cs)
{
    /* check device and clock speed for validity */
    if (bus >= SPI_NUMOF || clk > 0x0f) {
        return -1;
    }

    /* lock bus */
    mutex_lock(&locks[bus]);
    /* enable SPI device clock */
    clk_en(bus);
    /* enable device */
    dev(bus)->CR1 = (((clk + spi_config[bus].abpbus) << 3) | mode | SPI_CR1_MSTR);
    if (cs != HWCS_LINE) {
        dev(bus)->CR1 |= SPI_CR1_SSM | SPI_CR1_SSI;
    }
    return 0;
}

void spi_release(spi_t bus)
{
    /* disable device */
    dev(bus)->CR1 = 0;
    clk_dis(bus);
    mutex_unlock(&locks[bus]);
}

void spi_transfer_byte(spi_t bus, spi_cs_t cs, bool cont,
                       uint8_t out, uint8_t *in)
{
<<<<<<< HEAD
    switch (dev) {
#if SPI_0_EN
        case SPI_0:
            while (SPI_0_DEV->SR & SPI_SR_BSY) {}
            SPI_0_CLKDIS();
            break;
#endif
#if SPI_1_EN
        case SPI_1:
            while (SPI_1_DEV->SR & SPI_SR_BSY) {}
            SPI_1_CLKDIS();
            break;
#endif
#if SPI_2_EN
        case SPI_2:
            while (SPI_2_DEV->SR & SPI_SR_BSY) {}
            SPI_2_CLKDIS();
            break;
#endif
    }
=======
    spi_transfer_bytes(bus, cs, cont, &out, in, 1);
>>>>>>> c2cac8d5
}

void spi_transfer_bytes(spi_t bus, spi_cs_t cs, bool cont,
                        uint8_t *out, uint8_t *in, size_t len)
{
    dev(bus)->CR1 |= (SPI_CR1_SPE);     /* this pulls the HW CS line low */
    if (cs != HWCS_LINE) {
        gpio_clear((gpio_t)cs);
    }

    for (size_t i = 0; i < len; i++) {
        uint8_t tmp = (out) ? out[i] : 0;
        while (!(dev(bus)->SR & SPI_SR_TXE));
        dev(bus)->DR = tmp;
        while (!(dev(bus)->SR & SPI_SR_RXNE));
        tmp = dev(bus)->DR;
        if (in) {
            in[i] = tmp;
        }
    }

    if (!cont) {
        if (cs != HWCS_LINE) {
            gpio_set((gpio_t)cs);
        }
        else {
            dev(bus)->CR1 &= ~(SPI_CR1_SPE);    /* pull HW CS line high */
        }
    }
}

void spi_transfer_reg(spi_t bus, spi_cs_t cs,
                      uint8_t reg, uint8_t out, uint8_t *in)
{
    spi_transfer_bytes(bus, cs, true, &reg, NULL, 1);
    spi_transfer_bytes(bus, cs, false, &out, in, 1);
}

void spi_transfer_regs(spi_t bus, spi_cs_t cs,
                       uint8_t reg, uint8_t *out, uint8_t *in, size_t len)
{
    spi_transfer_bytes(bus, cs, true, &reg, NULL, 1);
    spi_transfer_bytes(bus, cs, false, out, in, len);
}<|MERGE_RESOLUTION|>--- conflicted
+++ resolved
@@ -69,25 +69,11 @@
 
 static inline void clk_dis(spi_t bus)
 {
-<<<<<<< HEAD
-    if ((unsigned int)dev >= SPI_NUMOF) {
-        return -1;
-    }
-    mutex_lock(&locks[dev]);
-    return 0;
-}
-
-int spi_release(spi_t dev)
-{
-    if ((unsigned int)dev >= SPI_NUMOF) {
-        return -1;
-=======
     if (spi_config[bus].abpbus == BUS_APB1) {
         RCC->APB1ENR &= ~(spi_config[bus].rccmask);
     }
     else {
         RCC->APB2ENR &= ~(spi_config[bus].rccmask);
->>>>>>> c2cac8d5
     }
 }
 
@@ -97,26 +83,19 @@
         return -1;
     }
 
-<<<<<<< HEAD
-    while (!(spi_port->SR & SPI_SR_TXE)) {}
-    spi_port->DR = out;
-
-    while (!(spi_port->SR & SPI_SR_RXNE)) {}
-=======
-    gpio_init(spi_config[bus].mosi_pin, GPIO_DIR_OUT, GPIO_NOPULL);
-    gpio_init(spi_config[bus].miso_pin, GPIO_DIR_IN, GPIO_NOPULL);
-    gpio_init(spi_config[bus].sclk_pin, GPIO_DIR_OUT, GPIO_NOPULL);
+    gpio_init(spi_config[bus].mosi_pin, GPIO_OUT);
+    gpio_init(spi_config[bus].miso_pin, GPIO_IN);
+    gpio_init(spi_config[bus].sclk_pin, GPIO_OUT);
     gpio_init_af(spi_config[bus].mosi_pin, spi_config[bus].af);
     gpio_init_af(spi_config[bus].mosi_pin, spi_config[bus].af);
     gpio_init_af(spi_config[bus].sclk_pin, spi_config[bus].af);
->>>>>>> c2cac8d5
 
     if (cs == HWCS_LINE) {
-        gpio_init((gpio_t)cs, GPIO_DIR_OUT, GPIO_NOPULL);
+        gpio_init((gpio_t)cs, GPIO_OUT);
         gpio_init_af((gpio_t)cs, spi_config[bus].af);
     }
     else {
-        gpio_init((gpio_t)cs, GPIO_DIR_OUT, GPIO_NOPULL);
+        gpio_init((gpio_t)cs, GPIO_OUT);
         gpio_set((gpio_t)cs);
     }
 
@@ -153,30 +132,7 @@
 void spi_transfer_byte(spi_t bus, spi_cs_t cs, bool cont,
                        uint8_t out, uint8_t *in)
 {
-<<<<<<< HEAD
-    switch (dev) {
-#if SPI_0_EN
-        case SPI_0:
-            while (SPI_0_DEV->SR & SPI_SR_BSY) {}
-            SPI_0_CLKDIS();
-            break;
-#endif
-#if SPI_1_EN
-        case SPI_1:
-            while (SPI_1_DEV->SR & SPI_SR_BSY) {}
-            SPI_1_CLKDIS();
-            break;
-#endif
-#if SPI_2_EN
-        case SPI_2:
-            while (SPI_2_DEV->SR & SPI_SR_BSY) {}
-            SPI_2_CLKDIS();
-            break;
-#endif
-    }
-=======
     spi_transfer_bytes(bus, cs, cont, &out, in, 1);
->>>>>>> c2cac8d5
 }
 
 void spi_transfer_bytes(spi_t bus, spi_cs_t cs, bool cont,
