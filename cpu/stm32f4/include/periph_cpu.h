/*
 * Copyright (C) 2015-2016 Freie Universität Berlin
 *
 * This file is subject to the terms and conditions of the GNU Lesser
 * General Public License v2.1. See the file LICENSE in the top level
 * directory for more details.
 */

/**
 * @ingroup         cpu_stm32f4
 * @{
 *
 * @file
 * @brief           CPU specific definitions for internal peripheral handling
 *
 * @author          Hauke Petersen <hauke.peterse@fu-berlin.de>
 */

#ifndef PERIPH_CPU_H
#define PERIPH_CPU_H

#include "periph_cpu_common.h"

#ifdef __cplusplus
extern "C" {
#endif

/**
<<<<<<< HEAD
 * @brief   Length of the CPU_ID in octets
 */
#define CPUID_LEN           (12U)
=======
 * @brief   Available number of ADC devices
 */
#if defined(CPU_MODEL_STM32F401RE)
#define ADC_DEVS            (1U)
#elif defined(CPU_MODEL_STM32F407VG) || defined(CPU_MODEL_STM32F415RG)
#define ADC_DEVS            (3U)
#endif
>>>>>>> 3587d060

/**
 * @brief   Overwrite the default gpio_t type definition
 * @{
 */
#define HAVE_GPIO_T
typedef uint32_t gpio_t;
/** @} */

/**
 * @brief   Definition of a fitting UNDEF value
 */
#define GPIO_UNDEF          (0xffffffff)

/**
 * @brief   Define a CPU specific GPIO pin generator macro
 */
#define GPIO_PIN(x, y)      ((GPIOA_BASE + (x << 10)) | y)

/**
<<<<<<< HEAD
 * @brief   Generate GPIO mode bitfields
 *
 * We use 5 bit to encode the mode:
 * - bit 0+1: pin mode (input / output)
 * - bit 2+3: pull resistor configuration
 * - bit   4: output type (0: push-pull, 1: open-drain)
 */
#define GPIO_MODE(io, pr, ot)   ((io << 0) | (pr << 2) | (ot << 4))

/**
 * @brief   Override GPIO mode options
 * @{
 */
#define HAVE_GPIO_MODE_T
typedef enum {
    GPIO_IN    = GPIO_MODE(0, 0, 0),    /**< input w/o pull R */
    GPIO_IN_PD = GPIO_MODE(0, 2, 0),    /**< input with pull-down */
    GPIO_IN_PU = GPIO_MODE(0, 1, 0),    /**< input with pull-up */
    GPIO_OUT   = GPIO_MODE(1, 0, 0),    /**< push-pull output */
    GPIO_OD    = GPIO_MODE(1, 0, 1),    /**< open-drain w/o pull R */
    GPIO_OD_PU = GPIO_MODE(1, 1, 1)     /**< open-drain with pull-up */
} gpio_mode_t;
/** @} */

/**
 * @brief   Override I2C speed options
 * @{
 */
#define HAVE_I2C_SPEED_T
typedef enum {
    I2C_SPEED_LOW = 0,      /**< low speed mode:    ~10kbit/s */
    I2C_SPEED_NORMAL,       /**< normal mode:       ~100kbit/s */
    I2C_SPEED_FAST,         /**< fast mode:         ~400kbit/sj */
    I2C_SPEED_FAST_PLUS,    /**< fast plus mode:    ~1Mbit/s */
    I2C_SPEED_HIGH,         /**< high speed mode:   ~3.4Mbit/s */
} i2c_speed_t;
=======
 * @brief declare needed generic SPI functions
 * @{
 */
#define PERIPH_SPI_NEEDS_TRANSFER_BYTES
#define PERIPH_SPI_NEEDS_TRANSFER_REG
#define PERIPH_SPI_NEEDS_TRANSFER_REGS
/** @} */

/**
 * @brief   Override the ADC resolution configuration
 * @{
 */
#define HAVE_ADC_RES_T
typedef enum {
    ADC_RES_6BIT  = 0x03000000,  /**< ADC resolution: 6 bit */
    ADC_RES_8BIT  = 0x02000000,  /**< ADC resolution: 8 bit */
    ADC_RES_10BIT = 0x01000000,  /**< ADC resolution: 10 bit */
    ADC_RES_12BIT = 0x00000000,  /**< ADC resolution: 12 bit */
    ADC_RES_14BIT = 1,           /**< ADC resolution: 14 bit (not supported) */
    ADC_RES_16BIT = 2            /**< ADC resolution: 16 bit (not supported)*/
} adc_res_t;
>>>>>>> 3587d060
/** @} */

/**
 * @brief   Available ports on the STM32F4 family
 */
enum {
    PORT_A = 0,             /**< port A */
    PORT_B = 1,             /**< port B */
    PORT_C = 2,             /**< port C */
    PORT_D = 3,             /**< port D */
    PORT_E = 4,             /**< port E */
    PORT_F = 5,             /**< port F */
    PORT_G = 6,             /**< port G */
    PORT_H = 7,             /**< port H */
    PORT_I = 8              /**< port I */
};

/**
 * @brief   Available MUX values for configuring a pin's alternate function
 */
typedef enum {
    GPIO_AF0 = 0,           /**< use alternate function 0 */
    GPIO_AF1,               /**< use alternate function 1 */
    GPIO_AF2,               /**< use alternate function 2 */
    GPIO_AF3,               /**< use alternate function 3 */
    GPIO_AF4,               /**< use alternate function 4 */
    GPIO_AF5,               /**< use alternate function 5 */
    GPIO_AF6,               /**< use alternate function 6 */
    GPIO_AF7,               /**< use alternate function 7 */
    GPIO_AF8,               /**< use alternate function 8 */
    GPIO_AF9,               /**< use alternate function 9 */
    GPIO_AF10,              /**< use alternate function 10 */
    GPIO_AF11,              /**< use alternate function 11 */
    GPIO_AF12,              /**< use alternate function 12 */
    GPIO_AF13,              /**< use alternate function 13 */
    GPIO_AF14               /**< use alternate function 14 */
} gpio_af_t;

/**
 * @brief   Structure for UART configuration data
 * @{
 */
typedef struct {
    USART_TypeDef *dev;     /**< UART device base register address */
    uint32_t rcc_mask;      /**< bit in clock enable register */
    gpio_t rx_pin;          /**< RX pin */
    gpio_t tx_pin;          /**< TX pin */
    gpio_af_t af;           /**< alternate pin function to use */
    uint8_t irqn;           /**< IRQ channel */
    uint8_t dma_stream;     /**< DMA stream used for TX */
    uint8_t dma_chan;       /**< DMA channel used for TX */
} uart_conf_t;
/** @} */

/**
<<<<<<< HEAD
 * @brief   I2C configuration options
 * @{
 */
typedef struct {
    I2C_TypeDef *dev;       /**< I2C device */
    gpio_t scl_pin;         /**< clock pin */
    gpio_t sda_pin;         /**< data pin */
    uint8_t scl_af;         /**< SCL pin alternate function */
    uint8_t sda_af;         /**< SDA pin alternate function */
    i2c_speed_t speed;      /**< I2C bus speed */
    uint8_t rcc_bit;        /**< bit in the rcc register */
    uint8_t irqn;           /**< IRQ channel */
} i2c_conf_t;
/** @} */

/**
 * @brief   Structure for SPI configuration data
 * @{
 */
typedef struct {
    SPI_TypeDef *dev;       /**< SPI device base register address */
    gpio_t mosi_pin;        /**< MOSI pin */
    gpio_t miso_pin;        /**< MISO pin */
    gpio_t sclk_pin;        /**< SCLK pin */
    gpio_af_t af;           /**< pin alternate function */
    uint8_t abpbus;         /**< APB bus, 0 := APB1, 1:= APB2 */
    uint32_t rccmask;         /**< bit in the RCC peripheral enable register */
} spi_conf_t;
/** @} */

/**
 * @brief   Override the ADC resolution configuration
 * @{
 */
#define HAVE_ADC_RES_T
typedef enum {
    ADC_RES_6BIT  = 0x00000000,  /**< ADC resolution: 6 bit */
    ADC_RES_8BIT  = 0x01000000,  /**< ADC resolution: 8 bit */
    ADC_RES_10BIT = 0x02000000,  /**< ADC resolution: 10 bit */
    ADC_RES_12BIT = 0x03000000,  /**< ADC resolution: 12 bit */
    ADC_RES_14BIT = 1,           /**< ADC resolution: 14 bit (not supported) */
    ADC_RES_16BIT = 2            /**< ADC resolution: 16 bit (not supported)*/
} adc_res_t;
/** @} */

/**
 * @brief   ADC channel configuration data
 */
typedef struct {
    ADC_TypeDef *dev;       /**< ADC device used for the channel */
    gpio_t pin;             /**< pin connected to the channel */
=======
 * @brief   ADC channel configuration data
 */
typedef struct {
    gpio_t pin;             /**< pin connected to the channel */
    uint8_t dev;            /**< ADCx - 1 device used for the channel */
>>>>>>> 3587d060
    uint8_t chan;           /**< CPU ADC channel connected to the pin */
    uint8_t rcc;            /**< bit in the RCC APB2 enable register */
} adc_conf_t;

/**
<<<<<<< HEAD
 * @brief   DAC line configuration data
 */
typedef struct {
    gpio_t pin;             /**< pin connected to the line */
    uint8_t chan;           /**< DAC device used for this line */
} dac_conf_t;

/**
=======
>>>>>>> 3587d060
 * @brief   Configure the alternate function for the given pin
 *
 * @note    This is meant for internal use in STM32F4 peripheral drivers only
 *
 * @param[in] pin       pin to configure
 * @param[in] af        alternate function to use
 */
void gpio_init_af(gpio_t pin, gpio_af_t af);

/**
 * @brief   Configure the given pin to be used as ADC input
 *
 * @param[in] pin       pin to configure
 */
void gpio_init_analog(gpio_t pin);

/**
 * @brief   Power on the DMA device the given stream belongs to
 *
 * @param[in] stream    logical DMA stream
 */
static inline void dma_poweron(int stream)
{
    if (stream < 8) {
        RCC->AHB1ENR |= RCC_AHB1ENR_DMA1EN;
    } else {
        RCC->AHB1ENR |= RCC_AHB1ENR_DMA2EN;
    }
}

/**
 * @brief   Get DMA base register
 *
 * For simplifying DMA stream handling, we map the DMA channels transparently to
 * one integer number, such that DMA1 stream0 equals 0, DMA2 stream0 equals 8,
 * DMA2 stream 7 equals 15 and so on.
 *
 * @param[in] stream    logical DMA stream
 */
static inline DMA_TypeDef *dma_base(int stream)
{
    return (stream < 8) ? DMA1 : DMA2;
}

/**
 * @brief   Get the DMA stream base address
 *
 * @param[in] stream    logical DMA stream
 *
 * @return  base address for the selected DMA stream
 */
static inline DMA_Stream_TypeDef *dma_stream(int stream)
{
    uint32_t base = (uint32_t)dma_base(stream);
    return (DMA_Stream_TypeDef *)(base + (0x10 + (0x18 * (stream & 0x7))));
}

/**
 * @brief   Select high or low DMA interrupt register based on stream number
 *
 * @param[in] stream    logical DMA stream
 *
 * @return  0 for streams 0-3, 1 for streams 3-7
 */
static inline int dma_hl(int stream)
{
    return ((stream & 0x4) >> 2);
}

/**
 * @brief   Get the interrupt flag clear bit position in the DMA LIFCR register
 *
 * @param[in] stream    logical DMA stream
 */
static inline uint32_t dma_ifc(int stream)
{
    switch (stream & 0x3) {
        case 0:
            return (1 << 5);
        case 1:
            return (1 << 11);
        case 2:
            return (1 << 21);
        case 3:
            return (1 << 27);
        default:
            return 0;
    }
}

static inline void dma_isr_enable(int stream)
{
    if (stream < 7) {
        NVIC_EnableIRQ((IRQn_Type)((int)DMA1_Stream0_IRQn + stream));
    }
    else if (stream == 8) {
        NVIC_EnableIRQ(DMA1_Stream7_IRQn);
    }
    else if (stream < 14) {
        NVIC_EnableIRQ((IRQn_Type)((int)DMA2_Stream0_IRQn + stream));
    }
    else if (stream < 17) {
        NVIC_EnableIRQ((IRQn_Type)((int)DMA2_Stream5_IRQn + stream));
    }
}

#ifdef __cplusplus
}
#endif

#endif /* PERIPH_CPU_H */
/** @} */<|MERGE_RESOLUTION|>--- conflicted
+++ resolved
@@ -26,11 +26,6 @@
 #endif
 
 /**
-<<<<<<< HEAD
- * @brief   Length of the CPU_ID in octets
- */
-#define CPUID_LEN           (12U)
-=======
  * @brief   Available number of ADC devices
  */
 #if defined(CPU_MODEL_STM32F401RE)
@@ -38,7 +33,6 @@
 #elif defined(CPU_MODEL_STM32F407VG) || defined(CPU_MODEL_STM32F415RG)
 #define ADC_DEVS            (3U)
 #endif
->>>>>>> 3587d060
 
 /**
  * @brief   Overwrite the default gpio_t type definition
@@ -59,7 +53,6 @@
 #define GPIO_PIN(x, y)      ((GPIOA_BASE + (x << 10)) | y)
 
 /**
-<<<<<<< HEAD
  * @brief   Generate GPIO mode bitfields
  *
  * We use 5 bit to encode the mode:
@@ -96,29 +89,6 @@
     I2C_SPEED_FAST_PLUS,    /**< fast plus mode:    ~1Mbit/s */
     I2C_SPEED_HIGH,         /**< high speed mode:   ~3.4Mbit/s */
 } i2c_speed_t;
-=======
- * @brief declare needed generic SPI functions
- * @{
- */
-#define PERIPH_SPI_NEEDS_TRANSFER_BYTES
-#define PERIPH_SPI_NEEDS_TRANSFER_REG
-#define PERIPH_SPI_NEEDS_TRANSFER_REGS
-/** @} */
-
-/**
- * @brief   Override the ADC resolution configuration
- * @{
- */
-#define HAVE_ADC_RES_T
-typedef enum {
-    ADC_RES_6BIT  = 0x03000000,  /**< ADC resolution: 6 bit */
-    ADC_RES_8BIT  = 0x02000000,  /**< ADC resolution: 8 bit */
-    ADC_RES_10BIT = 0x01000000,  /**< ADC resolution: 10 bit */
-    ADC_RES_12BIT = 0x00000000,  /**< ADC resolution: 12 bit */
-    ADC_RES_14BIT = 1,           /**< ADC resolution: 14 bit (not supported) */
-    ADC_RES_16BIT = 2            /**< ADC resolution: 16 bit (not supported)*/
-} adc_res_t;
->>>>>>> 3587d060
 /** @} */
 
 /**
@@ -174,7 +144,6 @@
 /** @} */
 
 /**
-<<<<<<< HEAD
  * @brief   I2C configuration options
  * @{
  */
@@ -224,21 +193,13 @@
  * @brief   ADC channel configuration data
  */
 typedef struct {
-    ADC_TypeDef *dev;       /**< ADC device used for the channel */
-    gpio_t pin;             /**< pin connected to the channel */
-=======
- * @brief   ADC channel configuration data
- */
-typedef struct {
     gpio_t pin;             /**< pin connected to the channel */
     uint8_t dev;            /**< ADCx - 1 device used for the channel */
->>>>>>> 3587d060
     uint8_t chan;           /**< CPU ADC channel connected to the pin */
     uint8_t rcc;            /**< bit in the RCC APB2 enable register */
 } adc_conf_t;
 
 /**
-<<<<<<< HEAD
  * @brief   DAC line configuration data
  */
 typedef struct {
@@ -247,8 +208,6 @@
 } dac_conf_t;
 
 /**
-=======
->>>>>>> 3587d060
  * @brief   Configure the alternate function for the given pin
  *
  * @note    This is meant for internal use in STM32F4 peripheral drivers only
