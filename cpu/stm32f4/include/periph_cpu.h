--- conflicted
+++ resolved
@@ -44,7 +44,6 @@
 #define GPIO_PIN(x, y)      ((GPIOA_BASE + (x << 10)) | y)
 
 /**
-<<<<<<< HEAD
  * @brief   Generate GPIO mode bitfields
  *
  * We use 5 bit to encode the mode:
@@ -67,7 +66,9 @@
     GPIO_OD    = GPIO_MODE(1, 0, 1),    /**< open-drain w/o pull R */
     GPIO_OD_PU = GPIO_MODE(1, 1, 1)     /**< open-drain with pull-up */
 } gpio_mode_t;
-=======
+/** @} */
+
+/**
  * @brief   Override I2C speed options
  * @{
  */
@@ -79,7 +80,6 @@
     I2C_SPEED_FAST_PLUS,    /**< fast plus mode:    ~1Mbit/s */
     I2C_SPEED_HIGH,         /**< high speed mode:   ~3.4Mbit/s */
 } i2c_speed_t;
->>>>>>> b286cd84
 /** @} */
 
 /**
@@ -146,7 +146,8 @@
     i2c_speed_t speed;      /**< I2C bus speed */
     uint8_t rcc_bit;        /**< bit in the rcc register */
     uint8_t irqn;           /**< IRQ channel */
-}
+} i2c_conf_t;
+/** @} */
 
 /**
  * @brief   Configure the alternate function for the given pin
