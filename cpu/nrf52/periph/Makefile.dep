ifneq (,$(filter periph_ecc_p192r1,$(USEMODULE)))
  USEPKG += driver_cryptocell_310
  USEMODULE += psa_cryptocell_310_ecc_p192
endif

ifneq (,$(filter periph_ecc_p256r1,$(USEMODULE)))
  USEPKG += driver_cryptocell_310
  USEMODULE += psa_cryptocell_310_ecc_p256
endif

ifneq (,$(filter periph_ecc_ed25519,$(USEMODULE)))
  USEPKG += driver_cryptocell_310
  USEMODULE += psa_cryptocell_310_ecc_ed25519
endif

ifneq (,$(filter periph_hash_sha_1,$(USEMODULE)))
  USEPKG += driver_cryptocell_310
  USEMODULE += psa_cryptocell_310_hashes_sha1
endif

ifneq (,$(filter periph_hash_sha_224,$(USEMODULE)))
  USEPKG += driver_cryptocell_310
  USEMODULE += psa_cryptocell_310_hashes_sha224
endif

ifneq (,$(filter periph_hash_sha_256,$(USEMODULE)))
  USEPKG += driver_cryptocell_310
  USEMODULE += psa_cryptocell_310_hashes_sha256
endif

ifneq (,$(filter periph_hash_sha_512,$(USEMODULE)))
  USEPKG += driver_cryptocell_310
  USEMODULE += psa_cryptocell_310_hashes_sha512
endif

ifneq (,$(filter periph_cipher_aes_128_cbc,$(USEMODULE)))
  USEPKG += driver_cryptocell_310
  USEMODULE += psa_cryptocell_310_aes_cbc
endif

ifneq (,$(filter periph_cipher_chacha20,$(USEMODULE)))
  USEPKG += driver_cryptocell_310
  USEMODULE += psa_cryptocell_310_cipher_chacha20
endif

<<<<<<< HEAD
=======
ifneq (,$(filter periph_aead_aes_128_ccm,$(USEMODULE)))
  USEPKG += driver_cryptocell_310
  USEMODULE += psa_cryptocell_310_aes_ccm
endif

>>>>>>> a23948c2
ifneq (,$(filter periph_hmac_sha_256,$(USEMODULE)))
  USEPKG += driver_cryptocell_310
  USEMODULE += psa_cryptocell_310_hmac
endif<|MERGE_RESOLUTION|>--- conflicted
+++ resolved
@@ -43,14 +43,11 @@
   USEMODULE += psa_cryptocell_310_cipher_chacha20
 endif
 
-<<<<<<< HEAD
-=======
 ifneq (,$(filter periph_aead_aes_128_ccm,$(USEMODULE)))
   USEPKG += driver_cryptocell_310
   USEMODULE += psa_cryptocell_310_aes_ccm
 endif
 
->>>>>>> a23948c2
 ifneq (,$(filter periph_hmac_sha_256,$(USEMODULE)))
   USEPKG += driver_cryptocell_310
   USEMODULE += psa_cryptocell_310_hmac
