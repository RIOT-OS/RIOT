--- conflicted
+++ resolved
@@ -13,10 +13,6 @@
  * @file
  * @brief       Implementation of the kernels power management interface
  *
-<<<<<<< HEAD
- * @author      Fabian Nack <nack@inf.fu-berlin.de>
-=======
->>>>>>> 06168bd3
  * @author      Nick v. IJzendoorn <nijzndoorn@engineering-spirit.nl>
  *
  * @}
