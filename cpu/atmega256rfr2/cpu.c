/*
 * Copyright (C) 2017 RWTH Aachen, Josua Arndt
 *
 * This file is subject to the terms and conditions of the GNU Lesser
 * General Public License v2.1. See the file LICENSE in the top level
 * directory for more details.
 */

/**
 * @ingroup     cpu_atmega256rfr2
 * @{
 *
 * @file
 * @brief       Implementation of the CPU initialization
 *
 * @author      Steffen Robertz <steffen.robertz@rwth-aachen.de>
 * @author      Josua Arndt <jarndt@ias.rwth-aachen.de>
 * @}
 */

#include <avr/io.h>
#include <avr/wdt.h>
#include <avr/pgmspace.h>
#include "cpu.h"
#include "board.h"

#define ENABLE_DEBUG (0)
#include "debug.h"

<<<<<<< HEAD
uint8_t mcusr_mirror __attribute__((section(".noinit")));
uint8_t sof_rst __attribute__((section(".noinit")));
=======
/*
* Since this MCU does not feature a software reset, the watchdog timer
* is being used. It will be set to the shortest time and then force a
* reset. Therefore the MCUSR register needs to be resetted as fast as
* possible. In this case in the bootloader already. In order to regain
* information about the reset cause, the MCUSR is copied to r2 beforehand.
* When a software reset was triggered, r3 will contain 0xAA. In order to
* prevent changes to the values from the .init section, r2 and r3 are saved
* in the .init0 section
*/
uint8_t mcusr_mirror __attribute__((section(".noinit")));
uint8_t soft_rst __attribute__((section(".noinit")));
>>>>>>> e52fabc9
void get_mcusr(void) __attribute__((naked)) __attribute__((section(".init0")));
void get_mcusr(void)
{
    /* save the reset flags passed from the bootloader */
    __asm__ __volatile__("mov %0, r2\n" : "=r" (mcusr_mirror) :);
<<<<<<< HEAD
    __asm__ __volatile__("mov %0, r3\n" : "=r" (sof_rst) :);
=======
    __asm__ __volatile__("mov %0, r3\n" : "=r" (soft_rst) :);
>>>>>>> e52fabc9
}

void cpu_init(void)
{
    if (mcusr_mirror & (1 << PORF)) {
        printf(("Power-on reset.\n"));
    }
    if (mcusr_mirror & (1 << EXTRF)) {
        printf(("External reset!\n"));
    }
    if (mcusr_mirror & (1 << BORF)) {
        printf(("Brownout reset!\n"));
    }
    if (mcusr_mirror & (1 << WDRF)) {
<<<<<<< HEAD
        printf(("Watchdog reset!\n"));
=======
        if (soft_rst &  0xAA) {
            printf( ("Software reset!\n"));
        }else {
            printf( ("Watchdog reset!\n"));
        }
>>>>>>> e52fabc9
    }
    if (mcusr_mirror & (1 << JTRF)) {
        printf(("JTAG reset!\n"));
    }
<<<<<<< HEAD
    if (sof_rst &  0xAA) {
        printf(("Software reset!\n"));
    }
=======
>>>>>>> e52fabc9

    wdt_reset();
    wdt_disable();

    /* Set system clock Prescaler */
    CLKPR = (1 << CLKPCE);  /* enable a change to CLKPR */
<<<<<<< HEAD
    /* set the Division factor to 1/ for internal Oscillator to 2. Therefore F_CPU=8MHz */
=======
    /* set the Division factor to 1 / for internal Oscillator to 2 */
>>>>>>> e52fabc9
    CLKPR = 0;
    /* Right now we need to do nothing here */
}

/* This is a vector which is aliased to __vector_default,
 * the vector executed when an ISR fires with no accompanying
 * ISR handler. This may be used along with the ISR() macro to
 * create a catch-all for undefined but used ISRs for debugging
 * purposes.
 * SCIRQS – Symbol Counter Interrupt Status Register
 * BATMON – Battery Monitor Control and Status Register
 * IRQ_STATUS /1 – Transceiver Interrupt Status Register
 * EIFR – External Interrupt Flag Register
 * PCIFR – Pin Change Interrupt Flag Register
 */

ISR(BADISR_vect){
    if (MCUSR & (1 << PORF)) {
        printf(("Power-on reset.\n"));
    }
    if (MCUSR & (1 << EXTRF)) {
        printf(("External reset!\n"));
    }
    if (MCUSR & (1 << BORF)) {
        printf(("Brownout reset!\n"));
    }
    if (MCUSR & (1 << WDRF)) {
        printf(("Watchdog reset!\n"));
    }
    if (MCUSR & (1 << JTRF)) {
        printf(("JTAG reset!\n"));
    }

    printf_P(PSTR("FATAL ERROR: BADISR_vect called, unprocessed Interrupt.\nSTOP Execution.\n"));

    printf("IRQ_STATUS %#02x\nIRQ_STATUS1 %#02x\n", (unsigned int)IRQ_STATUS, (unsigned int)IRQ_STATUS1 );
    printf("SCIRQS %#02x\nBATMON %#02x\n", (unsigned int)SCIRQS, (unsigned int)BATMON );
    printf("EIFR %#02x\nPCIFR %#02x\n", (unsigned int)EIFR, (unsigned int)PCIFR );

    /* White LED light is used to signal ERROR. */
<<<<<<< HEAD
    LED_PORT |= (LED2_MASK | LED1_MASK | LED0_MASK);

    while (1) {
    }
    ;
=======
    LED_PORT |= (BLUE | GREEN | RED);

    while (1) {}
>>>>>>> e52fabc9
}
ISR(BAT_LOW_vect, ISR_BLOCK){
    __enter_isr();
    DEBUG("BAT_LOW \n");
    __exit_isr();
}<|MERGE_RESOLUTION|>--- conflicted
+++ resolved
@@ -27,10 +27,6 @@
 #define ENABLE_DEBUG (0)
 #include "debug.h"
 
-<<<<<<< HEAD
-uint8_t mcusr_mirror __attribute__((section(".noinit")));
-uint8_t sof_rst __attribute__((section(".noinit")));
-=======
 /*
 * Since this MCU does not feature a software reset, the watchdog timer
 * is being used. It will be set to the shortest time and then force a
@@ -43,17 +39,12 @@
 */
 uint8_t mcusr_mirror __attribute__((section(".noinit")));
 uint8_t soft_rst __attribute__((section(".noinit")));
->>>>>>> e52fabc9
 void get_mcusr(void) __attribute__((naked)) __attribute__((section(".init0")));
 void get_mcusr(void)
 {
     /* save the reset flags passed from the bootloader */
     __asm__ __volatile__("mov %0, r2\n" : "=r" (mcusr_mirror) :);
-<<<<<<< HEAD
-    __asm__ __volatile__("mov %0, r3\n" : "=r" (sof_rst) :);
-=======
     __asm__ __volatile__("mov %0, r3\n" : "=r" (soft_rst) :);
->>>>>>> e52fabc9
 }
 
 void cpu_init(void)
@@ -68,36 +59,22 @@
         printf(("Brownout reset!\n"));
     }
     if (mcusr_mirror & (1 << WDRF)) {
-<<<<<<< HEAD
-        printf(("Watchdog reset!\n"));
-=======
         if (soft_rst &  0xAA) {
             printf( ("Software reset!\n"));
         }else {
             printf( ("Watchdog reset!\n"));
         }
->>>>>>> e52fabc9
     }
     if (mcusr_mirror & (1 << JTRF)) {
         printf(("JTAG reset!\n"));
     }
-<<<<<<< HEAD
-    if (sof_rst &  0xAA) {
-        printf(("Software reset!\n"));
-    }
-=======
->>>>>>> e52fabc9
 
     wdt_reset();
     wdt_disable();
 
     /* Set system clock Prescaler */
     CLKPR = (1 << CLKPCE);  /* enable a change to CLKPR */
-<<<<<<< HEAD
-    /* set the Division factor to 1/ for internal Oscillator to 2. Therefore F_CPU=8MHz */
-=======
     /* set the Division factor to 1 / for internal Oscillator to 2 */
->>>>>>> e52fabc9
     CLKPR = 0;
     /* Right now we need to do nothing here */
 }
@@ -138,17 +115,9 @@
     printf("EIFR %#02x\nPCIFR %#02x\n", (unsigned int)EIFR, (unsigned int)PCIFR );
 
     /* White LED light is used to signal ERROR. */
-<<<<<<< HEAD
     LED_PORT |= (LED2_MASK | LED1_MASK | LED0_MASK);
 
-    while (1) {
-    }
-    ;
-=======
-    LED_PORT |= (BLUE | GREEN | RED);
-
     while (1) {}
->>>>>>> e52fabc9
 }
 ISR(BAT_LOW_vect, ISR_BLOCK){
     __enter_isr();
