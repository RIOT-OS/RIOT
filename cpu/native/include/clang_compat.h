--- conflicted
+++ resolved
@@ -9,10 +9,7 @@
  */
 
 #ifndef CLANG_COMPAT_H
-<<<<<<< HEAD
-=======
 #define CLANG_COMPAT_H
->>>>>>> b5cb68bd
 
 #ifdef __cplusplus
 extern "C" {
