--- conflicted
+++ resolved
@@ -23,11 +23,8 @@
 
 #ifndef CPU_CONF_H
 #define CPU_CONF_H
-<<<<<<< HEAD
-=======
 
 #include "cpu_conf_common.h"
->>>>>>> b5cb68bd
 
 #ifdef CPU_MODEL_MK64FN1M0VLL12
 #include "MK64F12.h"
