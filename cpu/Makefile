ifeq ($(CPU),lpc2387)
 DIRS = arm_common lpc_common lpc2387
endif

ifeq ($(CPU),mc1322x)
	DIRS = arm_common mc1322x
endif

ifeq ($(CPU),cc430)
 DIRS = msp430-common cc430
endif

ifeq ($(CPU),msp430x16x)
 DIRS = msp430-common msp430x16x
endif

ifeq ($(CPU),native)
 DIRS = native
endif

ifeq ($(CPU),stm32f407vg)
 DIRS = stm32_common stm32f407vg
endif

ifeq ($(CPU),stm32f415rg)
 DIRS = stm32_common stm32f415rg
endif

.PHONY: cpus
.PHONY: $(DIRS)

cpus: $(DIRS)

$(DIRS): 
	@"$(MAKE)" -C $@

clean:
<<<<<<< HEAD
	@$(MAKE) -C lpc2387 clean
	@$(MAKE) -C mc1322x clean
	@$(MAKE) -C lpc_common clean
	@$(MAKE) -C arm_common clean
	@$(MAKE) -C cc430 clean
	@$(MAKE) -C msp430-common clean
	@$(MAKE) -C msp430x16x clean
	@$(MAKE) -C native clean
	@$(MAKE) -C stm32f407vg clean
	@$(MAKE) -C stm32f415rg clean
=======
	@"$(MAKE)" -C lpc2387 clean
	@"$(MAKE)" -C mc1322x clean
	@"$(MAKE)" -C lpc_common clean
	@"$(MAKE)" -C arm_common clean
	@"$(MAKE)" -C cc430 clean
	@"$(MAKE)" -C msp430-common clean
	@"$(MAKE)" -C msp430x16x clean
	@"$(MAKE)" -C native clean
>>>>>>> 2f553008
<|MERGE_RESOLUTION|>--- conflicted
+++ resolved
@@ -35,7 +35,6 @@
 	@"$(MAKE)" -C $@
 
 clean:
-<<<<<<< HEAD
 	@$(MAKE) -C lpc2387 clean
 	@$(MAKE) -C mc1322x clean
 	@$(MAKE) -C lpc_common clean
@@ -45,14 +44,4 @@
 	@$(MAKE) -C msp430x16x clean
 	@$(MAKE) -C native clean
 	@$(MAKE) -C stm32f407vg clean
-	@$(MAKE) -C stm32f415rg clean
-=======
-	@"$(MAKE)" -C lpc2387 clean
-	@"$(MAKE)" -C mc1322x clean
-	@"$(MAKE)" -C lpc_common clean
-	@"$(MAKE)" -C arm_common clean
-	@"$(MAKE)" -C cc430 clean
-	@"$(MAKE)" -C msp430-common clean
-	@"$(MAKE)" -C msp430x16x clean
-	@"$(MAKE)" -C native clean
->>>>>>> 2f553008
+	@$(MAKE) -C stm32f415rg clean