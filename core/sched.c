/*
 * Copyright (C) 2014 Freie Universität Berlin
 *
 * This file is subject to the terms and conditions of the GNU Lesser General
 * Public License. See the file LICENSE in the top level directory for more
 * details.
 */

/**
 * @ingroup     core_sched
 * @{
 *
 * @file        sched.c
 * @brief       Scheduler implementation
 *
 * @author      Freie Universität Berlin, Computer Systems & Telematics
 * @author      Kaspar Schleiser <kaspar@schleiser.de>
 *
 * @}
 *
 * TODO: setup dependency from SCHEDSTATISTICS to MODULE_HWTIMER
 */

#include <stdint.h>

#include "sched.h"
#include "kernel.h"
#include "kernel_internal.h"
#include "clist.h"
#include "bitarithm.h"
#include "irq.h"
#include "thread.h"
#include "irq.h"

#if SCHEDSTATISTICS
#include "hwtimer.h"
#endif

#define ENABLE_DEBUG (0)
#include "debug.h"

volatile int sched_num_threads = 0;

volatile unsigned int sched_context_switch_request;

volatile tcb_t *sched_threads[MAXTHREADS];
volatile tcb_t *sched_active_thread;

volatile int sched_active_pid = -1;
volatile int thread_last_pid = -1;

clist_node_t *sched_runqueues[SCHED_PRIO_LEVELS];
static uint32_t runqueue_bitcache = 0;

#if SCHEDSTATISTICS
static void (*sched_cb) (uint32_t timestamp, uint32_t value) = NULL;
schedstat sched_pidlist[MAXTHREADS];
#endif

void sched_run(void)
{
    sched_context_switch_request = 0;

    tcb_t *my_active_thread = (tcb_t *)sched_active_thread;

    if (my_active_thread) {
        if (my_active_thread->status == STATUS_RUNNING) {
            my_active_thread->status = STATUS_PENDING;
        }

#ifdef SCHED_TEST_STACK
        if (*((unsigned int *)my_active_thread->stack_start) != (unsigned int) my_active_thread->stack_start) {
            printf("scheduler(): stack overflow detected, task=%s pid=%u\n", my_active_thread->name, my_active_thread->pid);
        }
#endif

    }

#ifdef SCHEDSTATISTICS
    unsigned long time = hwtimer_now();

    if (my_active_thread && (sched_pidlist[my_active_thread->pid].laststart)) {
        sched_pidlist[my_active_thread->pid].runtime_ticks += time - sched_pidlist[my_active_thread->pid].laststart;
    }
#endif

    DEBUG("\nscheduler: previous task: %s\n", (my_active_thread == NULL) ? "none" : my_active_thread->name);

    /* The bitmask in runqueue_bitcache is never empty,
     * since the threading should not be started before at least the idle thread was started.
     */
    int nextrq = bitarithm_lsb(runqueue_bitcache);
    clist_node_t next = *(sched_runqueues[nextrq]);
    DEBUG("scheduler: first in queue: %s\n", ((tcb_t *)next.data)->name);
    clist_advance(&(sched_runqueues[nextrq]));
    my_active_thread = (tcb_t *)next.data;
    sched_active_pid = (volatile int) my_active_thread->pid;

#if SCHEDSTATISTICS
    sched_pidlist[my_active_thread->pid].laststart = time;
    sched_pidlist[my_active_thread->pid].schedules++;
    if ((sched_cb) && (sched_active_thread != thread_last_pid)) {
        sched_cb(hwtimer_now(), my_active_thread->pid);
        thread_last_pid = my_active_thread->pid;
    }
#endif

#ifdef MODULE_NSS
    if (sched_active_thread && sched_active_thread != thread_last_pid) {
        thread_last_pid = sched_active_thread;
    }
#endif

    DEBUG("scheduler: next task: %s\n", my_active_thread->name);

    if (my_active_thread != sched_active_thread) {
        if (sched_active_thread != NULL) {  /* TODO: necessary? */
            if (sched_active_thread->status ==  STATUS_RUNNING) {
                sched_active_thread->status =  STATUS_PENDING ;
            }
        }

        sched_set_status((tcb_t *)my_active_thread,  STATUS_RUNNING);
    }

    sched_active_thread = (volatile tcb_t *) my_active_thread;

    DEBUG("scheduler: done.\n");
}

#if SCHEDSTATISTICS
void sched_register_cb(void (*callback)(uint32_t, uint32_t))
{
    sched_cb = callback;
}
#endif

void sched_set_status(tcb_t *process, unsigned int status)
{
    if (status >= STATUS_ON_RUNQUEUE) {
        if (!(process->status >= STATUS_ON_RUNQUEUE)) {
            DEBUG("adding process %s to runqueue %u.\n", process->name, process->priority);
            clist_add(&sched_runqueues[process->priority], &(process->rq_entry));
            runqueue_bitcache |= 1 << process->priority;
        }
    }
    else {
        if (process->status >= STATUS_ON_RUNQUEUE) {
            DEBUG("removing process %s from runqueue %u.\n", process->name, process->priority);
            clist_remove(&sched_runqueues[process->priority], &(process->rq_entry));

            if (!sched_runqueues[process->priority]) {
                runqueue_bitcache &= ~(1 << process->priority);
            }
        }
    }

    process->status = status;
}

void sched_switch(uint16_t other_prio)
{
    int in_isr = inISR();
    uint16_t current_prio = sched_active_thread->priority;

    DEBUG("%s: %" PRIu16 " %" PRIu16 " %i\n", sched_active_thread->name, current_prio, other_prio, in_isr);

    if (current_prio >= other_prio) {
        if (in_isr) {
            sched_context_switch_request = 1;
        }
        else {
            thread_yield();
        }
    }
}

void sched_task_kill(int pid)
{
    unsigned int state = disableIRQ();

    tcb_t* sched_kill_thread = (tcb_t*) sched_threads[pid];

    if (sched_kill_thread == NULL) {
        DEBUG("sched_task_kill(): %i: no process found\n", pid);
    }
    else {
        DEBUG("sched_task_kill(): killing task %s...\n", sched_kill_thread->name);

        sched_threads[sched_kill_thread->pid] = NULL;
        sched_num_threads--;

        sched_set_status(sched_kill_thread, STATUS_STOPPED);

        if (pid == sched_active_pid) {
            sched_active_thread = NULL;
            cpu_switch_context_exit();
        }
    }
    restoreIRQ(state);
}

NORETURN void sched_task_exit(void)
{
    DEBUG("sched_task_exit(): ending task %s...\n", sched_active_thread->name);

<<<<<<< HEAD
    sched_task_kill(sched_active_pid);
=======
    dINT();
    sched_threads[sched_active_thread->pid] = NULL;
    sched_num_threads--;

    sched_set_status((tcb_t *)sched_active_thread, STATUS_STOPPED);
>>>>>>> 0a6a83d6

}<|MERGE_RESOLUTION|>--- conflicted
+++ resolved
@@ -204,14 +204,6 @@
 {
     DEBUG("sched_task_exit(): ending task %s...\n", sched_active_thread->name);
 
-<<<<<<< HEAD
     sched_task_kill(sched_active_pid);
-=======
-    dINT();
-    sched_threads[sched_active_thread->pid] = NULL;
-    sched_num_threads--;
-
-    sched_set_status((tcb_t *)sched_active_thread, STATUS_STOPPED);
->>>>>>> 0a6a83d6
 
 }