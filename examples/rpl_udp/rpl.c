/*
 * Copyright (C) 2013, 2014 INRIA
 *
 * This file is subject to the terms and conditions of the GNU Lesser
 * General Public License v2.1. See the file LICENSE in the top level
 * directory for more details.
 */

/**
 * @ingroup examples
 * @{
 *
 * @file
 * @brief UDP RPL example application
 *
 * @author      Oliver Hahm <oliver.hahm@inria.fr>
 *
 * @}
 */

#include <stdio.h>
#include <string.h>
#include "vtimer.h"
#include "thread.h"
#include "net_if.h"
#include "sixlowpan.h"
#include "udp.h"
#include "rpl.h"
#include "rpl/rpl_dodag.h"
#include "rpl_udp.h"
#include "transceiver.h"

#define ENABLE_DEBUG    (1)
#include "debug.h"

#define TRANSCEIVER TRANSCEIVER_DEFAULT

//char monitor_stack_buffer[MONITOR_STACK_SIZE];
radio_address_t id;

uint8_t is_root = 0;

void rpl_udp_init(int argc, char **argv)
{
    transceiver_command_t tcmd;
    msg_t m;
    int32_t chan = RADIO_CHANNEL;

    if (argc != 2) {
        printf("Usage: %s (r|n|h)\n", argv[0]);
        printf("\tr\tinitialize as root\n");
        printf("\tn\tinitialize as node router\n");
        printf("\th\tinitialize as non-routing node (host-mode)\n");
        return;
    }

    char command = argv[1][0];
    if ((command == 'n') || (command == 'r') || (command == 'h')) {
        printf("INFO: Initialize as %srouting %s on address %d\n",
               ((command == 'h') ? "non-" : ""),
               (((command == 'n') || (command == 'h')) ? "node" : "root"), id);

#if defined(MODULE_CC110X_LEGACY_CSMA) || defined(MODULE_CC110X_LEGACY)
        if (!id || (id > 255)) {
            printf("ERROR: address not a valid 8 bit integer\n");
            return;
        }
#endif

        DEBUGF("Setting HW address to %u\n", id);
        net_if_set_hardware_address(0, id);

        if (command != 'h') {
            DEBUGF("Initializing RPL for interface 0\n");
            uint8_t state = rpl_init(0);

            if (state != SIXLOWERROR_SUCCESS) {
                printf("Error initializing RPL\n");
            }
            else {
                puts("6LoWPAN and RPL initialized.");
            }

            if (command == 'r') {
                rpl_init_root();
                ipv6_iface_set_routing_provider(rpl_get_next_hop);
                is_root = 1;
            }
            else {
                ipv6_iface_set_routing_provider(rpl_get_next_hop);
            }
        }
        else {
            puts("6LoWPAN initialized.");
        }

        DEBUGF("Start monitor\n");
<<<<<<< HEAD
        kernel_pid_t monitor_pid = thread_create(monitor_stack_buffer,
                                                 sizeof(monitor_stack_buffer),
                                                 PRIORITY_MAIN - 2,
                                                 CREATE_STACKTEST,
                                                 rpl_udp_monitor,
                                                 NULL,
                                                 "monitor");
        DEBUGF("Register at transceiver %02X\n", TRANSCEIVER);
        transceiver_register(TRANSCEIVER, monitor_pid);
        ipv6_register_packet_handler(monitor_pid);
        sixlowpan_lowpan_register(monitor_pid);
=======
        // kernel_pid_t monitor_pid = thread_create(monitor_stack_buffer,
        //                                          sizeof(monitor_stack_buffer),
        //                                          PRIORITY_MAIN - 2,
        //                                          CREATE_STACKTEST,
        //                                          rpl_udp_monitor,
        //                                          NULL,
        //                                          "monitor");
        // DEBUGF("Register at transceiver %02X\n", TRANSCEIVER);
        // transceiver_register(TRANSCEIVER, monitor_pid);
        // ipv6_register_packet_handler(monitor_pid);
        // sixlowpan_lowpan_register(monitor_pid);
>>>>>>> 95a56b5c
    }
    else {
        printf("ERROR: Unknown command '%c'\n", command);
        return;
    }

    /* add global address */
    ipv6_addr_t tmp;
    /* initialize prefix */
    ipv6_addr_init(&tmp, 0xabcd, 0x0, 0x0, 0x0, 0x0, 0x0, 0x0, id);
    /* set host suffix */
    ipv6_addr_set_by_eui64(&tmp, 0, &tmp);
    ipv6_net_if_add_addr(0, &tmp, NDP_ADDR_STATE_PREFERRED, 0, 0, 0);

    if (command != 'h') {
        ipv6_init_as_router();
    }

    /* set channel to 10 */
    tcmd.transceivers = TRANSCEIVER;
    tcmd.data = &chan;
    m.type = SET_CHANNEL; //SET
    m.content.ptr = (void *) &tcmd;

    msg_send_receive(&m, &m, transceiver_pid);
    printf("Channel set to %u\n", RADIO_CHANNEL);

    puts("Transport layer initialized");
    /* start transceiver watchdog */
}

void rpl_udp_dodag(int argc, char **argv)
{
    (void) argc;
    (void) argv;

    printf("---------------------------\n");
    rpl_dodag_t *mydodag = rpl_get_my_dodag();

    if (mydodag == NULL) {
        printf("Not part of a dodag\n");
        printf("---------------------------\n");
        return;
    }

    printf("Part of Dodag:\n");
    printf("%s\n", ipv6_addr_to_str(addr_str, IPV6_MAX_ADDR_STR_LEN,
                                    (&mydodag->dodag_id)));
    printf("my rank: %d\n", mydodag->my_rank);

    if (!is_root) {
        printf("my preferred parent:\n");
        printf("%s\n", ipv6_addr_to_str(addr_str, IPV6_MAX_ADDR_STR_LEN,
                                        (&mydodag->my_preferred_parent->addr)));
    }

    printf("---------------------------\n");
}<|MERGE_RESOLUTION|>--- conflicted
+++ resolved
@@ -30,7 +30,7 @@
 #include "rpl_udp.h"
 #include "transceiver.h"
 
-#define ENABLE_DEBUG    (1)
+#define ENABLE_DEBUG    (0)
 #include "debug.h"
 
 #define TRANSCEIVER TRANSCEIVER_DEFAULT
@@ -95,19 +95,6 @@
         }
 
         DEBUGF("Start monitor\n");
-<<<<<<< HEAD
-        kernel_pid_t monitor_pid = thread_create(monitor_stack_buffer,
-                                                 sizeof(monitor_stack_buffer),
-                                                 PRIORITY_MAIN - 2,
-                                                 CREATE_STACKTEST,
-                                                 rpl_udp_monitor,
-                                                 NULL,
-                                                 "monitor");
-        DEBUGF("Register at transceiver %02X\n", TRANSCEIVER);
-        transceiver_register(TRANSCEIVER, monitor_pid);
-        ipv6_register_packet_handler(monitor_pid);
-        sixlowpan_lowpan_register(monitor_pid);
-=======
         // kernel_pid_t monitor_pid = thread_create(monitor_stack_buffer,
         //                                          sizeof(monitor_stack_buffer),
         //                                          PRIORITY_MAIN - 2,
@@ -119,7 +106,6 @@
         // transceiver_register(TRANSCEIVER, monitor_pid);
         // ipv6_register_packet_handler(monitor_pid);
         // sixlowpan_lowpan_register(monitor_pid);
->>>>>>> 95a56b5c
     }
     else {
         printf("ERROR: Unknown command '%c'\n", command);
