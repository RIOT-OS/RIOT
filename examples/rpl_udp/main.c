/*
 * Copyright (C) 2013, 2014 INRIA
 *
 * This file is subject to the terms and conditions of the GNU Lesser
 * General Public License v2.1. See the file LICENSE in the top level
 * directory for more details.
 */

/**
 * @ingroup examples
 * @{
 *
 * @file
 * @brief UDP RPL example application
 *
 * @author      Oliver Hahm <oliver.hahm@inria.fr>
 *
 * @}
 */

#include <stdio.h>

#include "net_if.h"
#include "posix_io.h"
#include "shell.h"
#include "shell_commands.h"
#include "board_uart0.h"
#include "udp.h"

#include "rpl_udp.h"

const shell_command_t shell_commands[] = {
    {"init", "Initialize network", rpl_udp_init},
    {"set", "Set ID", rpl_udp_set_id},
    {"dodag", "Shows the dodag", rpl_udp_dodag},
    {"server", "Starts a UDP server", udp_server},
    {"send", "Send a UDP datagram", udp_send},
    {"ign", "Ignore a node", rpl_udp_ignore},
    {NULL, NULL, NULL}
};
shell_t shell;
int main(void)
{
    puts("RPL router v"APP_VERSION);

    /* start shell */
    posix_open(uart0_handler_pid, 0);
    net_if_set_src_address_mode(0, NET_IF_TRANS_ADDR_M_SHORT);
    id = net_if_get_hardware_address(0);

    shell_t shell;
    shell_init(&shell, shell_commands, UART0_BUFSIZE, uart0_readc, uart0_putc);

    shell_run(&shell);
    return 0;
}
/*
> ps                                                                                             
        pid | name                 | state    Q | pri | stack ( used) | location                 
          1 | idle                 | pending  Q |  15 |   512 (  160) | 0x2000097c               
          2 | main                 | running  Q |   7 |  2176 ( 1504) | 0x200000fc               
          3 | uart0                | bl rx    _ |   6 |   512 (  296) | 0x20000cd0               
          4 | Transceiver          | bl rx    _ |   4 |  1024 (  476) | 0x20005958               
          5 | radio                | bl rx    _ |   5 |  1024 (  300) | 0x20005140               
          6 | ip_process           | bl rx    _ |   6 |  1024 (  308) | 0x20004158               
          7 | lowpan_context_rem   | bl mutex _ |   8 |  1024 (  688) | 0x20004cc8               
          8 | lowpan_transfer      | sleeping _ |   6 |  1024 (  196) | 0x20004560               
          9 | udp_packet_handler   | bl rx    _ |   7 |  1024 (  272) | 0x20005f34               
         10 | trickle_timer_over   | sleeping _ |   6 |   512 (  180) | 0x20000f30               
         11 | trickle_interval_over | sleeping _ |   6 |   256 (  188) | 0x20001130              
         12 | dao_delay_over       | sleeping _ |   6 |   512 (  180) | 0x20001230               
         13 | rt_timer_over        | bl mutex _ |   6 |  1024 (  712) | 0x20001430               
         14 | rpl_process          | bl rx    _ |   6 |   512 (  252) | 0x20003300               
         15 | monitor              | bl rx    _ |   5 |   512 (  248) | 0x20002524               
            | SUM                  |            |     | 12672 ( 5960)        
/*
    List of changed stacksizes:
    TRANSCEIVER_STACK_SIZE : KERNEL_CONF_STACKSIZE_MAIN    -> 512
    RADIO_STACK_SIZE       : KERNEL_CONF_STACKSIZE_MAIN    -> 512+256
    UART0_STACKSIZE        : KERNEL_CONF_STACKSIZE_DEFAULT -> 512
    IP_PROCESS_STACKSIZE   : KERNEL_CONF_STACKSIZE_DEFAULT -> 1024
<<<<<<< HEAD
    CON_STACKSIZE          : KERNEL_CONF_STACKSIZE_DEFAULT -> 1024
    LOWPAN_TRANSFER_BUF_STACKSIZE : KERNEL_CONF_STACKSIZE_DEFAULT
=======
    CON_STACKSIZE          : KERNEL_CONF_STACKSIZE_DEFAULT -> 512
    LOWPAN_TRANSFER_BUF_STACKSIZE : KERNEL_CONF_STACKSIZE_DEFAULT -> 512
>>>>>>> 95a56b5c
    udp_server_stack_buffer: KERNEL_CONF_STACKSIZE_MAIN    -> 512
    MONITOR_STACK_SIZE     : KERNEL_CONF_STACKSIZE_MAIN    -> 512

    ETX_BEACON_STACKSIZE   : KERNEL_CONF_STACKSIZE_MAIN    -> 512
    ETX_RADIO_STACKSIZE    : KERNEL_CONF_STACKSIZE_MAIN    -> 128
    ETX_CLOCK_STACKSIZE    : KERNEL_CONF_STACKSIZE_MAIN    -> 128

    TRICKLE_TIMER_STACKSIZE: KERNEL_CONF_STACKSIZE_DEFAULT -> 1024
<<<<<<< HEAD
    TRICKLE_INTERVAL_STACKSIZE: KERNEL_CONF_STACKSIZE_MAIN -> 256
    DAO_DELAY_STACKSIZE    : KERNEL_CONF_STACKSIZE_MAIN    -> 512
    RT_STACKSIZE           : KERNEL_CONF_STACKSIZE_DEFAULT -> 1024+512
=======
    TRICKLE_INTERVAL_STACKSIZE: KERNEL_CONF_STACKSIZE_MAIN -> 512
    DAO_DELAY_STACKSIZE    : KERNEL_CONF_STACKSIZE_MAIN    -> 1024
    RT_STACKSIZE           : KERNEL_CONF_STACKSIZE_DEFAULT -> 1024
>>>>>>> 95a56b5c

    RPL_PROCESS_STACKSIZE  : KERNEL_CONF_STACKSIZE_DEFAULT -> 1024+512
    LOWPAN_TRANSFER_BUF_STACKSIZE : KERNEL_CONF_STACKSIZE_DEFAULT -> 1024
    UDP_STACK_SIZE         : KERNEL_CONF_STACKSIZE_MAIN    -> 1024
    
    Other buffers
    ETX_MAX_CANDIDATE_NEIGHBORS : 40 -> 5
    TRANSCEIVER_BUFFER_SIZE     : 64 -> 10

*/<|MERGE_RESOLUTION|>--- conflicted
+++ resolved
@@ -79,13 +79,8 @@
     RADIO_STACK_SIZE       : KERNEL_CONF_STACKSIZE_MAIN    -> 512+256
     UART0_STACKSIZE        : KERNEL_CONF_STACKSIZE_DEFAULT -> 512
     IP_PROCESS_STACKSIZE   : KERNEL_CONF_STACKSIZE_DEFAULT -> 1024
-<<<<<<< HEAD
-    CON_STACKSIZE          : KERNEL_CONF_STACKSIZE_DEFAULT -> 1024
-    LOWPAN_TRANSFER_BUF_STACKSIZE : KERNEL_CONF_STACKSIZE_DEFAULT
-=======
     CON_STACKSIZE          : KERNEL_CONF_STACKSIZE_DEFAULT -> 512
     LOWPAN_TRANSFER_BUF_STACKSIZE : KERNEL_CONF_STACKSIZE_DEFAULT -> 512
->>>>>>> 95a56b5c
     udp_server_stack_buffer: KERNEL_CONF_STACKSIZE_MAIN    -> 512
     MONITOR_STACK_SIZE     : KERNEL_CONF_STACKSIZE_MAIN    -> 512
 
@@ -94,15 +89,9 @@
     ETX_CLOCK_STACKSIZE    : KERNEL_CONF_STACKSIZE_MAIN    -> 128
 
     TRICKLE_TIMER_STACKSIZE: KERNEL_CONF_STACKSIZE_DEFAULT -> 1024
-<<<<<<< HEAD
-    TRICKLE_INTERVAL_STACKSIZE: KERNEL_CONF_STACKSIZE_MAIN -> 256
-    DAO_DELAY_STACKSIZE    : KERNEL_CONF_STACKSIZE_MAIN    -> 512
-    RT_STACKSIZE           : KERNEL_CONF_STACKSIZE_DEFAULT -> 1024+512
-=======
     TRICKLE_INTERVAL_STACKSIZE: KERNEL_CONF_STACKSIZE_MAIN -> 512
     DAO_DELAY_STACKSIZE    : KERNEL_CONF_STACKSIZE_MAIN    -> 1024
     RT_STACKSIZE           : KERNEL_CONF_STACKSIZE_DEFAULT -> 1024
->>>>>>> 95a56b5c
 
     RPL_PROCESS_STACKSIZE  : KERNEL_CONF_STACKSIZE_DEFAULT -> 1024+512
     LOWPAN_TRANSFER_BUF_STACKSIZE : KERNEL_CONF_STACKSIZE_DEFAULT -> 1024
