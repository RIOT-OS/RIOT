/*
 * Copyright (C) 2014  Oliver Hahm <oliver.hahm@inria.fr>
 *
 * This file is subject to the terms and conditions of the GNU Lesser
 * General Public License v2.1. See the file LICENSE in the top level
 * directory for more details.
 */

#ifndef RPL_UDP_H
#define RPL_UDP_H

#ifdef __cplusplus
extern "C" {
#endif

#define APP_VERSION "1.2"

<<<<<<< HEAD
#define RADIO_CHANNEL   (15)
=======
#define RADIO_CHANNEL   (11)
>>>>>>> 95a56b5c

#define MONITOR_STACK_SIZE  (1024)
#define RCV_BUFFER_SIZE     (32)

/* RPL shell command handlers */
/**
 * @brief   Shell command to initializes RPL and UDP
 *
 * @details Usage: init <r|n>
 *                 `init r` will initialize the node as a RPL root node,
 *                 `init n` as a RPL node.
 *
 * @param[in] argc  Argument count
 * @param[in] argv  Arguments
 */
void rpl_udp_init(int argc, char **argv);

/**
 * @brief   Shell command to set node's ID
 *
 * @details Usage: set <ID>
 *          Set the node address
 *
 * @param[in] argc  Argument count
 * @param[in] argv  Arguments
 */
void rpl_udp_set_id(int argc, char **argv);

/**
 * @brief   Shows the dodag
 *
 * @details No parameters required
 *
 * @param[in] argc  Argument count
 * @param[in] argv  Arguments
 */
void rpl_udp_dodag(int argc, char **argv);

/**
 * @brief Command handler to start a UDP server
 *
 * @details No parameters required
 *
 * @param[in] argc  Argument count
 * @param[in] argv  Arguments
 */
void udp_server(int argc, char **argv);

/**
 * @brief Sends a UDP datagram
 *
 * @details Usage: send <ID> <TEXT>
 *          Sends TEXT to the node with IP address:
 *          fe80::ff:fe00:<ID>
 *
 * @param[in] argc  Argument count
 * @param[in] argv  Arguments
 */
void udp_send(int argc, char **argv);

/**
 * @brief Ignore a certain node
 *
 * @details Usage: ignore <ID>
 *          Ignore the node with IP address:
 *          fe80::ff:fe00:<ID>
 *
 * @param[in] argc  Argument count
 * @param[in] argv  Arguments
 */
void rpl_udp_ignore(int argc, char **argv);

/**
 * @brief monitoring thread start function
 *
 * @param arg Unused
 */
void *rpl_udp_monitor(void *arg);

/** @brief The nodes radio address */
extern radio_address_t id;

/** @brief Char array for IP address printing */
extern char addr_str[IPV6_MAX_ADDR_STR_LEN];

#ifdef __cplusplus
}
#endif

#endif /* RPL_UDP_H */<|MERGE_RESOLUTION|>--- conflicted
+++ resolved
@@ -15,11 +15,7 @@
 
 #define APP_VERSION "1.2"
 
-<<<<<<< HEAD
-#define RADIO_CHANNEL   (15)
-=======
 #define RADIO_CHANNEL   (11)
->>>>>>> 95a56b5c
 
 #define MONITOR_STACK_SIZE  (1024)
 #define RCV_BUFFER_SIZE     (32)
