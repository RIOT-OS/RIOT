/*
 * Copyright (C) 2015 Inria
 *
 * This file is subject to the terms and conditions of the GNU Lesser
 * General Public License v2.1. See the file LICENSE in the top level
 * directory for more details.
 */

/**
 * @ingroup     examples
 * @{
 *
 * @file
 * @brief       Showing minimum memory footprint of gnrc network stack
 *
 * @author      Oliver Hahm <oliver.hahm@inria.fr>
 *
 * @}
 */

#include <stdio.h>

#include "msg.h"
#include "net/ipv6/addr.h"
#include "net/gnrc/netif.h"
#include "net/gnrc/ipv6/netif.h"

int main(void)
{
    kernel_pid_t ifs[GNRC_NETIF_NUMOF];

    puts("RIOT network stack example application");

    /* get the first IPv6 interface and prints its address */
    size_t numof = gnrc_netif_get(ifs);

    printf("Number of netif %d\n", numof);

    if (numof > 0) {
        gnrc_ipv6_netif_t *entry = gnrc_ipv6_netif_get(ifs[0]);

        for (int i = 0; i < GNRC_IPV6_NETIF_ADDR_NUMOF; i++) {
            if ((ipv6_addr_is_link_local(&entry->addrs[i].addr)) && !(entry->addrs[i].flags & GNRC_IPV6_NETIF_ADDR_FLAGS_NON_UNICAST)) {
                char ipv6_addr[IPV6_ADDR_MAX_STR_LEN];
                ipv6_addr_to_str(ipv6_addr, &entry->addrs[i].addr, IPV6_ADDR_MAX_STR_LEN);
                printf("My address is %s\n", ipv6_addr);
            }
        }
    }else{
    	printf("Error no netif!\n");
    }

<<<<<<< HEAD


=======
>>>>>>> be867589
    return 0;
}<|MERGE_RESOLUTION|>--- conflicted
+++ resolved
@@ -50,10 +50,5 @@
     	printf("Error no netif!\n");
     }
 
-<<<<<<< HEAD
-
-
-=======
->>>>>>> be867589
     return 0;
 }