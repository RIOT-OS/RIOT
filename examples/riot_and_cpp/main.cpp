/*
 * Copyright (C) 2014 Hamburg University of Applied Sciences (HAW)
 * Copyright (C) 2014 Ho Chi Minh University of Technology (HCMUT)
 *
 * This file is subject to the terms and conditions of the GNU Lesser
 * General Public License v2.1. See the file LICENSE in the top level
 * directory for more details.
 */

/**
 * @file        main.cpp
 * @brief       Demonstration of mixed c++ and c user application with pure c RIOT
 *              - mixing of c and c++ source to test name mangling
 *              - introducing a namespace to declarative block, avoiding to qualify calls, e.g. std::vector
 *              - using private and public member functions, e.g. 'cpp_obj.greet()' cannot be accessed from main.cpp
 *              - overloading of function 'cpp_obj.say_hello(...)' for 'none', 'int' or 'float'
 *              - demonstration of templated c++ container 'std::vector'
 *              - usage of iterator to access elements of the container type
 *
 * @author      Martin Landsmann <martin.landsmann@haw-hamburg.de>
 * @author      DangNhat Pham-Huu <51002279@hcmut.edu.vn>
 */

/*
 * all included headers defining c functions, i.e. all RIOT functions, must be marked as extern "C"
 */
extern "C" {
#include "thread.h"

#include "c_functions.h"
}

#include <cstdio>
#include <vector>
<<<<<<< HEAD
//#include <iostream>
=======

>>>>>>> d7dd0a54
#include "cpp_class.hpp"
#include <functional>
using namespace std;

<<<<<<< HEAD
/* thread's stack */
//char threadA_stack [KERNEL_CONF_STACKSIZE_MAIN];
#define TRANSCEIVER_TYPE 0 //TRANSCEIVER_AT86RF231
//#define RADIO_STACK_SIZE    (KERNEL_CONF_STACKSIZE_DEFAULT)

//char radio_stack_buffer[RADIO_STACK_SIZE];

void print_ipv6_addr(const ipv6_addr_t *ipv6_addr)
{
    char *addr_str;
    printf("%s\n", ipv6_addr_to_str(addr_str,IPV6_MAX_ADDR_STR_LEN, ipv6_addr));
}

void printUsage()
{
    printf("Usage: init {h | r | a | e} radio_address\n");
    printf("\th\tinitialize as host\n");
    printf("\tr\tinitialize as router\n");
    printf("\ta\tinitialize as ad-hoc router\n");
    printf("\tb\tinitialize as border router\n\n");
    printf("\tradio_address must be an 8 bit integer\n");
}

/* thread's function */
//void *threadA_func(void *arg);

void bootstrapping(int argc, char **argv)
{
    sixlowpan_lowpan_bootstrapping();
}

void send_packet(int argc, char **argv)
{
    printf("%s\n", "sixlowpan send packet!");

    uint16_t r_addr;
    int result;
    ipv6_addr_t std_addr;
    char* msg = argv[1]; // Message
    uint16_t msg_len = (uint16_t)strlen(msg);
    r_addr = atoi(argv[2]); // Radio Dest. Address

    ipv6_addr_t ipaddr;
    printf("%s\n", "sixlowpan send packet adr init!");
    printf("%s", "sixlowpan r_addr: ");
    printf("%d\n", r_addr);
    printf("%s", "sixlowpan msg_len: ");
    printf("%d\n", msg_len);
    //fe80::ff:fe00:    
    ipv6_addr_init(&ipaddr, 0xfe80, 0, 0, 0, 0, 0x00FF, 0xFE00, r_addr);
    //ipv6_addr_init(&ipaddr, 0xABCD, 0, 0, 0, 0x1034, 0x00FF, 0xFE00, r_addr);
    //ipv6_addr_init(&ipaddr, 0xabcd, 0x0, 0x0, 0x0, 0x1034/*0x3612*/, 0x00ff, 0xfe00, r_addr);
    printf("%s\n", "sixlowpan send packet ipv6_sendto!");
    result = ipv6_sendto(&ipaddr, IPV6_PROTO_NUM_NONE, (uint8_t*)msg, msg_len);
    //result = sixlowpan_lowpan_sendto(TRANSCEIVER_TYPE, &r_addr, 2, (uint8_t*)msg, msg_len);
    if(result == msg_len)
    {
        printf("%s\n", "sixlowpan 'send packet' SENT!!!");
    }
    else
    {
        printf("%s\n", "sixlowpan 'send packet' NOT Delivered!!!"); 
    }
    printf("%s", "sixlowpan send result: ");
    printf("%d\n", result);

    // print_ipv6_addr(&ipaddr);

    // for (int j = 0; j < 100; j++) {
    //     test[0] = j;

    //     for (int i = 0; i < 1000; i++) {
    //         //int ipv6_sendto(const ipv6_addr_t *dest, uint8_t next_header,
    //             //const uint8_t *payload, uint16_t payload_length)
    //         ipv6_sendto(&ipaddr, IPV6_PROTO_NUM_NONE, test, 2);
    //     }
    //     //int sixlowpan_lowpan_sendto(int if_id, const void *dest, int dest_len,
    //                         //uint8_t *data, uint16_t data_len); //???

    //     //lib6lowpan_bootstrapping(&addr8);
    // }
}

void ip(int argc, char **argv)
{
    //char *addr_str;
    //printf("%s\n", ipv6_addr_to_str(addr_str,IPV6_MAX_ADDR_STR_LEN, ipv6_addr));
    printf("TODO: sixlowpan class -> Member ip!\t");
}

void context(int argc, char **argv)
{
    uint8_t i;
    lowpan_context_t *context;

    for (i = 0; i < NDP_6LOWPAN_CONTEXT_MAX; i++) {
        context = lowpan_context_num_lookup(i);

        if (context != NULL) {
            printf("%2d\tLifetime: %5u\tLength: %3d\t", context->num, context->lifetime, context->length);
            print_ipv6_addr(&(context->prefix));
        }
    }
}

void sixlowpan_init(int argc, char **argv)
{
    printf("%s\n", "sixlowpan initiating!");

    uint16_t r_addr;
    ipv6_addr_t std_addr;
    char* str = argv[1];
    r_addr = atoi(argv[2]);
    //size_t str_len = strlen(str);
    char *command = str; // strtok(str, " ");

    // if ((command = strtok(NULL, " ")) == NULL) {
    //     printf("%s\n", "sixlowpan command == NULL!");
    //   for(int count = 1; count < argc; count++)
    //     {
    //       printf("argv[%d] = %s\n", count, argv[count]);
    //     }
    //     printUsage();
    //     return;
    // }

    // char *p;
    // if (((p = strtok(NULL, " ")) == NULL) || ((r_addr = (uint16_t) strtol(p, NULL, 10)) == 0)) {
    //     printf("%s\n", "sixlowpan r_addr == NULL!");
    //     printUsage();
    //     return;
    // }
    printf("%s\n", "sixlowpan ipv6_addr_init initiating!");
    printf("%s", "sixlowpan r_addr: ");
    printf("%d\n", r_addr);

    ipv6_addr_init(&std_addr, 0xABCD, 0, 0, 0, 0x1034, 0x00FF, 0xFE00, r_addr);

    switch (command[0]) {
        case 'h':
            printf("INFO: Initialize as host on radio address %hu\n", r_addr);

            if (r_addr > 255) {
                printf("ERROR: radio_address not an 8 bit integer\n");
                return;
            }

            //sixlowpan_lowpan_init(); //TRANSCEIVER_TYPE, r_addr, 0);
            //net_if_set_hardware_address(TRANSCEIVER_TYPE, r_addr);
            sixlowpan_lowpan_init_interface(TRANSCEIVER_TYPE);
            break;

        case 'r':
            printf("INFO: Initialize as router on radio address %hu\n", r_addr);

            if (r_addr > 255) {
                printf("ERROR: radio_address not an 8 bit integer\n");
                return;
            }
            ipv6_addr_t tmp;
            //sixlowpan_lowpan_init();//TRANSCEIVER_TYPE, r_addr, 0);
            //net_if_set_hardware_address(TRANSCEIVER_TYPE, r_addr);            
            sixlowpan_lowpan_init_interface(TRANSCEIVER_TYPE);  
            ipv6_init_as_router();          
            break;

        case 'a':
            printf("INFO: Initialize as adhoc router on radio address %hu\n", r_addr);

            if (r_addr > 255) {
                printf("ERROR: radio_address not an 8 bit integer\n");
                return;
            }

            //sixlowpan_lowpan_adhoc_init(TRANSCEIVER_TYPE, &std_addr, r_addr);
            sixlowpan_lowpan_init_adhoc_interface(TRANSCEIVER_TYPE, &std_addr);
            break;

        // case 'b':
        // {
        //     printf("INFO: Initialize as border router on radio address %hu\n", r_addr);

        //     if (r_addr > 255) {
        //         printf("ERROR: radio_address not an 8 bit integer\n");
        //         return;
        //     }

        //     //int res = sixlowpan_lowpan_border_init(TRANSCEIVER_TYPE, &std_addr);
        //  int res = sixlowpan_lowpan_border_init(TRANSCEIVER_TYPE);
        //     switch (res) {
        //         case (SIXLOWERROR_SUCCESS):
        //             printf("INFO: Border router initialized.\n");
        //             break;

        //         case (SIXLOWERROR_ADDRESS):
        //             printf("ERROR: Illegal IP address: ");
        //             print_ipv6_addr(&std_addr);
        //             break;

        //         default:
        //             printf("ERROR: Unknown error (%d).\n", res);
        //             break;
        //     }

        //     break;
        //}
        default:
            printf("ERROR: Unknown command '%c'\n", command[0]);
            printUsage();
            break;
    }
}



// void init_transceiver(void)
// {
//     kernel_pid_t radio_pid = thread_create(
//                         radio_stack_buffer,
//                         sizeof(radio_stack_buffer),
//                         PRIORITY_MAIN - 2,
//                         CREATE_STACKTEST,
//                         radio,
//                         NULL,
//                         "radio");

//     uint16_t transceivers = TRANSCEIVER_DEFAULT;

//     transceiver_init(transceivers);
//     (void) transceiver_start();
//     transceiver_register(transceivers, radio_pid);
// }    

static int shell_readc(void)
{
    char c = 0;
    (void) posix_read(uart0_handler_pid, &c, 1);
    return c;
}

static void shell_putchar(int c)
{
    (void) putchar(c);
}

void PrintStackUsages(int argc, char **argv)
{
    volatile tcb_t* thread;
    for(int i = 1; i < 15; i++){
        thread = thread_get(i);
        if(thread != NULL)
        {
            printf("#%d Thread Name: %s\n", i, thread->name);
            printf("\t  Stack size: %d\n", (int)( sizeof(thread->stack_start) / sizeof(thread->stack_start[0])));
            printf("\t  Free stack: %d\n", (int)thread_measure_stack_free(thread->stack_start));
            printf("\t  Stack addr: %x\n", thread->stack_start);
        }
    }
}

shell_command_t shell_commands[] = {
    {"send", "", send_packet},
    {"init", "", sixlowpan_init},
    {"boot", "", bootstrapping},
    {"ip", "", ip},
    {"context", "", context},
    {"usage", "", PrintStackUsages},
    {NULL, NULL, NULL}
    };
=======
>>>>>>> d7dd0a54

/* main */
int main()
{
<<<<<<< HEAD
    printf("\n************ RIOT and C++ 6LoWPAN demo program ***********\n");
    printf("\n");
    printf("\t\tInitialize SixLoWPan with the Following:\n");
    printUsage();
    net_if_set_src_address_mode(0, NET_IF_TRANS_ADDR_M_SHORT);
    posix_open(uart0_handler_pid, 0);

    shell_t shell;
    shell_init(&shell, shell_commands, UART0_BUFSIZE, shell_readc, shell_putchar);// uart0_readc, uart0_putc);

    shell_run(&shell);



    // /* create thread A */
    // thread_create(threadA_stack, sizeof(threadA_stack), 0, CREATE_WOUT_YIELD, threadA_func, NULL, "thread A");

    // printf("******** Hello, you're in thread %s ********\n", thread_getname(thread_getpid()));
    // printf("We'll test C++ class and methods here!\n");

    // cpp_class cpp_obj;
    // printf("\n-= Test overloading functions =-\n");
    // cpp_obj.say_hello();
    // cpp_obj.say_hello(42);
    // cpp_obj.say_hello(3.141592f);

    // printf("\n-= Test namespace =-\n");
    // printf("typing std::vector is obsolete when 'using namespace std;'\n");
    // vector<int> vInts;
    // vInts.push_back(1);
    // vInts.push_back(3);
    // vInts.push_back(2);
    // printf("The vector vInts has been filled with %d numbers.\n", vInts.size());

    // printf("\n-= Test iterator =-\n");
    // printf("The content of vInts = { ");

    // for (vector<int>::iterator it = vInts.begin(); it != vInts.end(); ++it) {
    //     printf("%d ", *(it));
    // }

    // printf("}\n");
=======
    printf("\n************ RIOT and C++ demo program ***********\n");
    printf("******** Hello, you're in thread #%" PRIkernel_pid " ********\n", sched_active_pid);
    printf("The vector vInts has been filled with %d numbers.\n", (int)vInts.size());
>>>>>>> d7dd0a54

    return 0;
}

<<<<<<< HEAD
// /* thread A function implemetation */
// void *threadA_func(void *)
// {
//     int day = 13, month = 6, year = 2014;
//     int ret_day;

//     printf("\n******** Hello, now you're in %s ********\n", thread_getname(thread_getpid()));
//     printf("We'll test some C functions here!\n");

//     printf("\n-= hello function =-\n");
//     hello();

//     printf("\n-= day_of_week function =-\n");

//     printf("day %d, month %d, year %d is ", day, month, year);

//     ret_day = day_of_week(day, month, year);
//     if (ret_day >= 0){
//         char day_of_week_table[][32] = {"Sunday", "Monday", "Tuesday", "Wednesday", "Thursday", "Friday", "Saturday"};
//         printf("%s\n", day_of_week_table[ret_day]);
//     }

//     printf("\nThis demo ends here, press Ctrl-C to exit (if you're on native)!\n");

//     return NULL;
// }
=======
    printf("******** Hello, you're in thread #%" PRIkernel_pid " ********\n", sched_active_pid);
>>>>>>> d7dd0a54
<|MERGE_RESOLUTION|>--- conflicted
+++ resolved
@@ -32,17 +32,11 @@
 
 #include <cstdio>
 #include <vector>
-<<<<<<< HEAD
 //#include <iostream>
-=======
-
->>>>>>> d7dd0a54
 #include "cpp_class.hpp"
 #include <functional>
 using namespace std;
 
-<<<<<<< HEAD
-/* thread's stack */
 //char threadA_stack [KERNEL_CONF_STACKSIZE_MAIN];
 #define TRANSCEIVER_TYPE 0 //TRANSCEIVER_AT86RF231
 //#define RADIO_STACK_SIZE    (KERNEL_CONF_STACKSIZE_DEFAULT)
@@ -64,26 +58,22 @@
     printf("\tb\tinitialize as border router\n\n");
     printf("\tradio_address must be an 8 bit integer\n");
 }
-
-/* thread's function */
 //void *threadA_func(void *arg);
 
 void bootstrapping(int argc, char **argv)
 {
     sixlowpan_lowpan_bootstrapping();
 }
-
+    printf("The vector vInts has been filled with %d numbers.\n", (int)vInts.size());
 void send_packet(int argc, char **argv)
 {
     printf("%s\n", "sixlowpan send packet!");
-
     uint16_t r_addr;
     int result;
     ipv6_addr_t std_addr;
     char* msg = argv[1]; // Message
     uint16_t msg_len = (uint16_t)strlen(msg);
     r_addr = atoi(argv[2]); // Radio Dest. Address
-
     ipv6_addr_t ipaddr;
     printf("%s\n", "sixlowpan send packet adr init!");
     printf("%s", "sixlowpan r_addr: ");
@@ -107,12 +97,9 @@
     }
     printf("%s", "sixlowpan send result: ");
     printf("%d\n", result);
-
     // print_ipv6_addr(&ipaddr);
-
     // for (int j = 0; j < 100; j++) {
     //     test[0] = j;
-
     //     for (int i = 0; i < 1000; i++) {
     //         //int ipv6_sendto(const ipv6_addr_t *dest, uint8_t next_header,
     //             //const uint8_t *payload, uint16_t payload_length)
@@ -124,7 +111,6 @@
     //     //lib6lowpan_bootstrapping(&addr8);
     // }
 }
-
 void ip(int argc, char **argv)
 {
     //char *addr_str;
@@ -148,16 +134,13 @@
 }
 
 void sixlowpan_init(int argc, char **argv)
-{
     printf("%s\n", "sixlowpan initiating!");
-
     uint16_t r_addr;
     ipv6_addr_t std_addr;
     char* str = argv[1];
     r_addr = atoi(argv[2]);
     //size_t str_len = strlen(str);
     char *command = str; // strtok(str, " ");
-
     // if ((command = strtok(NULL, " ")) == NULL) {
     //     printf("%s\n", "sixlowpan command == NULL!");
     //   for(int count = 1; count < argc; count++)
@@ -167,7 +150,6 @@
     //     printUsage();
     //     return;
     // }
-
     // char *p;
     // if (((p = strtok(NULL, " ")) == NULL) || ((r_addr = (uint16_t) strtol(p, NULL, 10)) == 0)) {
     //     printf("%s\n", "sixlowpan r_addr == NULL!");
@@ -177,9 +159,7 @@
     printf("%s\n", "sixlowpan ipv6_addr_init initiating!");
     printf("%s", "sixlowpan r_addr: ");
     printf("%d\n", r_addr);
-
     ipv6_addr_init(&std_addr, 0xABCD, 0, 0, 0, 0x1034, 0x00FF, 0xFE00, r_addr);
-
     switch (command[0]) {
         case 'h':
             printf("INFO: Initialize as host on radio address %hu\n", r_addr);
@@ -188,12 +168,10 @@
                 printf("ERROR: radio_address not an 8 bit integer\n");
                 return;
             }
-
             //sixlowpan_lowpan_init(); //TRANSCEIVER_TYPE, r_addr, 0);
             //net_if_set_hardware_address(TRANSCEIVER_TYPE, r_addr);
             sixlowpan_lowpan_init_interface(TRANSCEIVER_TYPE);
             break;
-
         case 'r':
             printf("INFO: Initialize as router on radio address %hu\n", r_addr);
 
@@ -311,13 +289,10 @@
     {"usage", "", PrintStackUsages},
     {NULL, NULL, NULL}
     };
-=======
->>>>>>> d7dd0a54
 
 /* main */
 int main()
 {
-<<<<<<< HEAD
     printf("\n************ RIOT and C++ 6LoWPAN demo program ***********\n");
     printf("\n");
     printf("\t\tInitialize SixLoWPan with the Following:\n");
@@ -360,16 +335,10 @@
     // }
 
     // printf("}\n");
-=======
-    printf("\n************ RIOT and C++ demo program ***********\n");
-    printf("******** Hello, you're in thread #%" PRIkernel_pid " ********\n", sched_active_pid);
-    printf("The vector vInts has been filled with %d numbers.\n", (int)vInts.size());
->>>>>>> d7dd0a54
 
     return 0;
 }
 
-<<<<<<< HEAD
 // /* thread A function implemetation */
 // void *threadA_func(void *)
 // {
@@ -395,7 +364,4 @@
 //     printf("\nThis demo ends here, press Ctrl-C to exit (if you're on native)!\n");
 
 //     return NULL;
-// }
-=======
-    printf("******** Hello, you're in thread #%" PRIkernel_pid " ********\n", sched_active_pid);
->>>>>>> d7dd0a54
+// }