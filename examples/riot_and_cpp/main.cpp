--- conflicted
+++ resolved
@@ -32,20 +32,15 @@
 
 #include <cstdio>
 #include <vector>
-<<<<<<< HEAD
-//#include <iostream>
-=======
->>>>>>> b3075808
 #include "cpp_class.hpp"
 #include <functional>
 using namespace std;
 
-<<<<<<< HEAD
-//char threadA_stack [KERNEL_CONF_STACKSIZE_MAIN];
-#define TRANSCEIVER_TYPE 0 //TRANSCEIVER_AT86RF231
-//#define RADIO_STACK_SIZE    (KERNEL_CONF_STACKSIZE_DEFAULT)
-
-//char radio_stack_buffer[RADIO_STACK_SIZE];
+/* thread's stack */
+char threadA_stack [KERNEL_CONF_STACKSIZE_MAIN];
+
+/* thread's function */
+void *threadA_func(void *arg);
 
 void print_ipv6_addr(const ipv6_addr_t *ipv6_addr)
 {
@@ -293,39 +288,31 @@
     {"usage", "", PrintStackUsages},
     {NULL, NULL, NULL}
     };
-=======
-/* thread's stack */
-char threadA_stack [KERNEL_CONF_STACKSIZE_MAIN];
-
-/* thread's function */
-void *threadA_func(void *arg);
->>>>>>> b3075808
 
 /* main */
 int main()
 {
-<<<<<<< HEAD
     printf("\n************ RIOT and C++ 6LoWPAN demo program ***********\n");
     printf("\n");
-    printf("\t\tInitialize SixLoWPan with the Following:\n");
-    printUsage();
-    net_if_set_src_address_mode(0, NET_IF_TRANS_ADDR_M_SHORT);
-    posix_open(uart0_handler_pid, 0);
-
-    shell_t shell;
-    shell_init(&shell, shell_commands, UART0_BUFSIZE, shell_readc, shell_putchar);// uart0_readc, uart0_putc);
-
-    shell_run(&shell);
-
-
-
-    // /* create thread A */
-    // thread_create(threadA_stack, sizeof(threadA_stack), 0, CREATE_WOUT_YIELD, threadA_func, NULL, "thread A");
-
-    // printf("******** Hello, you're in thread %s ********\n", thread_getname(thread_getpid()));
-    // printf("We'll test C++ class and methods here!\n");
-
-    // cpp_class cpp_obj;
+
+    /* create thread A */
+    thread_create(threadA_stack, sizeof(threadA_stack), 0, CREATE_WOUT_YIELD, threadA_func, NULL, "thread A");
+
+
+    printf("We'll test C++ class and methods here!\n");
+
+    cpp_class cpp_obj;
+    printf("\n-= Test overloading functions =-\n");
+    cpp_obj.say_hello();
+    cpp_obj.say_hello(42);
+    cpp_obj.say_hello(3.141592f);
+
+    printf("\n-= Test namespace =-\n");
+    printf("typing std::vector is obsolete when 'using namespace std;'\n");
+    vector<int> vInts;
+    vInts.push_back(1);
+    vInts.push_back(3);
+    vInts.push_back(2);
     // printf("\n-= Test overloading functions =-\n");
     // cpp_obj.say_hello();
     // cpp_obj.say_hello(42);
@@ -347,30 +334,6 @@
     // }
 
     // printf("}\n");
-=======
-    printf("\n************ RIOT and C++ demo program ***********\n");
-    printf("\n");
-
-    /* create thread A */
-    thread_create(threadA_stack, sizeof(threadA_stack), 0, CREATE_WOUT_YIELD, threadA_func, NULL, "thread A");
-
-    printf("******** Hello, you're in thread #%" PRIkernel_pid " ********\n", sched_active_pid);
-    printf("We'll test C++ class and methods here!\n");
-
-    cpp_class cpp_obj;
-    printf("\n-= Test overloading functions =-\n");
-    cpp_obj.say_hello();
-    cpp_obj.say_hello(42);
-    cpp_obj.say_hello(3.141592f);
-
-    printf("\n-= Test namespace =-\n");
-    printf("typing std::vector is obsolete when 'using namespace std;'\n");
-    vector<int> vInts;
-    vInts.push_back(1);
-    vInts.push_back(3);
-    vInts.push_back(2);
-    printf("The vector vInts has been filled with %d numbers.\n", (int)vInts.size());
->>>>>>> b3075808
 
     printf("\n-= Test iterator =-\n");
     printf("The content of vInts = { ");
@@ -384,41 +347,13 @@
     return 0;
 }
 
-<<<<<<< HEAD
-// /* thread A function implemetation */
-// void *threadA_func(void *)
-// {
-//     int day = 13, month = 6, year = 2014;
-//     int ret_day;
-
-//     printf("\n******** Hello, now you're in %s ********\n", thread_getname(thread_getpid()));
-//     printf("We'll test some C functions here!\n");
-
-//     printf("\n-= hello function =-\n");
-//     hello();
-
-//     printf("\n-= day_of_week function =-\n");
-
-//     printf("day %d, month %d, year %d is ", day, month, year);
-
-//     ret_day = day_of_week(day, month, year);
-//     if (ret_day >= 0){
-//         char day_of_week_table[][32] = {"Sunday", "Monday", "Tuesday", "Wednesday", "Thursday", "Friday", "Saturday"};
-//         printf("%s\n", day_of_week_table[ret_day]);
-//     }
-
-//     printf("\nThis demo ends here, press Ctrl-C to exit (if you're on native)!\n");
-
-//     return NULL;
-// }
-=======
 /* thread A function implemetation */
 void *threadA_func(void *)
 {
     int day = 13, month = 6, year = 2014;
     int ret_day;
 
-    printf("******** Hello, you're in thread #%" PRIkernel_pid " ********\n", sched_active_pid);
+//     printf("\n******** Hello, now you're in %s ********\n", thread_getname(thread_getpid()));
     printf("We'll test some C functions here!\n");
 
     printf("\n-= hello function =-\n");
@@ -437,5 +372,4 @@
     printf("\nThis demo ends here, press Ctrl-C to exit (if you're on native)!\n");
 
     return NULL;
-}
->>>>>>> b3075808
+}