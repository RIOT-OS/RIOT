/*
 * Copyright (C) 2014 Hamburg University of Applied Sciences (HAW)
 * Copyright (C) 2014 Ho Chi Minh University of Technology (HCMUT)
 *
 * This file is subject to the terms and conditions of the GNU Lesser
 * General Public License v2.1. See the file LICENSE in the top level
 * directory for more details.
 */

/**
 * @file        main.cpp
 * @brief       Demonstration of mixed c++ and c user application with pure c RIOT
 *              - mixing of c and c++ source to test name mangling
 *              - introducing a namespace to declarative block, avoiding to qualify calls, e.g. std::vector
 *              - using private and public member functions, e.g. 'cpp_obj.greet()' cannot be accessed from main.cpp
 *              - overloading of function 'cpp_obj.say_hello(...)' for 'none', 'int' or 'float'
 *              - demonstration of templated c++ container 'std::vector'
 *              - usage of iterator to access elements of the container type
 *
 * @author      Martin Landsmann <martin.landsmann@haw-hamburg.de>
 * @author      DangNhat Pham-Huu <51002279@hcmut.edu.vn>
 */

/*
 * all included headers defining c functions, i.e. all RIOT functions, must be marked as extern "C"
 */
extern "C" {
#include "thread.h"

#include "c_functions.h"
}

#include <cstdio>
#include <vector>

#include "cpp_class.hpp"

using namespace std;


/* main */
int main()
{
    printf("\n************ RIOT and C++ demo program ***********\n");
<<<<<<< HEAD

    return 0;
=======
    printf("\n");

    /* create thread A */
    thread_create(threadA_stack, sizeof(threadA_stack), 0, CREATE_WOUT_YIELD, threadA_func, NULL, "thread A");

    printf("******** Hello, you're in thread #%" PRIkernel_pid " ********\n", sched_active_pid);
    printf("We'll test C++ class and methods here!\n");

    cpp_class cpp_obj;
    printf("\n-= Test overloading functions =-\n");
    cpp_obj.say_hello();
    cpp_obj.say_hello(42);
    cpp_obj.say_hello(3.141592f);

    printf("\n-= Test namespace =-\n");
    printf("typing std::vector is obsolete when 'using namespace std;'\n");
    vector<int> vInts;
    vInts.push_back(1);
    vInts.push_back(3);
    vInts.push_back(2);
    printf("The vector vInts has been filled with %d numbers.\n", (int)vInts.size());

    printf("\n-= Test iterator =-\n");
    printf("The content of vInts = { ");

    for (vector<int>::iterator it = vInts.begin(); it != vInts.end(); ++it) {
        printf("%d ", *(it));
    }

    printf("}\n");

    return 0;
}

/* thread A function implemetation */
void *threadA_func(void *)
{
    int day = 13, month = 6, year = 2014;
    int ret_day;

    printf("******** Hello, you're in thread #%" PRIkernel_pid " ********\n", sched_active_pid);
    printf("We'll test some C functions here!\n");

    printf("\n-= hello function =-\n");
    hello();

    printf("\n-= day_of_week function =-\n");

    printf("day %d, month %d, year %d is ", day, month, year);

    ret_day = day_of_week(day, month, year);
    if (ret_day >= 0){
        char day_of_week_table[][32] = {"Sunday", "Monday", "Tuesday", "Wednesday", "Thursday", "Friday", "Saturday"};
        printf("%s\n", day_of_week_table[ret_day]);
    }

    printf("\nThis demo ends here, press Ctrl-C to exit (if you're on native)!\n");

    return NULL;
>>>>>>> 9d74d6b1
}<|MERGE_RESOLUTION|>--- conflicted
+++ resolved
@@ -42,68 +42,10 @@
 int main()
 {
     printf("\n************ RIOT and C++ demo program ***********\n");
-<<<<<<< HEAD
-
-    return 0;
-=======
-    printf("\n");
-
-    /* create thread A */
-    thread_create(threadA_stack, sizeof(threadA_stack), 0, CREATE_WOUT_YIELD, threadA_func, NULL, "thread A");
-
     printf("******** Hello, you're in thread #%" PRIkernel_pid " ********\n", sched_active_pid);
-    printf("We'll test C++ class and methods here!\n");
-
-    cpp_class cpp_obj;
-    printf("\n-= Test overloading functions =-\n");
-    cpp_obj.say_hello();
-    cpp_obj.say_hello(42);
-    cpp_obj.say_hello(3.141592f);
-
-    printf("\n-= Test namespace =-\n");
-    printf("typing std::vector is obsolete when 'using namespace std;'\n");
-    vector<int> vInts;
-    vInts.push_back(1);
-    vInts.push_back(3);
-    vInts.push_back(2);
     printf("The vector vInts has been filled with %d numbers.\n", (int)vInts.size());
-
-    printf("\n-= Test iterator =-\n");
-    printf("The content of vInts = { ");
-
-    for (vector<int>::iterator it = vInts.begin(); it != vInts.end(); ++it) {
-        printf("%d ", *(it));
-    }
-
-    printf("}\n");
 
     return 0;
 }
 
-/* thread A function implemetation */
-void *threadA_func(void *)
-{
-    int day = 13, month = 6, year = 2014;
-    int ret_day;
-
-    printf("******** Hello, you're in thread #%" PRIkernel_pid " ********\n", sched_active_pid);
-    printf("We'll test some C functions here!\n");
-
-    printf("\n-= hello function =-\n");
-    hello();
-
-    printf("\n-= day_of_week function =-\n");
-
-    printf("day %d, month %d, year %d is ", day, month, year);
-
-    ret_day = day_of_week(day, month, year);
-    if (ret_day >= 0){
-        char day_of_week_table[][32] = {"Sunday", "Monday", "Tuesday", "Wednesday", "Thursday", "Friday", "Saturday"};
-        printf("%s\n", day_of_week_table[ret_day]);
-    }
-
-    printf("\nThis demo ends here, press Ctrl-C to exit (if you're on native)!\n");
-
-    return NULL;
->>>>>>> 9d74d6b1
-}+    printf("******** Hello, you're in thread #%" PRIkernel_pid " ********\n", sched_active_pid);