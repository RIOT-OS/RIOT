--- conflicted
+++ resolved
@@ -31,12 +31,8 @@
 BOARD_BLACKLIST := arduino-due avsextrem chronos mbed_lpc1768 msb-430h msba2 redbee-econotag \
                    telosb wsn430-v1_3b wsn430-v1_4 msb-430 pttu udoo qemu-i386 z1 stm32f0discovery \
                    stm32f3discovery stm32f4discovery pca10000 pca10005 iot-lab_M3 arduino-mega2560 \
-<<<<<<< HEAD
-                   msbiot yunjia-nrf51822 cc2538dk
-=======
-                   msbiot yunjia-nrf51822 samr21-xpro cc2538dk openmote spark-core airfy-beacon \
+                   msbiot yunjia-nrf51822 cc2538dk openmote spark-core airfy-beacon \
                    f4vi1
->>>>>>> e5864f58
 
 # This example only works with native for now.
 # msb430-based boards: msp430-g++ is not provided in mspgcc.
