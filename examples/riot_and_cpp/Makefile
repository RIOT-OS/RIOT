--- conflicted
+++ resolved
@@ -27,17 +27,8 @@
 # Change this to 0 show compiler invocation lines by default:
 QUIET ?= 1
 
-<<<<<<< HEAD
-# Blacklist boards
-BOARD_BLACKLIST := arduino-due avsextrem chronos mbed_lpc1768 msb-430h msba2 redbee-econotag \
-                   telosb wsn430-v1_3b wsn430-v1_4 msb-430 pttu udoo qemu-i386 z1 stm32f0discovery \
-                   stm32f3discovery stm32f4discovery pca10000 pca10005 iot-lab_M3 arduino-mega2560 \
-                   msbiot yunjia-nrf51822 cc2538dk openmote spark-core airfy-beacon \
-                   f4vi1
-=======
 # Features required
 FEATURES_REQUIRED += cpp
->>>>>>> 876ccde3
 
 # This example only works with native for now.
 # msb430-based boards: msp430-g++ is not provided in mspgcc.
