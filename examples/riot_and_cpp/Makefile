# name of your application
APPLICATION = riot_and_cpp

# If no BOARD is found in the environment, use this default:
BOARD ?= native

# This has to be the absolute path to the RIOT base directory:
RIOTBASE ?= $(CURDIR)/../..

# Uncomment these lines if you want to use platform support from external
# repositories:
#RIOTCPU ?= $(CURDIR)/../../../thirdparty_cpu
#RIOTBOARD ?= $(CURDIR)/../../../thirdparty_boards

# Uncomment this to enable scheduler statistics for ps:
#CFLAGS += -DSCHEDSTATISTICS

# If you want to use native with valgrind, you should recompile native
# with the target all-valgrind instead of all:
# make -B clean all-valgrind

# Comment this out to disable code in RIOT that does safety checking
# which is not needed in a production environment but helps in the
# development process:
CFLAGS += -DDEVELHELP

# Change this to 0 show compiler invocation lines by default:
QUIET ?= 1

# Features required
FEATURES_REQUIRED += cpp

# If you want to add some extra flags when compile c++ files, add these flags
# to CXXEXFLAGS variable
CXXEXFLAGS += -std=gnu++11
<<<<<<< HEAD


# Modules
#USEMODULE += posix
#USEMODULE += transceiver
USEMODULE += defaulttransceiver
USEMODULE += auto_init
USEMODULE += sixlowpan
USEMODULE += shell
USEMODULE += shell_commands
USEMODULE += uart0
USEMODULE += ps
USEMODULE += hashes
=======
>>>>>>> 95a56b5c

include $(RIOTBASE)/Makefile.include<|MERGE_RESOLUTION|>--- conflicted
+++ resolved
@@ -33,7 +33,6 @@
 # If you want to add some extra flags when compile c++ files, add these flags
 # to CXXEXFLAGS variable
 CXXEXFLAGS += -std=gnu++11
-<<<<<<< HEAD
 
 
 # Modules
@@ -47,7 +46,5 @@
 USEMODULE += uart0
 USEMODULE += ps
 USEMODULE += hashes
-=======
->>>>>>> 95a56b5c
 
 include $(RIOTBASE)/Makefile.include