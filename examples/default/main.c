/*
 * Copyright (C) 2008, 2009, 2010  Kaspar Schleiser <kaspar@schleiser.de>
 * Copyright (C) 2013 INRIA
 * Copyright (C) 2013 Ludwig Ortmann <ludwig.ortmann@fu-berlin.de>
 *
 * This file is subject to the terms and conditions of the GNU Lesser
 * General Public License v2.1. See the file LICENSE in the top level
 * directory for more details.
 */

/**
 * @ingroup     examples
 * @{
 *
 * @file
 * @brief       Default application that shows a lot of functionality of RIOT
 *
 * @author      Kaspar Schleiser <kaspar@schleiser.de>
 * @author      Oliver Hahm <oliver.hahm@inria.fr>
 * @author      Ludwig Ortmann <ludwig.ortmann@fu-berlin.de>
 *
 * @}
 */

#include <stdio.h>
#include <string.h>

#include "thread.h"
#include "posix_io.h"
#include "shell.h"
#include "shell_commands.h"
#include "board_uart0.h"

#ifdef MODULE_LTC4150
#include "ltc4150.h"
#endif

#if MODULE_AT86RF231 || MODULE_CC2420 || MODULE_MC1322X
#include "ieee802154_frame.h"
#endif

#ifdef MODULE_TRANSCEIVER
#include "transceiver.h"
#endif

#define SND_BUFFER_SIZE     (100)
#define RCV_BUFFER_SIZE     (64)
#define RADIO_STACK_SIZE    (KERNEL_CONF_STACKSIZE_DEFAULT)

#ifdef MODULE_TRANSCEIVER

char radio_stack_buffer[RADIO_STACK_SIZE];
msg_t msg_q[RCV_BUFFER_SIZE];

void *radio(void *arg)
{
    (void) arg;

    msg_t m;
<<<<<<< HEAD
    ieee802154_packet_t *p;
=======

#if MODULE_AT86RF231 || MODULE_CC2420 || MODULE_MC1322X
    ieee802154_packet_t *p;
#else
    radio_packet_t *p;
>>>>>>> a48e471d
    radio_packet_length_t i;
#endif

    msg_init_queue(msg_q, RCV_BUFFER_SIZE);

    while (1) {
        msg_receive(&m);

        if (m.type == PKT_PENDING) {
<<<<<<< HEAD
            p = (ieee802154_packet_t *) m.content.ptr;
=======
#if MODULE_AT86RF231 || MODULE_CC2420 || MODULE_MC1322X
            p = (ieee802154_packet_t*) m.content.ptr;
            printf("Got radio packet:\n");
            printf("\tLength:\t%u\n", p->length);
            printf("\tSrc:\t%u\n", p->frame.src_addr[0]);
            printf("\tDst:\t%u\n", p->frame.dest_addr[0]);
            printf("\tLQI:\t%u\n", p->lqi);
            printf("\tRSSI:\t%u\n", p->rssi);

            printf("Payload Length:%u\n", p->frame.payload_len);
            printf("Payload:%s\n", p->frame.payload);

            p->processing--;
#else
            p = (radio_packet_t *) m.content.ptr;

>>>>>>> a48e471d
            printf("Got radio packet:\n");
            printf("\tLength:\t%u\n", p->length);
            printf("\tSrc:\t%u\n", p->frame.src_pan_id);
            printf("\tDst:\t%u\n", p->frame.dest_pan_id);
            printf("\tLQI:\t%u\n", p->lqi);
            printf("\tRSSI:\t%u\n", p->rssi);
            printf("\tPLEN:\t%u\n", p->frame.payload_len);

            for (i = 0; i < p->frame.payload_len; i++) {
                printf("%c", p->frame.payload[i]);
            }

            p->processing--;
            puts("\n");
#endif

        }
        else if (m.type == ENOBUFFER) {
            puts("Transceiver buffer full");
        }
        else {
            puts("Unknown packet received");
        }
    }
}

void init_transceiver(void)
{
    kernel_pid_t radio_pid = thread_create(
                        radio_stack_buffer,
                        sizeof(radio_stack_buffer),
                        PRIORITY_MAIN - 2,
                        CREATE_STACKTEST,
                        radio,
                        NULL,
                        "radio");

    uint16_t transceivers = TRANSCEIVER_DEFAULT;

    transceiver_init(transceivers);
    (void) transceiver_start();
    transceiver_register(transceivers, radio_pid);
}
#endif /* MODULE_TRANSCEIVER */

static int shell_readc(void)
{
    char c = 0;
    (void) posix_read(uart0_handler_pid, &c, 1);
    return c;
}

static void shell_putchar(int c)
{
    (void) putchar(c);
}

int main(void)
{
    shell_t shell;
    (void) posix_open(uart0_handler_pid, 0);

#ifdef MODULE_LTC4150
    ltc4150_start();
#endif

#ifdef MODULE_TRANSCEIVER
    init_transceiver();
#endif

    (void) puts("Welcome to RIOT!");

    shell_init(&shell, NULL, UART0_BUFSIZE, shell_readc, shell_putchar);

    shell_run(&shell);
    return 0;
}<|MERGE_RESOLUTION|>--- conflicted
+++ resolved
@@ -57,15 +57,10 @@
     (void) arg;
 
     msg_t m;
-<<<<<<< HEAD
-    ieee802154_packet_t *p;
-=======
 
 #if MODULE_AT86RF231 || MODULE_CC2420 || MODULE_MC1322X
     ieee802154_packet_t *p;
 #else
-    radio_packet_t *p;
->>>>>>> a48e471d
     radio_packet_length_t i;
 #endif
 
@@ -75,9 +70,6 @@
         msg_receive(&m);
 
         if (m.type == PKT_PENDING) {
-<<<<<<< HEAD
-            p = (ieee802154_packet_t *) m.content.ptr;
-=======
 #if MODULE_AT86RF231 || MODULE_CC2420 || MODULE_MC1322X
             p = (ieee802154_packet_t*) m.content.ptr;
             printf("Got radio packet:\n");
@@ -92,9 +84,7 @@
 
             p->processing--;
 #else
-            p = (radio_packet_t *) m.content.ptr;
 
->>>>>>> a48e471d
             printf("Got radio packet:\n");
             printf("\tLength:\t%u\n", p->length);
             printf("\tSrc:\t%u\n", p->frame.src_pan_id);
