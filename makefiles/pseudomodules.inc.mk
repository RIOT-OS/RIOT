--- conflicted
+++ resolved
@@ -7,11 +7,8 @@
 PSEUDOMODULES += atomic_utils
 PSEUDOMODULES += base64url
 PSEUDOMODULES += board_software_reset
-<<<<<<< HEAD
 PSEUDOMODULES += board_speaker
-=======
 PSEUDOMODULES += bq2429x_int
->>>>>>> bcc899f2
 PSEUDOMODULES += can_mbox
 PSEUDOMODULES += can_pm
 PSEUDOMODULES += can_raw
