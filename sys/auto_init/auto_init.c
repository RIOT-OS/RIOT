--- conflicted
+++ resolved
@@ -124,12 +124,8 @@
 #endif
         transceiver_init(transceivers);
         transceiver_start();
-<<<<<<< HEAD
-        iface = net_if_init_interface(0, transceivers);
+        int iface = net_if_init_interface(0, transceivers);
         #warning WHAHAHA
-=======
-        int iface = net_if_init_interface(0, transceivers);
->>>>>>> d7dd0a54
 
 #if CPUID_ID_LEN && defined(MODULE_HASHES)
         net_if_eui64_t eui64;
@@ -157,15 +153,11 @@
 #endif /* DEBUG_ENABLED */
 
 #undef CONF_RADIO_ADDR
-<<<<<<< HEAD
-        #warning "Bubber angriber"
-=======
 #if defined(MODULE_CC110X_LEGACY_CSMA) || defined(MODULE_CC110X_LEGACY)
         uint8_t hwaddr = (uint8_t)((hash_l ^ hash_h) ^ ((hash_l ^ hash_h) >> 24));
         /* do not combine more parts to keep the propability low that it just
          * becomes 0xff */
 #else
->>>>>>> d7dd0a54
         uint16_t hwaddr = HTONS((uint16_t)((hash_l ^ hash_h) ^ ((hash_l ^ hash_h) >> 16)));
 #endif
         net_if_set_hardware_address(iface, hwaddr);
