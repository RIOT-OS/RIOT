--- conflicted
+++ resolved
@@ -224,14 +224,11 @@
     auto_init_netdev2_tap();
 #endif
 
-<<<<<<< HEAD
 #ifdef MODULE_SIM900
     extern void auto_init_sim900(void);
     auto_init_sim900();
 #endif
 
-=======
->>>>>>> 01aa6270
 #ifdef MODULE_NORDIC_SOFTDEVICE_BLE
     extern void gnrc_nordic_ble_6lowpan_init(void);
     gnrc_nordic_ble_6lowpan_init();
@@ -306,13 +303,11 @@
     extern void auto_init_jc42(void);
     auto_init_jc42();
 #endif
-<<<<<<< HEAD
-=======
+
 #ifdef MODULE_HDC1000
     extern void auto_init_hdc1000(void);
     auto_init_hdc1000();
 #endif
->>>>>>> 01aa6270
 
 #endif /* MODULE_AUTO_INIT_SAUL */
 
