<<<<<<< HEAD
/**
 * Auto initialization for used modules
 *
 * Copyright (C) 2013  INRIA.
 *
 * This file is subject to the terms and conditions of the GNU Lesser
 * General Public License v2.1. See the file LICENSE in the top level
 * directory for more details.
 *
 * @ingroup auto_init
 * @{
 * @file
 * @brief   initializes any used module that has a trivial init function
 * @author  Oliver Hahm <oliver.hahm@inria.fr>
 * @author  Hauke Petersen <hauke.petersen@fu-berlin.de>
 * @}
 */
#include <stdint.h>
#include <stdio.h>

#include "auto_init.h"

#ifdef MODULE_BMP180
#include "bmp180.h"
#endif

#ifdef MODULE_IO1_XPLAINED
#include "io1_xplained.h"
#endif

#ifdef MODULE_SHT11
#include "sht11.h"
#endif

#ifdef MODULE_GPIOINT
#include "gpioint.h"
#endif

#ifdef MODULE_LTC4150
#include "ltc4150.h"
#endif

#ifdef MODULE_MCI
#include "diskio.h"
#endif

#ifdef MODULE_XTIMER
#include "xtimer.h"
#endif

#ifdef MODULE_RTC
#include "periph/rtc.h"
#endif

#ifdef MODULE_GNRC_SIXLOWPAN
#include "net/gnrc/sixlowpan.h"
#endif

#ifdef MODULE_GNRC_IPV6
#include "net/gnrc/ipv6.h"
#endif

#ifdef MODULE_GNRC_IPV6_NETIF
#include "net/gnrc/ipv6/netif.h"
#endif

#ifdef MODULE_L2_PING
#include "l2_ping.h"
#endif

#ifdef MODULE_GNRC_PKTBUF
#include "net/gnrc/pktbuf.h"
#endif

#ifdef MODULE_GNRC_PKTDUMP
#include "net/gnrc/pktdump.h"
#endif

#ifdef MODULE_GNRC_UDP
#include "net/gnrc/udp.h"
#endif

#ifdef MODULE_GNRC_TCP
#include "net/gnrc/tcp.h"
#endif

#ifdef MODULE_LWIP
#include "lwip.h"
#endif

#ifdef MODULE_FIB
#include "net/fib.h"
#endif

#ifdef MODULE_TINYMT32
#include "random.h"
#endif

#ifdef MODULE_GCOAP
#include "net/gcoap.h"
#endif

#define ENABLE_DEBUG (1)
#include "debug.h"

void auto_init(void)
{
#ifdef MODULE_TINYMT32
    random_init(0);
#endif
#ifdef MODULE_XTIMER
    DEBUG("Auto init xtimer module.\n");
    xtimer_init();
#endif
#ifdef MODULE_RTC
    DEBUG("Auto init rtc module.\n");
    rtc_init();
#endif
#ifdef MODULE_BMP180
    DEBUG("Auto init BMP180 module.\n");
    bmp180_auto_init();
#endif
#ifdef MODULE_IO1_XPLAINED
    DEBUG("Auto init IO1 Xplained extension module.\n");
    io1_xplained_auto_init();
#endif
#ifdef MODULE_SHT11
    DEBUG("Auto init SHT11 module.\n");
    sht11_init();
#endif
#ifdef MODULE_GPIOINT
    DEBUG("Auto init gpioint module.\n");
    gpioint_init();
#endif
#ifdef MODULE_LTC4150
    DEBUG("Auto init ltc4150 module.\n");
    ltc4150_init();
#endif
#ifdef MODULE_MCI
    DEBUG("Auto init mci module.\n");
    mci_initialize();
#endif
#ifdef MODULE_PROFILING
    extern void profiling_init(void);
    profiling_init();
#endif
#ifdef MODULE_GNRC_PKTBUF
    DEBUG("Auto init gnrc_pktbuf module\n");
    gnrc_pktbuf_init();
#endif
#ifdef MODULE_GNRC_PKTDUMP
    DEBUG("Auto init gnrc_pktdump module.\n");
    gnrc_pktdump_init();
#endif
#ifdef MODULE_GNRC_SIXLOWPAN
    DEBUG("Auto init gnrc_sixlowpan module.\n");
    gnrc_sixlowpan_init();
#endif
#ifdef MODULE_GNRC_IPV6
    DEBUG("Auto init gnrc_ipv6 module.\n");
    gnrc_ipv6_init();
#endif
#ifdef MODULE_GNRC_UDP
    DEBUG("Auto init UDP module.\n");
    gnrc_udp_init();
#endif
#ifdef MODULE_GNRC_TCP
    DEBUG("Auto init TCP module\n");
    gnrc_tcp_init();
#endif
#ifdef MODULE_LWIP
    DEBUG("Bootstraping lwIP.\n");
    lwip_bootstrap();
#endif
#ifdef MODULE_GCOAP
    DEBUG("Auto init gcoap module.\n");
    gcoap_init();
#endif
#ifdef MODULE_DEVFS
    DEBUG("Mounting /dev\n");
    extern void auto_init_devfs(void);
    auto_init_devfs();
#endif

/* initialize network devices */
#ifdef MODULE_AUTO_INIT_GNRC_NETIF

#ifdef MODULE_AT86RF2XX
    DEBUG("Auto init auto_init_at86rf2xx\n");
    extern void auto_init_at86rf2xx(void);
    auto_init_at86rf2xx();
#endif

#ifdef MODULE_MRF24J40
    extern void auto_init_mrf24j40(void);
    auto_init_mrf24j40();
#endif

#ifdef MODULE_CC2420
    extern void auto_init_cc2420(void);
    auto_init_cc2420();
#endif

#ifdef MODULE_ENCX24J600
    extern void auto_init_encx24j600(void);
    auto_init_encx24j600();
#endif

#ifdef MODULE_ENC28J60
    extern void auto_init_enc28j60(void);
    auto_init_enc28j60();
#endif

#ifdef MODULE_ETHOS
    extern void auto_init_ethos(void);
    auto_init_ethos();
#endif

#ifdef MODULE_GNRC_SLIP
    extern void auto_init_slip(void);
    auto_init_slip();
#endif

#ifdef MODULE_CC110X
    extern void auto_init_cc110x(void);
    auto_init_cc110x();
#endif

#ifdef MODULE_CC2538_RF
    extern void auto_init_cc2538_rf(void);
    auto_init_cc2538_rf();
#endif

#ifdef MODULE_XBEE
    extern void auto_init_xbee(void);
    auto_init_xbee();
#endif

#ifdef MODULE_KW2XRF
    extern void auto_init_kw2xrf(void);
    auto_init_kw2xrf();
#endif

#ifdef MODULE_NETDEV_TAP
    extern void auto_init_netdev_tap(void);
    auto_init_netdev_tap();
#endif

#ifdef MODULE_NORDIC_SOFTDEVICE_BLE
    extern void gnrc_nordic_ble_6lowpan_init(void);
    gnrc_nordic_ble_6lowpan_init();
#endif

#ifdef MODULE_NRFMIN
    extern void gnrc_nrfmin_init(void);
    gnrc_nrfmin_init();
#endif

#ifdef MODULE_W5100
    extern void auto_init_w5100(void);
    auto_init_w5100();
#endif

#endif /* MODULE_AUTO_INIT_GNRC_NETIF */

#ifdef MODULE_GNRC_IPV6_NETIF
    DEBUG("Auto init gnrc_ipv6_netif.\n");
    gnrc_ipv6_netif_init_by_dev();
#endif

#ifdef MODULE_GNRC_UHCPC
    extern void auto_init_gnrc_uhcpc(void);
    auto_init_gnrc_uhcpc();
#endif

/* initialize sensors and actuators */
#ifdef MODULE_AUTO_INIT_SAUL
    DEBUG("auto_init SAUL\n");

#ifdef MODULE_SAUL_GPIO
    extern void auto_init_gpio(void);
    auto_init_gpio();
#endif
#ifdef MODULE_SAUL_ADC
    extern void auto_init_adc(void);
    auto_init_adc();
#endif
#ifdef MODULE_LSM303DLHC
    extern void auto_init_lsm303dlhc(void);
    auto_init_lsm303dlhc();
#endif
#ifdef MODULE_LPS331AP
    extern void auto_init_lps331ap(void);
    auto_init_lps331ap();
#endif
#ifdef MODULE_ISL29020
    extern void auto_init_isl29020(void);
    auto_init_isl29020();
#endif
#ifdef MODULE_L3G4200D
    extern void auto_init_l3g4200d(void);
    auto_init_l3g4200d();
#endif
#ifdef MODULE_LIS3DH
    extern void auto_init_lis3dh(void);
    auto_init_lis3dh();
#endif
#ifdef MODULE_MMA8X5X
    extern void auto_init_mma8x5x(void);
    auto_init_mma8x5x();
#endif
#ifdef MODULE_SI70XX
    extern void auto_init_si70xx(void);
    auto_init_si70xx();
#endif
#ifdef MODULE_BMP180
    extern void auto_init_bmp180(void);
    auto_init_bmp180();
#endif
#ifdef MODULE_BME280
    extern void auto_init_bme280(void);
    auto_init_bme280();
#endif
#ifdef MODULE_JC42
    extern void auto_init_jc42(void);
    auto_init_jc42();
#endif
#ifdef MODULE_TSL2561
    extern void auto_init_tsl2561(void);
    auto_init_tsl2561();
#endif
#ifdef MODULE_HDC1000
    extern void auto_init_hdc1000(void);
    auto_init_hdc1000();
#endif
#ifdef MODULE_DHT
    extern void auto_init_dht(void);
    auto_init_dht();
#endif
#ifdef MODULE_TCS37727
    extern void auto_init_tcs37727(void);
    auto_init_tcs37727();
#endif
#ifdef MODULE_VEML6070
    extern void auto_init_veml6070(void);
    auto_init_veml6070();
#endif

#endif /* MODULE_AUTO_INIT_SAUL */

#ifdef MODULE_AUTO_INIT_GNRC_RPL

#ifdef MODULE_GNRC_RPL
    extern void auto_init_gnrc_rpl(void);
    auto_init_gnrc_rpl();
#endif

#endif /* MODULE_AUTO_INIT_GNRC_RPL */

/* initialize storage devices */
#ifdef MODULE_AUTO_INIT_STORAGE
    DEBUG("auto_init STORAGE\n");

#ifdef MODULE_SDCARD_SPI
    extern void auto_init_sdcard_spi(void);
    auto_init_sdcard_spi();
#endif

#endif /* MODULE_AUTO_INIT_STORAGE */
}
=======
/**
 * Auto initialization for used modules
 *
 * Copyright (C) 2013  INRIA.
 *
 * This file is subject to the terms and conditions of the GNU Lesser
 * General Public License v2.1. See the file LICENSE in the top level
 * directory for more details.
 *
 * @ingroup auto_init
 * @{
 * @file
 * @brief   initializes any used module that has a trivial init function
 * @author  Oliver Hahm <oliver.hahm@inria.fr>
 * @author  Hauke Petersen <hauke.petersen@fu-berlin.de>
 * @}
 */
#include <stdint.h>
#include <stdio.h>

#include "auto_init.h"

#ifdef MODULE_SHT11
#include "sht11.h"
#endif

#ifdef MODULE_MCI
#include "diskio.h"
#endif

#ifdef MODULE_XTIMER
#include "xtimer.h"
#endif

#ifdef MODULE_RTC
#include "periph/rtc.h"
#endif

#ifdef MODULE_GNRC_SIXLOWPAN
#include "net/gnrc/sixlowpan.h"
#endif

#ifdef MODULE_GNRC_IPV6
#include "net/gnrc/ipv6.h"
#endif

#ifdef MODULE_GNRC_IPV6_NETIF
#include "net/gnrc/ipv6/netif.h"
#endif

#ifdef MODULE_L2_PING
#include "l2_ping.h"
#endif

#ifdef MODULE_GNRC_PKTBUF
#include "net/gnrc/pktbuf.h"
#endif

#ifdef MODULE_GNRC_PKTDUMP
#include "net/gnrc/pktdump.h"
#endif

#ifdef MODULE_GNRC_UDP
#include "net/gnrc/udp.h"
#endif

#ifdef MODULE_GNRC_TCP
#include "net/gnrc/tcp.h"
#endif

#ifdef MODULE_LWIP
#include "lwip.h"
#endif

#ifdef MODULE_FIB
#include "net/fib.h"
#endif

#ifdef MODULE_TINYMT32
#include "random.h"
#endif

#ifdef MODULE_GCOAP
#include "net/gcoap.h"
#endif

#define ENABLE_DEBUG (0)
#include "debug.h"

void auto_init(void)
{
#ifdef MODULE_TINYMT32
    random_init(0);
#endif
#ifdef MODULE_XTIMER
    DEBUG("Auto init xtimer module.\n");
    xtimer_init();
#endif
#ifdef MODULE_RTC
    DEBUG("Auto init rtc module.\n");
    rtc_init();
#endif
#ifdef MODULE_SHT11
    DEBUG("Auto init SHT11 module.\n");
    sht11_init();
#endif
#ifdef MODULE_MCI
    DEBUG("Auto init mci module.\n");
    mci_initialize();
#endif
#ifdef MODULE_PROFILING
    extern void profiling_init(void);
    profiling_init();
#endif
#ifdef MODULE_GNRC_PKTBUF
    DEBUG("Auto init gnrc_pktbuf module\n");
    gnrc_pktbuf_init();
#endif
#ifdef MODULE_GNRC_PKTDUMP
    DEBUG("Auto init gnrc_pktdump module.\n");
    gnrc_pktdump_init();
#endif
#ifdef MODULE_GNRC_SIXLOWPAN
    DEBUG("Auto init gnrc_sixlowpan module.\n");
    gnrc_sixlowpan_init();
#endif
#ifdef MODULE_GNRC_IPV6
    DEBUG("Auto init gnrc_ipv6 module.\n");
    gnrc_ipv6_init();
#endif
#ifdef MODULE_GNRC_UDP
    DEBUG("Auto init UDP module.\n");
    gnrc_udp_init();
#endif
#ifdef MODULE_GNRC_TCP
    DEBUG("Auto init TCP module\n");
    gnrc_tcp_init();
#endif
#ifdef MODULE_LWIP
    DEBUG("Bootstraping lwIP.\n");
    lwip_bootstrap();
#endif
#ifdef MODULE_GCOAP
    DEBUG("Auto init gcoap module.\n");
    gcoap_init();
#endif
#ifdef MODULE_DEVFS
    DEBUG("Mounting /dev\n");
    extern void auto_init_devfs(void);
    auto_init_devfs();
#endif

/* initialize network devices */
#ifdef MODULE_AUTO_INIT_GNRC_NETIF

#ifdef MODULE_AT86RF2XX
    extern void auto_init_at86rf2xx(void);
    auto_init_at86rf2xx();
#endif

#ifdef MODULE_MRF24J40
    extern void auto_init_mrf24j40(void);
    auto_init_mrf24j40();
#endif

#ifdef MODULE_CC2420
    extern void auto_init_cc2420(void);
    auto_init_cc2420();
#endif

#ifdef MODULE_ENCX24J600
    extern void auto_init_encx24j600(void);
    auto_init_encx24j600();
#endif

#ifdef MODULE_ENC28J60
    extern void auto_init_enc28j60(void);
    auto_init_enc28j60();
#endif

#ifdef MODULE_ETHOS
    extern void auto_init_ethos(void);
    auto_init_ethos();
#endif

#ifdef MODULE_GNRC_SLIP
    extern void auto_init_slip(void);
    auto_init_slip();
#endif

#ifdef MODULE_CC110X
    extern void auto_init_cc110x(void);
    auto_init_cc110x();
#endif

#ifdef MODULE_CC2538_RF
    extern void auto_init_cc2538_rf(void);
    auto_init_cc2538_rf();
#endif

#ifdef MODULE_XBEE
    extern void auto_init_xbee(void);
    auto_init_xbee();
#endif

#ifdef MODULE_KW2XRF
    extern void auto_init_kw2xrf(void);
    auto_init_kw2xrf();
#endif

#ifdef MODULE_NETDEV_TAP
    extern void auto_init_netdev_tap(void);
    auto_init_netdev_tap();
#endif

#ifdef MODULE_NORDIC_SOFTDEVICE_BLE
    extern void gnrc_nordic_ble_6lowpan_init(void);
    gnrc_nordic_ble_6lowpan_init();
#endif

#ifdef MODULE_NRFMIN
    extern void gnrc_nrfmin_init(void);
    gnrc_nrfmin_init();
#endif

#ifdef MODULE_W5100
    extern void auto_init_w5100(void);
    auto_init_w5100();
#endif

#endif /* MODULE_AUTO_INIT_GNRC_NETIF */

#ifdef MODULE_GNRC_IPV6_NETIF
    gnrc_ipv6_netif_init_by_dev();
#endif

#ifdef MODULE_GNRC_UHCPC
    extern void auto_init_gnrc_uhcpc(void);
    auto_init_gnrc_uhcpc();
#endif

/* initialize sensors and actuators */
#ifdef MODULE_AUTO_INIT_SAUL
    DEBUG("auto_init SAUL\n");

#ifdef MODULE_SAUL_GPIO
    extern void auto_init_gpio(void);
    auto_init_gpio();
#endif
#ifdef MODULE_SAUL_ADC
    extern void auto_init_adc(void);
    auto_init_adc();
#endif
#ifdef MODULE_LSM303DLHC
    extern void auto_init_lsm303dlhc(void);
    auto_init_lsm303dlhc();
#endif
#ifdef MODULE_LPS331AP
    extern void auto_init_lps331ap(void);
    auto_init_lps331ap();
#endif
#ifdef MODULE_ISL29020
    extern void auto_init_isl29020(void);
    auto_init_isl29020();
#endif
#ifdef MODULE_L3G4200D
    extern void auto_init_l3g4200d(void);
    auto_init_l3g4200d();
#endif
#ifdef MODULE_LIS3DH
    extern void auto_init_lis3dh(void);
    auto_init_lis3dh();
#endif
#ifdef MODULE_MAG3110
    extern void auto_init_mag3110(void);
    auto_init_mag3110();
#endif
#ifdef MODULE_MMA8X5X
    extern void auto_init_mma8x5x(void);
    auto_init_mma8x5x();
#endif
#ifdef MODULE_SI70XX
    extern void auto_init_si70xx(void);
    auto_init_si70xx();
#endif
#ifdef MODULE_BMP180
    extern void auto_init_bmp180(void);
    auto_init_bmp180();
#endif
#ifdef MODULE_BME280
    extern void auto_init_bme280(void);
    auto_init_bme280();
#endif
#ifdef MODULE_JC42
    extern void auto_init_jc42(void);
    auto_init_jc42();
#endif
#ifdef MODULE_TSL2561
    extern void auto_init_tsl2561(void);
    auto_init_tsl2561();
#endif
#ifdef MODULE_HDC1000
    extern void auto_init_hdc1000(void);
    auto_init_hdc1000();
#endif
#ifdef MODULE_DHT
    extern void auto_init_dht(void);
    auto_init_dht();
#endif
#ifdef MODULE_TCS37727
    extern void auto_init_tcs37727(void);
    auto_init_tcs37727();
#endif
#ifdef MODULE_VEML6070
    extern void auto_init_veml6070(void);
    auto_init_veml6070();
#endif
#ifdef MODULE_IO1_XPLAINED
    extern void auto_init_io1_xplained(void);
    auto_init_io1_xplained();
#endif
#ifdef MODULE_ADXL345
    extern void auto_init_adxl345(void);
    auto_init_adxl345();
#endif
#ifdef MODULE_LSM6DSL
    extern void auto_init_lsm6dsl(void);
    auto_init_lsm6dsl();
#endif

#endif /* MODULE_AUTO_INIT_SAUL */

#ifdef MODULE_AUTO_INIT_GNRC_RPL

#ifdef MODULE_GNRC_RPL
    extern void auto_init_gnrc_rpl(void);
    auto_init_gnrc_rpl();
#endif

#endif /* MODULE_AUTO_INIT_GNRC_RPL */

/* initialize storage devices */
#ifdef MODULE_AUTO_INIT_STORAGE
    DEBUG("auto_init STORAGE\n");

#ifdef MODULE_SDCARD_SPI
    extern void auto_init_sdcard_spi(void);
    auto_init_sdcard_spi();
#endif

#endif /* MODULE_AUTO_INIT_STORAGE */
}
>>>>>>> 73330165
<|MERGE_RESOLUTION|>--- conflicted
+++ resolved
@@ -1,4 +1,3 @@
-<<<<<<< HEAD
 /**
  * Auto initialization for used modules
  *
@@ -21,26 +20,10 @@
 
 #include "auto_init.h"
 
-#ifdef MODULE_BMP180
-#include "bmp180.h"
-#endif
-
-#ifdef MODULE_IO1_XPLAINED
-#include "io1_xplained.h"
-#endif
-
 #ifdef MODULE_SHT11
 #include "sht11.h"
 #endif
 
-#ifdef MODULE_GPIOINT
-#include "gpioint.h"
-#endif
-
-#ifdef MODULE_LTC4150
-#include "ltc4150.h"
-#endif
-
 #ifdef MODULE_MCI
 #include "diskio.h"
 #endif
@@ -101,7 +84,7 @@
 #include "net/gcoap.h"
 #endif
 
-#define ENABLE_DEBUG (1)
+#define ENABLE_DEBUG (0)
 #include "debug.h"
 
 void auto_init(void)
@@ -117,25 +100,9 @@
     DEBUG("Auto init rtc module.\n");
     rtc_init();
 #endif
-#ifdef MODULE_BMP180
-    DEBUG("Auto init BMP180 module.\n");
-    bmp180_auto_init();
-#endif
-#ifdef MODULE_IO1_XPLAINED
-    DEBUG("Auto init IO1 Xplained extension module.\n");
-    io1_xplained_auto_init();
-#endif
 #ifdef MODULE_SHT11
     DEBUG("Auto init SHT11 module.\n");
     sht11_init();
-#endif
-#ifdef MODULE_GPIOINT
-    DEBUG("Auto init gpioint module.\n");
-    gpioint_init();
-#endif
-#ifdef MODULE_LTC4150
-    DEBUG("Auto init ltc4150 module.\n");
-    ltc4150_init();
 #endif
 #ifdef MODULE_MCI
     DEBUG("Auto init mci module.\n");
@@ -306,6 +273,10 @@
     extern void auto_init_lis3dh(void);
     auto_init_lis3dh();
 #endif
+#ifdef MODULE_MAG3110
+    extern void auto_init_mag3110(void);
+    auto_init_mag3110();
+#endif
 #ifdef MODULE_MMA8X5X
     extern void auto_init_mma8x5x(void);
     auto_init_mma8x5x();
@@ -346,6 +317,18 @@
     extern void auto_init_veml6070(void);
     auto_init_veml6070();
 #endif
+#ifdef MODULE_IO1_XPLAINED
+    extern void auto_init_io1_xplained(void);
+    auto_init_io1_xplained();
+#endif
+#ifdef MODULE_ADXL345
+    extern void auto_init_adxl345(void);
+    auto_init_adxl345();
+#endif
+#ifdef MODULE_LSM6DSL
+    extern void auto_init_lsm6dsl(void);
+    auto_init_lsm6dsl();
+#endif
 
 #endif /* MODULE_AUTO_INIT_SAUL */
 
@@ -368,358 +351,4 @@
 #endif
 
 #endif /* MODULE_AUTO_INIT_STORAGE */
-}
-=======
-/**
- * Auto initialization for used modules
- *
- * Copyright (C) 2013  INRIA.
- *
- * This file is subject to the terms and conditions of the GNU Lesser
- * General Public License v2.1. See the file LICENSE in the top level
- * directory for more details.
- *
- * @ingroup auto_init
- * @{
- * @file
- * @brief   initializes any used module that has a trivial init function
- * @author  Oliver Hahm <oliver.hahm@inria.fr>
- * @author  Hauke Petersen <hauke.petersen@fu-berlin.de>
- * @}
- */
-#include <stdint.h>
-#include <stdio.h>
-
-#include "auto_init.h"
-
-#ifdef MODULE_SHT11
-#include "sht11.h"
-#endif
-
-#ifdef MODULE_MCI
-#include "diskio.h"
-#endif
-
-#ifdef MODULE_XTIMER
-#include "xtimer.h"
-#endif
-
-#ifdef MODULE_RTC
-#include "periph/rtc.h"
-#endif
-
-#ifdef MODULE_GNRC_SIXLOWPAN
-#include "net/gnrc/sixlowpan.h"
-#endif
-
-#ifdef MODULE_GNRC_IPV6
-#include "net/gnrc/ipv6.h"
-#endif
-
-#ifdef MODULE_GNRC_IPV6_NETIF
-#include "net/gnrc/ipv6/netif.h"
-#endif
-
-#ifdef MODULE_L2_PING
-#include "l2_ping.h"
-#endif
-
-#ifdef MODULE_GNRC_PKTBUF
-#include "net/gnrc/pktbuf.h"
-#endif
-
-#ifdef MODULE_GNRC_PKTDUMP
-#include "net/gnrc/pktdump.h"
-#endif
-
-#ifdef MODULE_GNRC_UDP
-#include "net/gnrc/udp.h"
-#endif
-
-#ifdef MODULE_GNRC_TCP
-#include "net/gnrc/tcp.h"
-#endif
-
-#ifdef MODULE_LWIP
-#include "lwip.h"
-#endif
-
-#ifdef MODULE_FIB
-#include "net/fib.h"
-#endif
-
-#ifdef MODULE_TINYMT32
-#include "random.h"
-#endif
-
-#ifdef MODULE_GCOAP
-#include "net/gcoap.h"
-#endif
-
-#define ENABLE_DEBUG (0)
-#include "debug.h"
-
-void auto_init(void)
-{
-#ifdef MODULE_TINYMT32
-    random_init(0);
-#endif
-#ifdef MODULE_XTIMER
-    DEBUG("Auto init xtimer module.\n");
-    xtimer_init();
-#endif
-#ifdef MODULE_RTC
-    DEBUG("Auto init rtc module.\n");
-    rtc_init();
-#endif
-#ifdef MODULE_SHT11
-    DEBUG("Auto init SHT11 module.\n");
-    sht11_init();
-#endif
-#ifdef MODULE_MCI
-    DEBUG("Auto init mci module.\n");
-    mci_initialize();
-#endif
-#ifdef MODULE_PROFILING
-    extern void profiling_init(void);
-    profiling_init();
-#endif
-#ifdef MODULE_GNRC_PKTBUF
-    DEBUG("Auto init gnrc_pktbuf module\n");
-    gnrc_pktbuf_init();
-#endif
-#ifdef MODULE_GNRC_PKTDUMP
-    DEBUG("Auto init gnrc_pktdump module.\n");
-    gnrc_pktdump_init();
-#endif
-#ifdef MODULE_GNRC_SIXLOWPAN
-    DEBUG("Auto init gnrc_sixlowpan module.\n");
-    gnrc_sixlowpan_init();
-#endif
-#ifdef MODULE_GNRC_IPV6
-    DEBUG("Auto init gnrc_ipv6 module.\n");
-    gnrc_ipv6_init();
-#endif
-#ifdef MODULE_GNRC_UDP
-    DEBUG("Auto init UDP module.\n");
-    gnrc_udp_init();
-#endif
-#ifdef MODULE_GNRC_TCP
-    DEBUG("Auto init TCP module\n");
-    gnrc_tcp_init();
-#endif
-#ifdef MODULE_LWIP
-    DEBUG("Bootstraping lwIP.\n");
-    lwip_bootstrap();
-#endif
-#ifdef MODULE_GCOAP
-    DEBUG("Auto init gcoap module.\n");
-    gcoap_init();
-#endif
-#ifdef MODULE_DEVFS
-    DEBUG("Mounting /dev\n");
-    extern void auto_init_devfs(void);
-    auto_init_devfs();
-#endif
-
-/* initialize network devices */
-#ifdef MODULE_AUTO_INIT_GNRC_NETIF
-
-#ifdef MODULE_AT86RF2XX
-    extern void auto_init_at86rf2xx(void);
-    auto_init_at86rf2xx();
-#endif
-
-#ifdef MODULE_MRF24J40
-    extern void auto_init_mrf24j40(void);
-    auto_init_mrf24j40();
-#endif
-
-#ifdef MODULE_CC2420
-    extern void auto_init_cc2420(void);
-    auto_init_cc2420();
-#endif
-
-#ifdef MODULE_ENCX24J600
-    extern void auto_init_encx24j600(void);
-    auto_init_encx24j600();
-#endif
-
-#ifdef MODULE_ENC28J60
-    extern void auto_init_enc28j60(void);
-    auto_init_enc28j60();
-#endif
-
-#ifdef MODULE_ETHOS
-    extern void auto_init_ethos(void);
-    auto_init_ethos();
-#endif
-
-#ifdef MODULE_GNRC_SLIP
-    extern void auto_init_slip(void);
-    auto_init_slip();
-#endif
-
-#ifdef MODULE_CC110X
-    extern void auto_init_cc110x(void);
-    auto_init_cc110x();
-#endif
-
-#ifdef MODULE_CC2538_RF
-    extern void auto_init_cc2538_rf(void);
-    auto_init_cc2538_rf();
-#endif
-
-#ifdef MODULE_XBEE
-    extern void auto_init_xbee(void);
-    auto_init_xbee();
-#endif
-
-#ifdef MODULE_KW2XRF
-    extern void auto_init_kw2xrf(void);
-    auto_init_kw2xrf();
-#endif
-
-#ifdef MODULE_NETDEV_TAP
-    extern void auto_init_netdev_tap(void);
-    auto_init_netdev_tap();
-#endif
-
-#ifdef MODULE_NORDIC_SOFTDEVICE_BLE
-    extern void gnrc_nordic_ble_6lowpan_init(void);
-    gnrc_nordic_ble_6lowpan_init();
-#endif
-
-#ifdef MODULE_NRFMIN
-    extern void gnrc_nrfmin_init(void);
-    gnrc_nrfmin_init();
-#endif
-
-#ifdef MODULE_W5100
-    extern void auto_init_w5100(void);
-    auto_init_w5100();
-#endif
-
-#endif /* MODULE_AUTO_INIT_GNRC_NETIF */
-
-#ifdef MODULE_GNRC_IPV6_NETIF
-    gnrc_ipv6_netif_init_by_dev();
-#endif
-
-#ifdef MODULE_GNRC_UHCPC
-    extern void auto_init_gnrc_uhcpc(void);
-    auto_init_gnrc_uhcpc();
-#endif
-
-/* initialize sensors and actuators */
-#ifdef MODULE_AUTO_INIT_SAUL
-    DEBUG("auto_init SAUL\n");
-
-#ifdef MODULE_SAUL_GPIO
-    extern void auto_init_gpio(void);
-    auto_init_gpio();
-#endif
-#ifdef MODULE_SAUL_ADC
-    extern void auto_init_adc(void);
-    auto_init_adc();
-#endif
-#ifdef MODULE_LSM303DLHC
-    extern void auto_init_lsm303dlhc(void);
-    auto_init_lsm303dlhc();
-#endif
-#ifdef MODULE_LPS331AP
-    extern void auto_init_lps331ap(void);
-    auto_init_lps331ap();
-#endif
-#ifdef MODULE_ISL29020
-    extern void auto_init_isl29020(void);
-    auto_init_isl29020();
-#endif
-#ifdef MODULE_L3G4200D
-    extern void auto_init_l3g4200d(void);
-    auto_init_l3g4200d();
-#endif
-#ifdef MODULE_LIS3DH
-    extern void auto_init_lis3dh(void);
-    auto_init_lis3dh();
-#endif
-#ifdef MODULE_MAG3110
-    extern void auto_init_mag3110(void);
-    auto_init_mag3110();
-#endif
-#ifdef MODULE_MMA8X5X
-    extern void auto_init_mma8x5x(void);
-    auto_init_mma8x5x();
-#endif
-#ifdef MODULE_SI70XX
-    extern void auto_init_si70xx(void);
-    auto_init_si70xx();
-#endif
-#ifdef MODULE_BMP180
-    extern void auto_init_bmp180(void);
-    auto_init_bmp180();
-#endif
-#ifdef MODULE_BME280
-    extern void auto_init_bme280(void);
-    auto_init_bme280();
-#endif
-#ifdef MODULE_JC42
-    extern void auto_init_jc42(void);
-    auto_init_jc42();
-#endif
-#ifdef MODULE_TSL2561
-    extern void auto_init_tsl2561(void);
-    auto_init_tsl2561();
-#endif
-#ifdef MODULE_HDC1000
-    extern void auto_init_hdc1000(void);
-    auto_init_hdc1000();
-#endif
-#ifdef MODULE_DHT
-    extern void auto_init_dht(void);
-    auto_init_dht();
-#endif
-#ifdef MODULE_TCS37727
-    extern void auto_init_tcs37727(void);
-    auto_init_tcs37727();
-#endif
-#ifdef MODULE_VEML6070
-    extern void auto_init_veml6070(void);
-    auto_init_veml6070();
-#endif
-#ifdef MODULE_IO1_XPLAINED
-    extern void auto_init_io1_xplained(void);
-    auto_init_io1_xplained();
-#endif
-#ifdef MODULE_ADXL345
-    extern void auto_init_adxl345(void);
-    auto_init_adxl345();
-#endif
-#ifdef MODULE_LSM6DSL
-    extern void auto_init_lsm6dsl(void);
-    auto_init_lsm6dsl();
-#endif
-
-#endif /* MODULE_AUTO_INIT_SAUL */
-
-#ifdef MODULE_AUTO_INIT_GNRC_RPL
-
-#ifdef MODULE_GNRC_RPL
-    extern void auto_init_gnrc_rpl(void);
-    auto_init_gnrc_rpl();
-#endif
-
-#endif /* MODULE_AUTO_INIT_GNRC_RPL */
-
-/* initialize storage devices */
-#ifdef MODULE_AUTO_INIT_STORAGE
-    DEBUG("auto_init STORAGE\n");
-
-#ifdef MODULE_SDCARD_SPI
-    extern void auto_init_sdcard_spi(void);
-    auto_init_sdcard_spi();
-#endif
-
-#endif /* MODULE_AUTO_INIT_STORAGE */
-}
->>>>>>> 73330165
+}