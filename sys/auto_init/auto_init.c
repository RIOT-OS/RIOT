--- conflicted
+++ resolved
@@ -172,13 +172,10 @@
     extern void openthread_bootstrap(void);
     openthread_bootstrap();
 #endif
-<<<<<<< HEAD
-=======
 #ifdef MODULE_GCOAP
     DEBUG("Auto init gcoap module.\n");
     gcoap_init();
 #endif
->>>>>>> a7bae167
 
 /* initialize network devices */
 #ifdef MODULE_AUTO_INIT_GNRC_NETIF
