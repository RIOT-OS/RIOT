/**
 * Auto initialization for used modules
 *
 * Copyright (C) 2013  INRIA.
 *
 * This file is subject to the terms and conditions of the GNU Lesser
 * General Public License v2.1. See the file LICENSE in the top level
 * directory for more details.
 *
 * @ingroup auto_init
 * @{
 * @file
 * @brief   initializes any used module that has a trivial init function
 * @author  Oliver Hahm <oliver.hahm@inria.fr>
 * @author  Hauke Petersen <hauke.petersen@fu-berlin.de>
 * @}
 */
#include <stdint.h>
#include <stdio.h>

#include "auto_init.h"

#ifdef MODULE_IO1_XPLAINED
#include "io1_xplained.h"
#endif

#ifdef MODULE_SHT11
#include "sht11.h"
#endif

#ifdef MODULE_GPIOINT
#include "gpioint.h"
#endif

#ifdef MODULE_LTC4150
#include "ltc4150.h"
#endif

#ifdef MODULE_MCI
#include "diskio.h"
#endif

#ifdef MODULE_XTIMER
#include "xtimer.h"
#endif

#ifdef MODULE_RTC
#include "periph/rtc.h"
#endif

#ifdef MODULE_GNRC_SIXLOWPAN
#include "net/gnrc/sixlowpan.h"
#endif

#ifdef MODULE_GNRC_IPV6
#include "net/gnrc/ipv6.h"
#endif

#ifdef MODULE_GNRC_IPV6_NETIF
#include "net/gnrc/ipv6/netif.h"
#endif

#ifdef MODULE_L2_PING
#include "l2_ping.h"
#endif

#ifdef MODULE_GNRC_PKTBUF
#include "net/gnrc/pktbuf.h"
#endif

#ifdef MODULE_GNRC_PKTDUMP
#include "net/gnrc/pktdump.h"
#endif

#ifdef MODULE_GNRC_UDP
#include "net/gnrc/udp.h"
#endif

#ifdef MODULE_GNRC_TCP
#include "net/gnrc/tcp.h"
#endif

#ifdef MODULE_LWIP
#include "lwip.h"
#endif

#ifdef MODULE_OPENTHREAD
#include "ot.h"
#endif

#ifdef MODULE_FIB
#include "net/fib.h"
#endif

#ifdef MODULE_TINYMT32
#include "random.h"
#endif

#ifdef MODULE_GCOAP
#include "net/gcoap.h"
#endif

#define ENABLE_DEBUG (0)
#include "debug.h"

void auto_init(void)
{
#ifdef MODULE_TINYMT32
    random_init(0);
#endif
#ifdef MODULE_XTIMER
    DEBUG("Auto init xtimer module.\n");
    xtimer_init();
#endif
#ifdef MODULE_RTC
    DEBUG("Auto init rtc module.\n");
    rtc_init();
#endif
#ifdef MODULE_IO1_XPLAINED
    DEBUG("Auto init IO1 Xplained extension module.\n");
    io1_xplained_auto_init();
#endif
#ifdef MODULE_SHT11
    DEBUG("Auto init SHT11 module.\n");
    sht11_init();
#endif
#ifdef MODULE_GPIOINT
    DEBUG("Auto init gpioint module.\n");
    gpioint_init();
#endif
#ifdef MODULE_LTC4150
    DEBUG("Auto init ltc4150 module.\n");
    ltc4150_init();
#endif
#ifdef MODULE_MCI
    DEBUG("Auto init mci module.\n");
    mci_initialize();
#endif
#ifdef MODULE_PROFILING
    extern void profiling_init(void);
    profiling_init();
#endif
#ifdef MODULE_GNRC_PKTBUF
    DEBUG("Auto init gnrc_pktbuf module\n");
    gnrc_pktbuf_init();
#endif
#ifdef MODULE_GNRC_PKTDUMP
    DEBUG("Auto init gnrc_pktdump module.\n");
    gnrc_pktdump_init();
#endif
#ifdef MODULE_GNRC_SIXLOWPAN
    DEBUG("Auto init gnrc_sixlowpan module.\n");
    gnrc_sixlowpan_init();
#endif
#ifdef MODULE_GNRC_IPV6
    DEBUG("Auto init gnrc_ipv6 module.\n");
    gnrc_ipv6_init();
#endif
#ifdef MODULE_GNRC_UDP
    DEBUG("Auto init UDP module.\n");
    gnrc_udp_init();
#endif
#ifdef MODULE_GNRC_TCP
    DEBUG("Auto init TCP module\n");
    gnrc_tcp_init();
#endif
#ifdef MODULE_LWIP
    DEBUG("Bootstraping lwIP.\n");
    lwip_bootstrap();
#endif
<<<<<<< HEAD
#ifdef MODULE_OPENTHREAD
    extern void openthread_bootstrap(void);
    openthread_bootstrap();
=======
#ifdef MODULE_GCOAP
    DEBUG("Auto init gcoap module.\n");
    gcoap_init();
>>>>>>> 881ef849
#endif

/* initialize network devices */
#ifdef MODULE_AUTO_INIT_GNRC_NETIF

#ifdef MODULE_AT86RF2XX
    extern void auto_init_at86rf2xx(void);
    auto_init_at86rf2xx();
#endif

#ifdef MODULE_MRF24J40
    extern void auto_init_mrf24j40(void);
    auto_init_mrf24j40();
#endif

#ifdef MODULE_CC2420
    extern void auto_init_cc2420(void);
    auto_init_cc2420();
#endif

#ifdef MODULE_ENCX24J600
    extern void auto_init_encx24j600(void);
    auto_init_encx24j600();
#endif

#ifdef MODULE_ENC28J60
    extern void auto_init_enc28j60(void);
    auto_init_enc28j60();
#endif

#ifdef MODULE_ETHOS
    extern void auto_init_ethos(void);
    auto_init_ethos();
#endif

#ifdef MODULE_GNRC_SLIP
    extern void auto_init_slip(void);
    auto_init_slip();
#endif

#ifdef MODULE_CC110X
    extern void auto_init_cc110x(void);
    auto_init_cc110x();
#endif

#ifdef MODULE_CC2538_RF
    extern void auto_init_cc2538_rf(void);
    auto_init_cc2538_rf();
#endif

#ifdef MODULE_XBEE
    extern void auto_init_xbee(void);
    auto_init_xbee();
#endif

#ifdef MODULE_KW2XRF
    extern void auto_init_kw2xrf(void);
    auto_init_kw2xrf();
#endif

#ifdef MODULE_NETDEV2_TAP
    extern void auto_init_netdev2_tap(void);
    auto_init_netdev2_tap();
#endif

#ifdef MODULE_NORDIC_SOFTDEVICE_BLE
    extern void gnrc_nordic_ble_6lowpan_init(void);
    gnrc_nordic_ble_6lowpan_init();
#endif

#ifdef MODULE_NRFMIN
    extern void gnrc_nrfmin_init(void);
    gnrc_nrfmin_init();
#endif

#ifdef MODULE_W5100
    extern void auto_init_w5100(void);
    auto_init_w5100();
#endif

#endif /* MODULE_AUTO_INIT_GNRC_NETIF */

#ifdef MODULE_GNRC_IPV6_NETIF
    gnrc_ipv6_netif_init_by_dev();
#endif

#ifdef MODULE_GNRC_UHCPC
    extern void auto_init_gnrc_uhcpc(void);
    auto_init_gnrc_uhcpc();
#endif

/* initialize sensors and actuators */
#ifdef MODULE_AUTO_INIT_SAUL
    DEBUG("auto_init SAUL\n");

#ifdef MODULE_SAUL_GPIO
    extern void auto_init_gpio(void);
    auto_init_gpio();
#endif
#ifdef MODULE_SAUL_ADC
    extern void auto_init_adc(void);
    auto_init_adc();
#endif
#ifdef MODULE_LSM303DLHC
    extern void auto_init_lsm303dlhc(void);
    auto_init_lsm303dlhc();
#endif
#ifdef MODULE_LPS331AP
    extern void auto_init_lps331ap(void);
    auto_init_lps331ap();
#endif
#ifdef MODULE_ISL29020
    extern void auto_init_isl29020(void);
    auto_init_isl29020();
#endif
#ifdef MODULE_L3G4200D
    extern void auto_init_l3g4200d(void);
    auto_init_l3g4200d();
#endif
#ifdef MODULE_LIS3DH
    extern void auto_init_lis3dh(void);
    auto_init_lis3dh();
#endif
#ifdef MODULE_MMA8X5X
    extern void auto_init_mma8x5x(void);
    auto_init_mma8x5x();
#endif
#ifdef MODULE_SI70XX
    extern void auto_init_si70xx(void);
    auto_init_si70xx();
#endif
#ifdef MODULE_BMP180
    extern void auto_init_bmp180(void);
    auto_init_bmp180();
#endif
#ifdef MODULE_BME280
    extern void auto_init_bme280(void);
    auto_init_bme280();
#endif
#ifdef MODULE_JC42
    extern void auto_init_jc42(void);
    auto_init_jc42();
#endif
#ifdef MODULE_HDC1000
    extern void auto_init_hdc1000(void);
    auto_init_hdc1000();
#endif
#ifdef MODULE_DHT
    extern void auto_init_dht(void);
    auto_init_dht();
#endif

#endif /* MODULE_AUTO_INIT_SAUL */

#ifdef MODULE_AUTO_INIT_GNRC_RPL

#ifdef MODULE_GNRC_RPL
    extern void auto_init_gnrc_rpl(void);
    auto_init_gnrc_rpl();
#endif

#endif /* MODULE_AUTO_INIT_GNRC_RPL */

/* initialize storage devices */
#ifdef MODULE_AUTO_INIT_STORAGE
    DEBUG("auto_init STORAGE\n");

#ifdef MODULE_SDCARD_SPI
    extern void auto_init_sdcard_spi(void);
    auto_init_sdcard_spi();
#endif

#endif /* MODULE_AUTO_INIT_STORAGE */
}<|MERGE_RESOLUTION|>--- conflicted
+++ resolved
@@ -168,15 +168,13 @@
     DEBUG("Bootstraping lwIP.\n");
     lwip_bootstrap();
 #endif
-<<<<<<< HEAD
 #ifdef MODULE_OPENTHREAD
     extern void openthread_bootstrap(void);
     openthread_bootstrap();
-=======
+#endif
 #ifdef MODULE_GCOAP
     DEBUG("Auto init gcoap module.\n");
     gcoap_init();
->>>>>>> 881ef849
 #endif
 
 /* initialize network devices */
