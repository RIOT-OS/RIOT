/*
 * Copyright (C) 2021 HAW Hamburg
 *
 * This file is subject to the terms and conditions of the GNU Lesser
 * General Public License v2.1. See the file LICENSE in the top level
 * directory for more details.
 */

#pragma once

/**
 * @ingroup     sys_psa_crypto
 * @{
 *
 * @file        crypto_sizes.h
 * @brief       Size definitions for PSA Crypto
 *
 * @author      Lena Boeckmann <lena.boeckmann@haw-hamburg.de>
 *
 * @note        Some of the macros in this file have already been copied here from
 *              the PSA API specification, but are not implemented, yet.
 *              They are marked by comments that either say "specification-defined"
 *              or "implementation-defined".
 *              These macros will be implemented successively in the future.
 */

#ifdef __cplusplus
extern "C" {
#endif

#include "kernel_defines.h"
#include "crypto_values.h"

<<<<<<< HEAD
/**
 * @brief   Functions to convert bits to bytes
 *
 * @param   bits
 *
 * @return  Number of bytes contained in bits
 */
#define PSA_BITS_TO_BYTES(bits) (size_t)(((bits) + 7) / 8)

/**
 * @brief   Functions to convert bytes to bits
 *
 * @param   bytes
 *
 * @return  Number of bits contained in bytes
 */
#define PSA_BYTES_TO_BITS(bytes) ((bytes) * 8)

/**
 * @brief   Maximum key size in bytes, determined by the build system.
 *
 * @details The maximum key size is set automatically, depending on
 *          the features chosen at compile-time. They should not be
 *          changed manually.
 */
#if (IS_USED(MODULE_PSA_ASYMMETRIC_ECC_P256R1) || \
     IS_USED(MODULE_PSA_ASYMMETRIC_ECC_ED25519) || \
     IS_USED(MODULE_PSA_CIPHER_AES_256_CBC) || \
     IS_USED(MODULE_PSA_MAC_HMAC_SHA_256) || \
     IS_USED(MODULE_PSA_SECURE_ELEMENT_ATECCX08A_ECC_P256) || \
     IS_USED(MODULE_PSA_CIPHER_CHACHA20))
#define CONFIG_PSA_MAX_KEY_SIZE 32
#elif (IS_USED(MODULE_PSA_CIPHER_AES_192_CBC) || \
       IS_USED(MODULE_PSA_ASYMMETRIC_ECC_P192R1))
#define CONFIG_PSA_MAX_KEY_SIZE 24
#elif (IS_USED(MODULE_PSA_CIPHER_AES_128_CBC)) || \
      (IS_USED(MODULE_PSA_CIPHER_AES_128_ECB))
#define CONFIG_PSA_MAX_KEY_SIZE 16
#else
#define CONFIG_PSA_MAX_KEY_SIZE 0
#endif

/**
 * @brief   Number of required allocated asymmetric key pair slots.
 *
 * @details These should be defined by the developer to
 *          fit their requirements. The default number is 0.
 */
#ifndef CONFIG_PSA_ASYMMETRIC_KEYPAIR_COUNT
#define CONFIG_PSA_ASYMMETRIC_KEYPAIR_COUNT  0
#endif

/**
 * @brief   Number of required allocated single key slots.
 *
 * @details These should be defined by the developer to
 *          fit their requirements. The default number is 0.
 */
#ifndef CONFIG_PSA_SINGLE_KEY_COUNT
#define CONFIG_PSA_SINGLE_KEY_COUNT  0
#endif

/**
 * @brief   Number of required allocated protected key slots.
 *
 * @details These should be defined by the developer to
 *          fit their requirements. The default number is 5.
 */
#ifndef CONFIG_PSA_PROTECTED_KEY_COUNT
#if (IS_USED(MODULE_PSA_SECURE_ELEMENT))
#define CONFIG_PSA_PROTECTED_KEY_COUNT 5
#else
#define CONFIG_PSA_PROTECTED_KEY_COUNT  0
#endif
#endif

/**
 * @brief   A sufficient plaintext buffer size for @ref psa_aead_decrypt(),
 *          for any of the supported key types and AEAD algorithms.
 *
 * @details If the size of the plaintext buffer is at least this large,
 *          it is guaranteed that @ref psa_aead_decrypt() will not fail due
 *          to an insufficient buffer size.
 *
 *          See also @ref PSA_AEAD_DECRYPT_OUTPUT_SIZE().
 *
 * @param   ciphertext_length Size of the ciphertext in bytes.
 */
#define PSA_AEAD_DECRYPT_OUTPUT_MAX_SIZE(ciphertext_length) \
/* implementation-defined value */

/**
 * @brief   A sufficient plaintext buffer size for @ref psa_aead_decrypt(), in bytes.
 *
 * @details If the size of the plaintext buffer is at least this large, it is guaranteed that
 *          @ref psa_aead_decrypt() will not fail due to an insufficient buffer size. Depending on
 *          the algorithm, the actual size of the plaintext might be smaller.
 *
 *          See also @ref PSA_AEAD_DECRYPT_OUTPUT_MAX_SIZE.
 *
 * @param   key_type            A symmetric key type that is compatible with algorithm alg.
 * @param   alg                 An AEAD algorithm: a value of type @ref psa_algorithm_t
 *                              such that @ref PSA_ALG_IS_AEAD(@p alg) is true.
 * @param   ciphertext_length   Size of the ciphertext in bytes.
 *
 * @return  The AEAD plaintext size for the specified key type and algorithm.
 *          0 if the key type or AEAD algorithm is not recognized, not supported or the parameters
 *          are incompatible.
 */
#define PSA_AEAD_DECRYPT_OUTPUT_SIZE(key_type, alg, ciphertext_length) \
/* implementation-defined value */

/**
 * @brief   A sufficient ciphertext buffer size for @ref psa_aead_encrypt(),
 *          for any of the supported key types and AEAD algorithms.
 *
 * @details If the size of the ciphertext buffer is at least this large,
 *          it is guaranteed that @ref psa_aead_encrypt() will not fail due to an insufficient
 *          buffer size.
 *
 *          See also @ref PSA_AEAD_ENCRYPT_OUTPUT_SIZE().
 *
 * @param   plaintext_length Size of the plaintext in bytes.
 */
#define PSA_AEAD_ENCRYPT_OUTPUT_MAX_SIZE(plaintext_length) \
/* implementation-defined value */

/**
 * @brief   A sufficient ciphertext buffer size for @ref psa_aead_encrypt(), in bytes.
 *
 * @details If the size of the ciphertext buffer is at least this large, it is guaranteed that
 *          @ref psa_aead_encrypt() will not fail due to an insufficient buffer size. Depending on
 *          the algorithm, the actual size of the ciphertext might be smaller.
 *
 *          See also @ref PSA_AEAD_ENCRYPT_OUTPUT_MAX_SIZE.
 *
 * @param   key_type            A symmetric key type that is compatible with algorithm alg.
 * @param   alg                 An AEAD algorithm: a value of type @ref psa_algorithm_t such
 *                              that @ref PSA_ALG_IS_AEAD(alg) is true.
 * @param   plaintext_length    Size of the plaintext in bytes.
 *
 * @return  The AEAD ciphertext size for the specified key type and algorithm.
 *          0 if the key type or AEAD algorithm is not recognized, not supported or the parameters
 *          are incompatible.
 */
#define PSA_AEAD_ENCRYPT_OUTPUT_SIZE(key_type, alg, plaintext_length) \
/* implementation-defined value */

/**
 * @brief   A sufficient ciphertext buffer size for @ref psa_aead_finish(),
 *          for any of the supported key types and AEAD algorithms.
 *
 * @details If the size of the ciphertext buffer is at least this large, it is guaranteed that
 *          @ref psa_aead_finish() will not fail due to an insufficient ciphertext buffer size.
 *
 *          See also @ref PSA_AEAD_FINISH_OUTPUT_SIZE().
 */
#define PSA_AEAD_FINISH_OUTPUT_MAX_SIZE /* implementation-defined value */

/**
 * @brief   A sufficient ciphertext buffer size for @ref psa_aead_finish().
 *
 * @details If the size of the ciphertext buffer is at least this large, it is guaranteed that
 *          @ref psa_aead_finish() will not fail due to an insufficient ciphertext buffer size. The
 *          actual size of the output might be smaller in any given call.
 *
 *          See also @ref PSA_AEAD_FINISH_OUTPUT_MAX_SIZE.
 *
 * @param   key_type    A symmetric key type that is compatible with algorithm alg.
 * @param   alg         An AEAD algorithm: a value of type @ref psa_algorithm_t such that
 *                      @ref PSA_ALG_IS_AEAD(@p alg) is true.
 *
 * @return  A sufficient ciphertext buffer size for the specified key type and algorithm.
 *          If the key type or AEAD algorithm is not recognized, or the parameters are incompatible,
 *          return 0. An implementation can return either 0 or a correct size for a key type and
 *          AEAD algorithm that it recognizes, but does not support.
 */
#define PSA_AEAD_FINISH_OUTPUT_SIZE(key_type, alg) \
/* implementation-defined value */

/**
 * @brief   The default nonce size for an AEAD algorithm, in bytes.
 *
 * @details If the size of the nonce buffer is at least this large, it is guaranteed that
 *          @ref psa_aead_generate_nonce() will not fail due to an insufficient buffer size.
 *
 *          For most AEAD algorithms, @ref PSA_AEAD_NONCE_LENGTH() evaluates to the exact size of
 *          the nonce generated by @ref psa_aead_generate_nonce().
 *
 *          See also @ref PSA_AEAD_NONCE_MAX_SIZE.
 *
 * @param   key_type    A symmetric key type that is compatible with algorithm alg.
 * @param   alg         An AEAD algorithm: a value of type @ref psa_algorithm_t such that
 *                      @ref PSA_ALG_IS_AEAD(@p alg) is true.
 *
 * @return  The default nonce size for the specified key type and algorithm.
 *          0 if the key type or AEAD algorithm is not recognized, not supported or the parameters
 *          are incompatible.
 */
#define PSA_AEAD_NONCE_LENGTH(key_type, alg) /* implementation-defined value */

/**
 * @brief   A sufficient buffer size for storing the nonce generated by
 *          @ref psa_aead_generate_nonce(), for any of the supported key types and AEAD algorithms.
 *
 * @details If the size of the nonce buffer is at least this large, it is guaranteed that
 *          @ref psa_aead_generate_nonce() will not fail due to an insufficient buffer size.
 *
 *          See also @ref PSA_AEAD_NONCE_LENGTH().
 */
#define PSA_AEAD_NONCE_MAX_SIZE /* implementation-defined value */

/**
 * @brief   The length of a tag for an AEAD algorithm, in bytes.
 *
 * @details This is the size of the tag output from @ref psa_aead_finish().
 *          If the size of the tag buffer is at least this large, it is guaranteed that
 *          @ref psa_aead_finish() will not fail due to an insufficient tag buffer size.
 *
 *          See also @ref PSA_AEAD_TAG_MAX_SIZE.
 *
 * @param   key_type    The type of the AEAD key.
 * @param   key_bits    The size of the AEAD key in bits.
 * @param   alg         An AEAD algorithm: a value of type @ref psa_algorithm_t such that
 *                      @ref PSA_ALG_IS_AEAD(@p alg) is true.
 *
 * @return  The tag length for the specified algorithm and key.
 *          0 if the AEAD algorithm does not have an identified tag that can be distinguished from
 *          the rest of the ciphertext.
 *          0 if the AEAD algorithm is not recognized or not supported.
 */
#define PSA_AEAD_TAG_LENGTH(key_type, key_bits, alg) \
/* implementation-defined value */

/**
 * @brief   A sufficient buffer size for storing the tag output by @ref psa_aead_finish(),
 *          for any of the supported key types and AEAD algorithms.
 *
 * @details If the size of the tag buffer is at least this large, it is guaranteed that
 *          @ref psa_aead_finish() will not fail due to an insufficient buffer size.
 *
 *          See also @ref PSA_AEAD_TAG_LENGTH().
 */
#define PSA_AEAD_TAG_MAX_SIZE /* implementation-defined value */

/**
 * @brief   A sufficient output buffer size for @ref psa_aead_update(), for any of the supported key
 *          types and AEAD algorithms.
 *
 * @details If the size of the output buffer is at least this large, it is guaranteed that
 *          @ref psa_aead_update() will not fail due to an insufficient buffer size.
 *
 *          See also @ref PSA_AEAD_UPDATE_OUTPUT_SIZE().
 *
 * @param   input_length Size of the input in bytes.
 */
#define PSA_AEAD_UPDATE_OUTPUT_MAX_SIZE(input_length) \
/* implementation-defined value */

/**
 * @brief   A sufficient output buffer size for @ref psa_aead_update().
 *
 * @details If the size of the output buffer is at least this large, it is guaranteed that
 *          @ref psa_aead_update() will not fail due to an insufficient buffer size. The actual
 *          size of the output might be smaller in any given call.
 *
 *          See also @ref PSA_AEAD_UPDATE_OUTPUT_MAX_SIZE.
 *
 * @param   key_type        A symmetric key type that is compatible with algorithm alg.
 * @param   alg             An AEAD algorithm: a value of type @ref psa_algorithm_t such that
 *                          @ref PSA_ALG_IS_AEAD(@p alg) is true.
 * @param   input_length    Size of the input in bytes.
 *
 * @return  A sufficient output buffer size for the specified key type and algorithm.
 *          0 if the key type or AEAD algorithm is not recognized, not supported or the parameters
 *          are incompatible.
 */
#define PSA_AEAD_UPDATE_OUTPUT_SIZE(key_type, alg, input_length) \
/* implementation-defined value */

/**
 * @brief   A sufficient output buffer size for @ref psa_aead_update(), for any of the supported key
 *          types and AEAD algorithms.
 *
 * @details If the size of the output buffer is at least this large, it is guaranteed that
 *          @ref psa_aead_update() will not fail due to an insufficient buffer size.
 *
 *          See also @ref PSA_AEAD_UPDATE_OUTPUT_SIZE().
 *
 * @param   input_length Size of the input in bytes.
 */
#define PSA_AEAD_VERIFY_OUTPUT_MAX_SIZE /* implementation-defined value */

/**
 * @brief   A sufficient plaintext buffer size for @ref psa_aead_verify(), in bytes.
 *
 * @details If the size of the plaintext buffer is at least this large, it is guaranteed that
 *          @ref psa_aead_verify() will not fail due to an insufficient plaintext buffer size. The
 *          actual size of the output might be smaller in any given call.
 *
 *          See also @ref PSA_AEAD_VERIFY_OUTPUT_MAX_SIZE.
 *
 * @param   key_type    A symmetric key type that is compatible with algorithm alg.
 * @param   alg         An AEAD algorithm: a value of type @ref psa_algorithm_t such that
 *                      @ref PSA_ALG_IS_AEAD(@p alg) is true.
 *
 * @return  A sufficient plaintext buffer size for the specified key type and algorithm.
 *          0 if the key type or AEAD algorithm is not recognized, not supported or the parameters
 *          are incompatible.
 */
#define PSA_AEAD_VERIFY_OUTPUT_SIZE(key_type, alg) \
/* implementation-defined value */

/**
 * @brief   Maximum size of a hash supported by this implementation, in bytes.
 *
 *          See also @ref PSA_HASH_LENGTH().
 */
#define PSA_HASH_MAX_SIZE   (64)

/**
 * @brief   The input block size of a hash algorithm, in bytes.
 *
 * @details Hash algorithms process their input data in blocks. Hash operations will retain any
 *          partial blocks until they have enough input to fill the block or until the operation
 *          is finished.
 *
 *          This affects the output from @ref psa_hash_suspend().
 *
 * @param   alg A hash algorithm: a value of type @ref psa_algorithm_t such that
 *              @ref PSA_ALG_IS_HASH(@p alg) is true.
 *
 * @return  The block size in bytes for the specified hash algorithm. If the hash algorithm is not
 *          recognized, return 0. An implementation can return either 0 or the correct size for a
 *          hash algorithm that it recognizes, but does not support.
 */
#define PSA_HASH_BLOCK_LENGTH(alg) /* implementation-defined value */

/**
 * @brief   The size of the output of @ref psa_hash_compute() and @ref psa_hash_finish(), in bytes.
 *
 * @details This is also the hash length that @ref psa_hash_compare() and @ref psa_hash_verify()
 *          expect.
 *
 *          See also @ref PSA_HASH_MAX_SIZE.
 *
 * @param   alg A hash algorithm or an HMAC algorithm: a value of type @ref psa_algorithm_t such
 *              that (@ref PSA_ALG_IS_HASH(@p alg) || @ref PSA_ALG_IS_HMAC(@p alg)) is true.
 *
 * @return  The hash length for the specified hash algorithm.
 *          0 if the hash algorithm is not recognized or not supported.
 */
#define PSA_HASH_LENGTH(alg)                                      \
    (                                                           \
        PSA_ALG_HMAC_GET_HASH(alg) == PSA_ALG_MD2 ? 16 :            \
        PSA_ALG_HMAC_GET_HASH(alg) == PSA_ALG_MD4 ? 16 :            \
        PSA_ALG_HMAC_GET_HASH(alg) == PSA_ALG_MD5 ? 16 :            \
        PSA_ALG_HMAC_GET_HASH(alg) == PSA_ALG_RIPEMD160 ? 20 :      \
        PSA_ALG_HMAC_GET_HASH(alg) == PSA_ALG_SHA_1 ? 20 :          \
        PSA_ALG_HMAC_GET_HASH(alg) == PSA_ALG_SHA_224 ? 28 :        \
        PSA_ALG_HMAC_GET_HASH(alg) == PSA_ALG_SHA_256 ? 32 :        \
        PSA_ALG_HMAC_GET_HASH(alg) == PSA_ALG_SHA_384 ? 48 :        \
        PSA_ALG_HMAC_GET_HASH(alg) == PSA_ALG_SHA_512 ? 64 :        \
        PSA_ALG_HMAC_GET_HASH(alg) == PSA_ALG_SHA_512_224 ? 28 :    \
        PSA_ALG_HMAC_GET_HASH(alg) == PSA_ALG_SHA_512_256 ? 32 :    \
        PSA_ALG_HMAC_GET_HASH(alg) == PSA_ALG_SHA3_224 ? 28 :       \
        PSA_ALG_HMAC_GET_HASH(alg) == PSA_ALG_SHA3_256 ? 32 :       \
        PSA_ALG_HMAC_GET_HASH(alg) == PSA_ALG_SHA3_384 ? 48 :       \
        PSA_ALG_HMAC_GET_HASH(alg) == PSA_ALG_SHA3_512 ? 64 :       \
        0)

/**
 * @brief   The size of the output of @ref psa_mac_compute() and @ref psa_mac_sign_finish(),
 *          in bytes.
 *
 * @details If the size of the MAC buffer is at least this large, it is guaranteed that
 *          @ref psa_mac_compute() and @ref psa_mac_sign_finish() will not fail due to an
 *          insufficient buffer size.
 *
 *          This is also the MAC length that @ref psa_mac_verify() and @ref psa_mac_verify_finish()
 *          expect.
 *
 *          See also @ref PSA_MAC_MAX_SIZE.
 *
 * @param   key_type    The type of the MAC key.
 * @param   key_bits    The size of the MAC key in bits.
 * @param   alg         A MAC algorithm: a value of type @ref psa_algorithm_t such that
 *                      @ref PSA_ALG_IS_MAC(@p alg) is true.
 *
 * @return  The MAC length for the specified algorithm with the specified key parameters.
 *          0 if the MAC algorithm is not recognized or not supported.
 *          Unspecified if the key parameters are not consistent with the algorithm.
 */
#define PSA_MAC_LENGTH(key_type, key_bits, alg)  \
    ((PSA_ALG_IS_HMAC(alg)) ? PSA_HASH_LENGTH(PSA_ALG_HMAC_GET_HASH(alg)) :         \
     PSA_ALG_IS_BLOCK_CIPHER_MAC(alg) ? PSA_BLOCK_CIPHER_BLOCK_LENGTH(key_type) : \
     ((void)(key_type), (void)(key_bits), 0))

/**
 * @brief   A sufficient buffer size for storing the MAC output by @ref psa_mac_verify() and
 *          @ref psa_mac_verify_finish(), for any of the supported key types and MAC algorithms.
 *
 * @details If the size of the MAC buffer is at least this large, it is guaranteed that
 *          @ref psa_mac_verify() and @ref psa_mac_verify_finish() will not fail due to an
 *          insufficient buffer size.
 *
 *          See also @ref PSA_MAC_LENGTH().
 */
#define PSA_MAC_MAX_SIZE (PSA_HASH_MAX_SIZE)

/**
 * @brief   The block size of a block cipher.
 *
 * @note    It is possible to build stream cipher algorithms on top of a block cipher,
 *          for example CTR mode (@ref PSA_ALG_CTR). This macro only takes the key type
 *          into account, so it cannot be used to determine the size of the data that
 *          @ref psa_cipher_update() might buffer for future processing in general.
 *
 * @param   type  A cipher key type (value of type @ref psa_key_type_t).
 *
 * @return  The block size for a block cipher, or 1 for a stream cipher.
 */
#define PSA_BLOCK_CIPHER_BLOCK_LENGTH(type) \
    (1u << (((type) >> 8) & 7))

/**
 * @brief   The maximum block size of a block cipher supported by the implementation.
 *
 * @details See also @ref PSA_BLOCK_CIPHER_BLOCK_LENGTH().
 */
#define PSA_BLOCK_CIPHER_BLOCK_MAX_SIZE 64

/**
 * @brief   A sufficient output buffer size for @ref psa_cipher_decrypt(), for any of the supported
 *          key types and cipher algorithms.
 *
 * @details If the size of the output buffer is at least this large, it is guaranteed that
 *          @ref psa_cipher_decrypt() will not fail due to an insufficient buffer size.
 *
 *          See also @ref PSA_CIPHER_DECRYPT_OUTPUT_SIZE().
 *
 * @param   input_length Size of the input in bytes.
 */
#define PSA_CIPHER_DECRYPT_OUTPUT_MAX_SIZE(input_length) \
    (input_length)

/**
 * @brief   The maximum size of the output of @ref psa_cipher_decrypt(), in bytes.
 *
 * @details If the size of the output buffer is at least this large, it is guaranteed
 *          that @ref psa_cipher_decrypt() will not fail due to an insufficient buffer size.
 *          Depending on the algorithm, the actual size of the output might be smaller.
 *
 *          See also @ref PSA_CIPHER_DECRYPT_OUTPUT_MAX_SIZE.
 *
 * @param   key_type        A symmetric key type that is compatible with algorithm alg.
 * @param   alg             A cipher algorithm (PSA_ALG_XXX value such that
 *                          @ref PSA_ALG_IS_CIPHER(@p alg) is true).
 * @param   input_length    Size of the input in bytes.
 *
 * @return  A sufficient output size for the specified key type and algorithm.
 *          0 if the key type or cipher algorithm is not recognized, or the parameters
 *          are incompatible.
 */
#define PSA_CIPHER_DECRYPT_OUTPUT_SIZE(key_type, alg, input_length) \
    (input_length - PSA_CIPHER_IV_LENGTH(key_type, alg))

/**
 * @brief   A sufficient output buffer size for @ref psa_cipher_encrypt(), for any of the supported
 *          key types and cipher algorithms.
 *
 * @details If the size of the output buffer is at least this large, it is guaranteed that
 *          @ref psa_cipher_encrypt() will not fail due to an insufficient buffer size.
 *
 *          See also @ref PSA_CIPHER_ENCRYPT_OUTPUT_SIZE().
 *
 * @param   input_length Size of the input in bytes.
 */
#define PSA_CIPHER_ENCRYPT_OUTPUT_MAX_SIZE(input_length) \
    (PSA_CIPHER_ENCRYPT_OUTPUT_SIZE(PSA_KEY_TYPE_AES, PSA_ALG_CBC_NO_PADDING, input_length) \
    > PSA_CIPHER_ENCRYPT_OUTPUT_SIZE(PSA_KEY_TYPE_CHACHA20, PSA_ALG_STREAM_CIPHER, input_length) \
    ? PSA_CIPHER_ENCRYPT_OUTPUT_SIZE(PSA_KEY_TYPE_AES, PSA_ALG_CBC_NO_PADDING, input_length) \
    : PSA_CIPHER_ENCRYPT_OUTPUT_SIZE(PSA_KEY_TYPE_CHACHA20, PSA_ALG_STREAM_CIPHER, input_length))

/**
 * @brief   The maximum size of the output of @ref psa_cipher_encrypt(), in bytes.
 *
 * @details If the size of the output buffer is at least this large, it is guaranteed
 *          that @ref psa_cipher_encrypt() will not fail due to an insufficient buffer size.
 *          Depending on the algorithm, the actual size of the output might be smaller.
 *
 *          See also @ref PSA_CIPHER_ENCRYPT_OUTPUT_MAX_SIZE.
 *
 * @param   key_type        A symmetric key type that is compatible with algorithm alg.
 * @param   alg             A cipher algorithm (PSA_ALG_XXX value such that
 *                          @ref PSA_ALG_IS_CIPHER(@p alg) is true).
 * @param   input_length    Size of the input in bytes.
 *
 * @return  A sufficient output size for the specified key type and algorithm.
 *          0 if the key type or cipher algorithm is not recognized, not supported or the
 *          parameters are incompatible.
 */
#define PSA_CIPHER_ENCRYPT_OUTPUT_SIZE(key_type, alg, input_length) \
    (input_length + PSA_CIPHER_IV_LENGTH(key_type, alg))

/**
 * @brief   A sufficient output buffer size for @ref psa_cipher_finish(), for any of the supported
 *          key types and cipher algorithms.
 *
 * @details If the size of the output buffer is at least this large, it is guaranteed that
 *          @ref psa_cipher_finish() will not fail due to an insufficient buffer size.
 *
 *          See also @ref PSA_CIPHER_FINISH_OUTPUT_SIZE().
 */
#define PSA_CIPHER_FINISH_OUTPUT_MAX_SIZE 64
/**
 * @brief   A sufficient output buffer size for @ref psa_cipher_finish().
 *
 * @details If the size of the output buffer is at least this large, it is guaranteed that
 *          @ref psa_cipher_finish() will not fail due to an insufficient buffer size.
 *          The actual size of the output might be smaller in any given call.
 *
 *          See also @ref PSA_CIPHER_FINISH_OUTPUT_MAX_SIZE.
 *
 * @param   key_type    A symmetric key type that is compatible with algorithm alg.
 * @param   alg         A cipher algorithm: a value of type psa_algorithm_t such that
 *                      @ref PSA_ALG_IS_CIPHER(@p alg) is true.
 *
 * @return  A sufficient output size for the specified key type and algorithm.
 *          0 if the key type or cipher algorithm is not recognized, not supported or the
 *          parameters are incompatible.
 */
#define PSA_CIPHER_FINISH_OUTPUT_SIZE(key_type, alg) \
        ((key_type == PSA_KEY_TYPE_CHACHA20) ? 64 : 0 )

/**
 * @brief   The default IV size for a cipher algorithm, in bytes.
 *
 * @details The IV that is generated as part of a call to @ref psa_cipher_encrypt() is always
 *          the default IV length for the algorithm.
 *
 *          This macro can be used to allocate a buffer of sufficient size to
 *          store the IV output from @ref psa_cipher_generate_iv() when using
 *          a multi-part cipher operation.
 *
 *          See also @ref PSA_CIPHER_IV_MAX_SIZE.
 *
 * @warning This macro may evaluate its arguments multiple times or
 *          zero times, so you should not pass arguments that contain
 *          side effects.
 *
 * @param   key_type    A symmetric key type that is compatible with algorithm alg.
 *
 * @param   alg         A cipher algorithm (PSA_ALG_XXX value such that
 *                      @ref PSA_ALG_IS_CIPHER(@p alg) is true)
 *
 * @return  The default IV size for the specified key type and algorithm.
 *          0, if the algorithm does not use an IV, if key type or cipher
 *          algorithm are not recognized or if the parameters are not compatible.
 *
 */
#define PSA_CIPHER_IV_LENGTH(key_type, alg) \
    ((PSA_BLOCK_CIPHER_BLOCK_LENGTH(key_type) > 1 && \
     ((alg) == PSA_ALG_CBC_NO_PADDING)) ? 16 : \
     (key_type == PSA_KEY_TYPE_CHACHA20) ? 12 : 0)

/**
 * @brief   A sufficient buffer size for storing the IV generated by @ref psa_cipher_generate_iv(),
 *          for any of the supported key types and cipher algorithms.
 *
 * @details If the size of the IV buffer is at least this large, it is guaranteed that
 *          @ref psa_cipher_generate_iv() will not fail due to an insufficient buffer size.
 *
 *          See also @ref PSA_CIPHER_IV_LENGTH().
 */
#define PSA_CIPHER_IV_MAX_SIZE 16

/**
 * @brief   A sufficient output buffer size for @ref psa_cipher_update(),
 *          for any of the supported key types and cipher algorithms.
 *
 * @details If the size of the output buffer is at least this large,
 *          it is guaranteed that @ref psa_cipher_update() will not fail
 *          due to an insufficient buffer size.
 *
 *          See also @ref PSA_CIPHER_UPDATE_OUTPUT_SIZE().
 *
 * @param input_length  Size of the input in bytes.
 */
#define PSA_CIPHER_UPDATE_OUTPUT_MAX_SIZE(input_length) \
    (input_length + 64)

/**
 * @brief   A sufficient output buffer size for @ref psa_cipher_update().
 *
 * @details If the size of the output buffer is at least this large,
 *          it is guaranteed that @ref psa_cipher_update() will not fail
 *          due to an insufficient buffer size. The actual size of the
 *          output might be smaller in any given call.
 *
 *          See also @ref PSA_CIPHER_UPDATE_OUTPUT_MAX_SIZE.
 *
 * @param   key_type        A symmetric key type that is compatible with algorithm alg.
 * @param   alg             A cipher algorithm (PSA_ALG_XXX value such that
 *                          @ref PSA_ALG_IS_CIPHER(alg) is true).
 * @param   input_length    Size of the input in bytes.
 *
 * @return  A sufficient output size for the specified key type and algorithm.
 *          0 if the key type or cipher algorithm is not recognized, not supported or the parameters
 *          are incompatible.
 */
#define PSA_CIPHER_UPDATE_OUTPUT_SIZE(key_type, alg, input_length) \
    ((key_type == PSA_KEY_TYPE_CHACHA20 \
    && alg == PSA_ALG_STREAM_CIPHER) ? (input_length + 64) : 0)

/**
 * @brief   The size of the algorithm field that is part of the output of @ref psa_hash_suspend(),
 *          in bytes.
 *
 * @details Applications can use this value to unpack the hash suspend state that is output by
 *          @ref psa_hash_suspend().
 */
#define PSA_HASH_SUSPEND_ALGORITHM_FIELD_LENGTH ((size_t)4)

/**
 * @brief   The size of the hash-state field that is part of the output of @ref psa_hash_suspend(),
 *          in bytes.
 *
 * @details Applications can use this value to unpack the hash suspend state that is output by
 *          @ref psa_hash_suspend().
 *
 * @param   alg A hash algorithm: a value of type @ref psa_algorithm_t such that
 *              @ref PSA_ALG_IS_HASH(@p alg) is true.
 *
 * @return  The size, in bytes, of the hash-state field of the hash suspend state for the specified
 *          hash algorithm.
 *          0 if the hash algorithm is not recognized or not supported.
 */
#define PSA_HASH_SUSPEND_HASH_STATE_FIELD_LENGTH(alg) \
/* specification-defined value */

/**
 * @brief   The size of the input-length field that is part of the output of
 *          @ref psa_hash_suspend(), in bytes.
 *
 * @details Applications can use this value to unpack the hash suspend state that is output
 *          by @ref psa_hash_suspend().
 *
 * @param   alg A hash algorithm: a value of type @ref psa_algorithm_t such that
 *              @ref PSA_ALG_IS_HASH(@p alg) is true.
 *
 * @return  The size, in bytes, of the input-length field of the hash suspend state for the
 *          specified hash algorithm.
 *          0 i f the hash algorithm is not recognized or not supported.
 */
#define PSA_HASH_SUSPEND_INPUT_LENGTH_FIELD_LENGTH(alg) \
/* specification-defined value */

/**
 * @brief   A sufficient hash suspend state buffer size for @ref psa_hash_suspend(),
 *          for any supported hash algorithms.
 *
 * @details If the size of the hash state buffer is at least this large, it is guaranteed that
 *          @ref psa_hash_suspend() will not fail due to an insufficient buffer size.
 *
 *          See also @ref PSA_HASH_SUSPEND_OUTPUT_SIZE().
 */
#define PSA_HASH_SUSPEND_OUTPUT_MAX_SIZE /* implementation-defined value */

/**
 * @brief   A sufficient hash suspend state buffer size for @ref psa_hash_suspend(), in bytes.
 *
 * @details If the size of the hash state buffer is at least this large, it is guaranteed that
 *          @ref psa_hash_suspend() will not fail due to an insufficient buffer size. The actual
 *          size of the output might be smaller in any given call.
 *
 *          See also @ref PSA_HASH_SUSPEND_OUTPUT_MAX_SIZE.
 *
 * @param   alg A hash algorithm: a value of type @ref psa_algorithm_t such that
 *              @ref PSA_ALG_IS_HASH(alg) is true.
 *
 * @return  A sufficient output size for the algorithm.
 *          0 if the hash algorithm is not recognized, or is not supported by
 *          @ref psa_hash_suspend().
 *
 *          For a supported hash algorithm alg, the following expression is true:
 *          @code
 *          PSA_HASH_SUSPEND_OUTPUT_SIZE(alg) == PSA_HASH_SUSPEND_ALGORITHM_FIELD_LENGTH +
 *                                               PSA_HASH_SUSPEND_INPUT_LENGTH_FIELD_LENGTH(alg) +
 *                                               PSA_HASH_SUSPEND_HASH_STATE_FIELD_LENGTH(alg) +
 *                                               PSA_HASH_BLOCK_LENGTH(alg) - 1
 *          @endcode
 */
#define PSA_HASH_SUSPEND_OUTPUT_SIZE(alg) /* specification-defined value */

/**
 * @brief   A sufficient output buffer size for @ref psa_asymmetric_decrypt(),
 *          for any of the supported key types and asymmetric encryption algorithms.
 *
 * @details If the size of the output buffer is at least this large, it is guaranteed that
 *          @ref psa_asymmetric_decrypt() will not fail due to an insufficient buffer size.
 *
 *          See also @ref PSA_ASYMMETRIC_DECRYPT_OUTPUT_SIZE().
 */
#define PSA_ASYMMETRIC_DECRYPT_OUTPUT_MAX_SIZE \
/* implementation-defined value */

/**
 * @brief   Sufficient output buffer size for @ref psa_asymmetric_decrypt().
 *
 * @details If the size of the output buffer is at least this large, it is guaranteed that
 *          @ref psa_asymmetric_decrypt() will not fail due to an insufficient buffer size.
 *          The actual size of the output might be smaller in any given call.
 *
 *          See also @ref PSA_ASYMMETRIC_DECRYPT_OUTPUT_MAX_SIZE.
 *
 * @param   key_type    An asymmetric key type, either a key pair or a public key.
 * @param   key_bits    The size of the key in bits.
 * @param   alg         An asymmetric encryption algorithm: a value of type psa_algorithm_t such
 *                      that @ref PSA_ALG_IS_ASYMMETRIC_ENCRYPTION(@p alg) is true.
 *
 * @return  A sufficient output buffer size for the specified asymmetric encryption algorithm
 *          and key parameters.
 *          0 if the asymmetric encryption algorithm and key parameters are not supported.
 *          Unspecified if the parameters are not valid.
 */
#define PSA_ASYMMETRIC_DECRYPT_OUTPUT_SIZE(key_type, key_bits, alg) \
/* implementation-defined value */

/**
 * @brief   A sufficient output buffer size for @ref psa_asymmetric_encrypt(),
 *          for any of the supported key types and asymmetric encryption algorithms.
 *
 * @details If the size of the output buffer is at least this large, it is guaranteed that
 *          @ref psa_asymmetric_encrypt() will not fail due to an insufficient buffer size.
 *
 *          See also @ref PSA_ASYMMETRIC_ENCRYPT_OUTPUT_SIZE().
 */
#define PSA_ASYMMETRIC_ENCRYPT_OUTPUT_MAX_SIZE /* implementation-defined value */

/**
 * @brief   Sufficient output buffer size for @ref psa_asymmetric_encrypt().
 *
 * @details If the size of the output buffer is at least this large, it is guaranteed that
 *          @ref psa_asymmetric_encrypt() will not fail due to an insufficient buffer size.
 *          The actual size of the output might be smaller in any given call.
 *
 *          See also @ref PSA_ASYMMETRIC_ENCRYPT_OUTPUT_MAX_SIZE.
 *
 * @param   key_type    An asymmetric key type, either a key pair or a public key.
 * @param   key_bits    The size of the key in bits.
 * @param   alg         An asymmetric encryption algorithm: a value of type psa_algorithm_t
 *                      such that @ref PSA_ALG_IS_ASYMMETRIC_ENCRYPTION(@p alg) is true.
 *
 * @return  A sufficient output buffer size for the specified asymmetric encryption algorithm
 *          and key parameters.
 *          0 if the asymmetric encryption algorithm and key parameters are not supported.
 *          Unspecified if the parameters are not valid.
 */
#define PSA_ASYMMETRIC_ENCRYPT_OUTPUT_SIZE(key_type, key_bits, alg) \
/* implementation-defined value */

/**
 * @brief   Maximum size of the export encoding of an ECC keypair.
 *
 * @details The representation of an ECC keypair follows
 *          https://arm-software.github.io/psa-api/crypto/1.1/api/keys/management.html#key-formats
 *          and is dependent on the family:
 *          - for twisted Edwards curves: 32B
 *          - for Weierstrass curves: `ceiling(m/8)`-byte string, big-endian
 *            where m is the bit size associated with the curve.
 */
#define PSA_KEY_EXPORT_ECC_KEY_MAX_SIZE(key_type, key_bits)                  \
    (size_t)\
    (PSA_KEY_TYPE_ECC_GET_FAMILY(key_type) == PSA_ECC_FAMILY_TWISTED_EDWARDS ? 32 : \
    (PSA_KEY_TYPE_ECC_GET_FAMILY(key_type) == PSA_ECC_FAMILY_SECP_R1 ? PSA_BITS_TO_BYTES(key_bits) : \
     0))

/**
 * @brief   Sufficient output buffer size for @ref psa_export_key().
 *
 * @details The following code illustrates how to allocate enough memory to export a key by
 *          querying the key type and size at runtime.
 *
 *          @code
 *          @ref psa_key_attributes_t attributes = @ref PSA_KEY_ATTRIBUTES_INIT;
 *          @ref psa_status_t status;
 *          status = @ref psa_get_key_attributes(key, &attributes);
 *          if (status != @ref PSA_SUCCESS)
 *              handle_error(...);
 *          @ref psa_key_type_t key_type = @ref psa_get_key_type(&attributes);
 *          size_t key_bits = @ref psa_get_key_bits(&attributes);
 *          size_t buffer_size = @ref PSA_EXPORT_KEY_OUTPUT_SIZE(key_type, key_bits);
 *          @ref psa_reset_key_attributes(&attributes);
 *          uint8_t *buffer = malloc(buffer_size);
 *          if (buffer == NULL)
 *              handle_error(...);
 *          size_t buffer_length;
 *          status = @ref psa_export_key(key, buffer, buffer_size, &buffer_length);
 *          if (status != @ref PSA_SUCCESS)
 *              handle_error(...);
 *          @endcode
 *
 *          See also @ref PSA_EXPORT_KEY_PAIR_MAX_SIZE and @ref PSA_EXPORT_PUBLIC_KEY_MAX_SIZE.
 *
 * @param   key_type A supported key type.
 * @param   key_bits The size of the key in bits.
 *
 * @return  If the parameters are valid and supported, return a buffer size in bytes that
 *          guarantees that @ref psa_export_key() or @ref psa_export_public_key() will not fail
 *          with @ref PSA_ERROR_BUFFER_TOO_SMALL.
 *          0 if the parameters are a valid combination that is not supported by the implementation.
 *          Unspecified if the parameters are not valid.
 */
#define PSA_EXPORT_KEY_OUTPUT_SIZE(key_type, key_bits) \
    (PSA_KEY_TYPE_IS_PUBLIC_KEY(key_type) ? PSA_EXPORT_PUBLIC_KEY_OUTPUT_SIZE(key_type, key_bits) : \
    (PSA_KEY_TYPE_IS_ECC(key_type) ? PSA_KEY_EXPORT_ECC_KEY_MAX_SIZE(key_type, key_bits) : \
     0))

/**
 * @brief   Check whether the key size is a valid ECC size for key type.
 *
 * @param   type key type of of type @ref psa_key_type_t
 * @param   bits Key size of type @ref psa_key_bits_t
 */
#define PSA_ECC_KEY_SIZE_IS_VALID(type, bits) \
    (PSA_KEY_TYPE_ECC_GET_FAMILY(type) == PSA_ECC_FAMILY_TWISTED_EDWARDS ?  \
        (bits == 255) :                                                     \
    (PSA_KEY_TYPE_ECC_GET_FAMILY(type) == PSA_ECC_FAMILY_SECP_R1 ?          \
        (bits == 128 || \
         bits == 192 || \
         bits == 224 || \
         bits == 256 || \
         bits == 384) : \
    0))

/**
 * @brief   The maximum size of an asymmetric private key.
 */
#define PSA_MAX_PRIV_KEY_SIZE   (PSA_BYTES_TO_BITS(CONFIG_PSA_MAX_KEY_SIZE))

/**
 * @brief   Sufficient buffer size for exporting any asymmetric key pair.
 *
 * @details This value must be a sufficient buffer size when calling @ref psa_export_key() to
 *          export any asymmetric key pair that is supported by the implementation, regardless of
 *          the exact key type and key size.
 *
 *          See also @ref PSA_EXPORT_KEY_OUTPUT_SIZE().
 */
#if (IS_USED(MODULE_PSA_ASYMMETRIC_ECC_P256R1) || \
     IS_USED(MODULE_PSA_SECURE_ELEMENT_ATECCX08A_ECC_P256))
#define PSA_EXPORT_KEY_PAIR_MAX_SIZE \
    (PSA_EXPORT_KEY_OUTPUT_SIZE(PSA_ECC_FAMILY_SECT_R1, 256))
#elif (IS_USED(MODULE_PSA_ASYMMETRIC_ECC_ED25519))
#define PSA_EXPORT_KEY_PAIR_MAX_SIZE \
    (PSA_EXPORT_KEY_OUTPUT_SIZE(PSA_ECC_FAMILY_TWISTED_EDWARDS, 255))
#elif (IS_USED(MODULE_PSA_ASYMMETRIC_ECC_P192R1))
#define PSA_EXPORT_KEY_PAIR_MAX_SIZE \
    (PSA_EXPORT_KEY_OUTPUT_SIZE(PSA_ECC_FAMILY_SECT_R1, 192))
#else
#define PSA_EXPORT_KEY_PAIR_MAX_SIZE 0
#endif

/**
 * @brief   Maximum size of the export encoding of an ECC public key.
 *
 * @details The representation of an ECC public key is dependent on the family:
 *          - for twisted Edwards curves: 32B
 *          - for Weierstrass curves:
 *            - The byte 0x04;
 *            - `x_P` as a `ceiling(m/8)`-byte string, big-endian;
 *            - `y_P` as a `ceiling(m/8)`-byte string, big-endian;
 *            - where m is the bit size associated with the curve.
 *            - 1 byte + 2 * point size.
 */
#define PSA_KEY_EXPORT_ECC_PUBLIC_KEY_MAX_SIZE(key_type, key_bits)                  \
    (PSA_KEY_TYPE_ECC_GET_FAMILY(key_type) == PSA_ECC_FAMILY_TWISTED_EDWARDS ? 32 : \
     ((size_t)(2 * PSA_BITS_TO_BYTES(key_bits) + 1)))

/**
 * @brief   Sufficient output buffer size for @ref psa_export_public_key().
 *
 * @details This macro returns a compile-time constant if its arguments are
 *          compile-time constants.
 *
 * @warning This macro may evaluate its arguments multiple times or
 *          zero times, so you should not pass arguments that contain
 *          side effects.
 *
 *          The following code illustrates how to allocate enough memory to export
 *          a public key by querying the key type and size at runtime.
 *
 *          @code
 *          @ref psa_key_attributes_t attributes = @ref PSA_KEY_ATTRIBUTES_INIT;
 *          @ref psa_status_t status;
 *          status = @ref psa_get_key_attributes(key, &attributes);
 *          if (status != @ref PSA_SUCCESS) handle_error(...);
 *          @ref psa_key_type_t key_type = @ref psa_get_key_type(&attributes);
 *          size_t key_bits = @ref psa_get_key_bits(&attributes);
 *          size_t buffer_size = @ref PSA_EXPORT_PUBLIC_KEY_OUTPUT_SIZE(key_type, key_bits);
 *          @ref psa_reset_key_attributes(&attributes);
 *          uint8_t *buffer = malloc(buffer_size);
 *          if (buffer == NULL) handle_error(...);
 *          size_t buffer_length;
 *          status = @ref psa_export_public_key(key, buffer, buffer_size, &buffer_length);
 *          if (status != @ref PSA_SUCCESS) handle_error(...);
 *          @endcode
 *
 * @param   key_type    A public key or key pair key type.
 * @param   key_bits    The size of the key in bits.
 *
 * @return  A buffer size in bytes that guarantees that @ref psa_export_public_key() will not fail
 *          with @ref PSA_ERROR_BUFFER_TOO_SMALL.
 *          0 if the parameters are a valid combination that is not supported.
 *          Unspecified if the parameters are not valid, the return value is unspecified.
 *          If the parameters are valid and supported, return the same result as
 *          @ref PSA_EXPORT_KEY_OUTPUT_SIZE(
 *          @ref PSA_KEY_TYPE_PUBLIC_KEY_OF_KEY_PAIR(@p key_type), @p key_bits).
 */
#define PSA_EXPORT_PUBLIC_KEY_OUTPUT_SIZE(key_type, key_bits)                           \
    (PSA_KEY_TYPE_IS_ECC(key_type) ? PSA_KEY_EXPORT_ECC_PUBLIC_KEY_MAX_SIZE(key_type, key_bits) : \
     0)

/**
 * @brief   Sufficient buffer size for exporting any asymmetric public key.
 *
 * @details This macro expands to a compile-time constant integer. This value is
 *          a sufficient buffer size when calling @ref psa_export_key() or
 *          @ref psa_export_public_key() to export any asymmetric public key,
 *          regardless of the exact key type and key size.
 *
 *          See also @ref PSA_EXPORT_PUBLIC_KEY_OUTPUT_SIZE(@p key_type, @p key_bits).
 */
#if (IS_USED(MODULE_PSA_ASYMMETRIC_ECC_P256R1) || \
     IS_USED(MODULE_PSA_SECURE_ELEMENT_ATECCX08A_ECC_P256))
#define PSA_EXPORT_PUBLIC_KEY_MAX_SIZE \
    (PSA_KEY_EXPORT_ECC_PUBLIC_KEY_MAX_SIZE(PSA_ECC_FAMILY_SECT_R1, 256))
#elif (IS_USED(MODULE_PSA_ASYMMETRIC_ECC_P192R1))
#define PSA_EXPORT_PUBLIC_KEY_MAX_SIZE \
    (PSA_KEY_EXPORT_ECC_PUBLIC_KEY_MAX_SIZE(PSA_ECC_FAMILY_SECT_R1, 192))
#elif (IS_USED(MODULE_PSA_ASYMMETRIC_ECC_ED25519))
#define PSA_EXPORT_PUBLIC_KEY_MAX_SIZE \
    (PSA_KEY_EXPORT_ECC_PUBLIC_KEY_MAX_SIZE(PSA_ECC_FAMILY_TWISTED_EDWARDS, 255))
#else
#define PSA_EXPORT_PUBLIC_KEY_MAX_SIZE 0
#endif

/**
 * @brief   The maximum size of an asymmetric private key buffer. If only a secure element driver is
 *          present, the private key will always be stored in a key slot and PSA Crypto will only
 *          allocate memory for an 8 Byte key slot number.
 */
#define PSA_MAX_PRIV_KEY_BUFFER_SIZE (PSA_BITS_TO_BYTES(PSA_MAX_PRIV_KEY_SIZE))

/**
 * @brief   The maximum size of an asymmetric private key pair.
 */
#define PSA_MAX_ASYMMETRIC_KEYPAIR_SIZE     (PSA_BITS_TO_BYTES(PSA_MAX_PRIV_KEY_SIZE) + \
                                             PSA_EXPORT_PUBLIC_KEY_MAX_SIZE)

/**
 * @brief   The maximum size of the used key data.
 */
#if IS_USED(MODULE_PSA_ASYMMETRIC)
#define PSA_MAX_KEY_DATA_SIZE  (PSA_EXPORT_PUBLIC_KEY_MAX_SIZE)
#else
#define PSA_MAX_KEY_DATA_SIZE  (CONFIG_PSA_MAX_KEY_SIZE)
#endif

/**
 * @brief   The maximum size of an unstructured key.
 */
#define PSA_MAX_UNSTRUCTURED_KEY_SIZE (CONFIG_PSA_MAX_KEY_SIZE)

/**
 * @brief   ECDSA signature size for a given curve bit size
 *
 * @note    This macro returns a compile-time constant if its argument is one.
 *
 * @param   curve_bits    Curve size in bits.
 *
 * @return  Signature size in bytes.
 */
#define PSA_ECDSA_SIGNATURE_SIZE(curve_bits)    \
    ((size_t)(PSA_BITS_TO_BYTES(curve_bits) * 2))

/**
 * @brief   Sufficient signature buffer size for @ref psa_sign_message() and @ref psa_sign_hash().
 *
 * @details If the size of the signature buffer is at least this large, it is guaranteed that
 *          @ref psa_sign_message() and @ref psa_sign_hash() will not fail due to an insufficient
 *          buffer size. The actual size of the output might be smaller in any given call.
 *
 *          See also @ref PSA_SIGNATURE_MAX_SIZE.
 *
 * @param   key_type An asymmetric key type. This can be a key pair type or a public key type.
 * @param   key_bits The size of the key in bits.
 * @param   alg      The signature algorithm.
 *
 * @return  A sufficient signature buffer size for the specified asymmetric signature algorithm and
 *          key parameters.
 *          0 if algorithm and key parameters are not supported.
 *          If the parameters are not valid, the return value is unspecified.
 */
#define PSA_SIGN_OUTPUT_SIZE(key_type, key_bits, alg)        \
    (PSA_KEY_TYPE_IS_ECC(key_type) ? PSA_ECDSA_SIGNATURE_SIZE(key_bits) : \
     ((void)alg, 0))
=======
#include "aead/sizes.h"
#include "asymmetric_encryption/sizes.h"
#include "asymmetric_signature/sizes.h"
#include "cipher/sizes.h"
#include "hash/sizes.h"
#include "key/sizes.h"
#include "key/values.h"
#include "key_agreement/sizes.h"
#include "key_derivation/sizes.h"
#include "mac/sizes.h"
#include "sizes.h"
>>>>>>> a23948c2

#ifdef __cplusplus
}
#endif

/** @} */<|MERGE_RESOLUTION|>--- conflicted
+++ resolved
@@ -31,7 +31,6 @@
 #include "kernel_defines.h"
 #include "crypto_values.h"
 
-<<<<<<< HEAD
 /**
  * @brief   Functions to convert bits to bytes
  *
@@ -1040,19 +1039,6 @@
 #define PSA_SIGN_OUTPUT_SIZE(key_type, key_bits, alg)        \
     (PSA_KEY_TYPE_IS_ECC(key_type) ? PSA_ECDSA_SIGNATURE_SIZE(key_bits) : \
      ((void)alg, 0))
-=======
-#include "aead/sizes.h"
-#include "asymmetric_encryption/sizes.h"
-#include "asymmetric_signature/sizes.h"
-#include "cipher/sizes.h"
-#include "hash/sizes.h"
-#include "key/sizes.h"
-#include "key/values.h"
-#include "key_agreement/sizes.h"
-#include "key_derivation/sizes.h"
-#include "mac/sizes.h"
-#include "sizes.h"
->>>>>>> a23948c2
 
 #ifdef __cplusplus
 }
