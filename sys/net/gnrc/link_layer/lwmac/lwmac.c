/*
 * Copyright (C) 2015 Daniel Krebs
 *               2016 INRIA
 *
 * This file is subject to the terms and conditions of the GNU Lesser
 * General Public License v2.1. See the file LICENSE in the top level
 * directory for more details.
 */

/**
 * @ingroup     net_gnrc_lwmac
 * @{
 *
 * @file
 * @brief       Implementation of the LWMAC protocol
 *
 * @author      Daniel Krebs <github@daniel-krebs.net>
 * @author      Shuguo Zhuo  <shuguo.zhuo@inria.fr>
 * @}
 */

#include <errno.h>
#include <stdlib.h>
#include <string.h>
#include <stdint.h>
#include <stdbool.h>

#include "od.h"
#include "timex.h"
#include "random.h"
#include "periph/rtt.h"
#include "net/gnrc/netif.h"
#include "net/gnrc/netif/hdr.h"
#include "net/gnrc/netif/internal.h"
#include "net/gnrc/netif/ieee802154.h"
#include "net/netdev/ieee802154.h"
#include "net/gnrc/lwmac/types.h"
#include "net/gnrc/lwmac/lwmac.h"
#include "net/gnrc/mac/internal.h"
#include "net/gnrc/lwmac/timeout.h"
#include "include/tx_state_machine.h"
#include "include/rx_state_machine.h"
#include "include/lwmac_internal.h"

#ifndef LOG_LEVEL
/**
 * @brief Default log level define
 */
#define LOG_LEVEL LOG_WARNING
#endif

#include "log.h"

#define ENABLE_DEBUG 0
#include "debug.h"

/**
 * @brief  LWMAC thread's PID
 */
kernel_pid_t lwmac_pid;

static void rtt_cb(void *arg);
static void lwmac_set_state(gnrc_netif_t *netif, gnrc_lwmac_state_t newstate);
static void lwmac_schedule_update(gnrc_netif_t *netif);
static void rtt_handler(uint32_t event, gnrc_netif_t *netif);
static void _lwmac_init(gnrc_netif_t *netif);
static int _send(gnrc_netif_t *netif, gnrc_pktsnip_t *pkt);
static gnrc_pktsnip_t *_recv(gnrc_netif_t *netif);
static void _lwmac_msg_handler(gnrc_netif_t *netif, msg_t *msg);

static const gnrc_netif_ops_t lwmac_ops = {
    .init = _lwmac_init,
    .send = _send,
    .recv = _recv,
    .get = gnrc_netif_get_from_netdev,
    .set = gnrc_netif_set_from_netdev,
    .msg_handler = _lwmac_msg_handler,
};

int gnrc_netif_lwmac_create(gnrc_netif_t *netif, char *stack, int stacksize,
                            char priority, const char *name, netdev_t *dev)
{
    return gnrc_netif_create(netif, stack, stacksize, priority, name, dev,
                             &lwmac_ops);
}

static void lwmac_reinit_radio(gnrc_netif_t *netif)
{
    /* Initialize low-level driver. */
    netif->dev->driver->init(netif->dev);

    /* Set MAC address length. */
    uint16_t src_len = netif->l2addr_len;
    netif->dev->driver->set(netif->dev, NETOPT_SRC_LEN, &src_len, sizeof(src_len));

    /* Set the MAC address of the device. */
    if (netif->l2addr_len == IEEE802154_LONG_ADDRESS_LEN) {
        netif->dev->driver->set(netif->dev,
                                NETOPT_ADDRESS_LONG,
                                netif->l2addr,
                                sizeof(netif->l2addr));
    }
    else {
        netif->dev->driver->set(netif->dev,
                                NETOPT_ADDR_LEN,
                                netif->l2addr,
                                sizeof(netif->l2addr));
    }

    /* Check if RX-start and TX-started and TX-END interrupts are supported */
    if (IS_ACTIVE(DEVELHELP)) {
        netopt_enable_t enable;
        netif->dev->driver->get(netif->dev, NETOPT_RX_START_IRQ, &enable, sizeof(enable));
        assert(enable == NETOPT_ENABLE);
        netif->dev->driver->get(netif->dev, NETOPT_RX_END_IRQ, &enable, sizeof(enable));
        assert(enable == NETOPT_ENABLE);
        netif->dev->driver->get(netif->dev, NETOPT_TX_END_IRQ, &enable, sizeof(enable));
        assert(enable == NETOPT_ENABLE);
    }
}

static gnrc_pktsnip_t *_make_netif_hdr(uint8_t *mhr)
{
    gnrc_pktsnip_t *snip;
    uint8_t src[IEEE802154_LONG_ADDRESS_LEN], dst[IEEE802154_LONG_ADDRESS_LEN];
    int src_len, dst_len;
    le_uint16_t _pan_tmp;   /* TODO: hand-up PAN IDs to GNRC? */

    dst_len = ieee802154_get_dst(mhr, dst, &_pan_tmp);
    src_len = ieee802154_get_src(mhr, src, &_pan_tmp);
    if ((dst_len < 0) || (src_len < 0)) {
        DEBUG("_make_netif_hdr: unable to get addresses\n");
        return NULL;
    }
    /* allocate space for header */
    snip = gnrc_netif_hdr_build(src, (size_t)src_len, dst, (size_t)dst_len);
    if (snip == NULL) {
        DEBUG("_make_netif_hdr: no space left in packet buffer\n");
        return NULL;
    }
    /* set broadcast flag for broadcast destination */
    if ((dst_len == 2) && (dst[0] == 0xff) && (dst[1] == 0xff)) {
        gnrc_netif_hdr_t *hdr = snip->data;
        hdr->flags |= GNRC_NETIF_HDR_FLAGS_BROADCAST;
    }
    return snip;
}

static gnrc_pktsnip_t *_recv(gnrc_netif_t *netif)
{
    netdev_t *dev = netif->dev;
    netdev_ieee802154_rx_info_t rx_info;
    netdev_ieee802154_t *state = container_of(dev, netdev_ieee802154_t, netdev);
    gnrc_pktsnip_t *pkt = NULL;
    int bytes_expected = dev->driver->recv(dev, NULL, 0, NULL);

    if (bytes_expected > 0) {
        int nread;

        pkt = gnrc_pktbuf_add(NULL, NULL, bytes_expected, GNRC_NETTYPE_UNDEF);
        if (pkt == NULL) {
            DEBUG("_recv_ieee802154: cannot allocate pktsnip.\n");
            return NULL;
        }
        nread = dev->driver->recv(dev, pkt->data, bytes_expected, &rx_info);
        if (nread <= 0) {
            gnrc_pktbuf_release(pkt);
            return NULL;
        }
        if (!(state->flags & NETDEV_IEEE802154_RAW)) {
            gnrc_pktsnip_t *ieee802154_hdr, *netif_hdr;
            gnrc_netif_hdr_t *hdr;
            size_t mhr_len = ieee802154_get_frame_hdr_len(pkt->data);

            if (mhr_len == 0) {
                DEBUG("_recv_ieee802154: illegally formatted frame received\n");
                gnrc_pktbuf_release(pkt);
                return NULL;
            }
            nread -= mhr_len;
            /* mark IEEE 802.15.4 header */
            ieee802154_hdr = gnrc_pktbuf_mark(pkt, mhr_len, GNRC_NETTYPE_UNDEF);
            if (ieee802154_hdr == NULL) {
                DEBUG("_recv_ieee802154: no space left in packet buffer\n");
                gnrc_pktbuf_release(pkt);
                return NULL;
            }
            netif_hdr = _make_netif_hdr(ieee802154_hdr->data);
            if (netif_hdr == NULL) {
                DEBUG("_recv_ieee802154: no space left in packet buffer\n");
                gnrc_pktbuf_release(pkt);
                return NULL;
            }

            hdr = netif_hdr->data;

#ifdef MODULE_L2FILTER
            if (!l2filter_pass(dev->filter, gnrc_netif_hdr_get_src_addr(hdr),
                               hdr->src_l2addr_len)) {
                gnrc_pktbuf_release(pkt);
                gnrc_pktbuf_release(netif_hdr);
                DEBUG("_recv_ieee802154: packet dropped by l2filter\n");
                return NULL;
            }
#endif

            hdr->lqi = rx_info.lqi;
            hdr->rssi = rx_info.rssi;
            gnrc_netif_hdr_set_netif(hdr, netif);
            pkt->type = state->proto;
            if (IS_ACTIVE(ENABLE_DEBUG)) {
                char src_str[GNRC_NETIF_HDR_L2ADDR_PRINT_LEN];

                DEBUG("_recv_ieee802154: received packet from %s of length %u\n",
                      gnrc_netif_addr_to_str(gnrc_netif_hdr_get_src_addr(hdr),
                                             hdr->src_l2addr_len,
                                             src_str),
                      nread);

                if (IS_USED(MODULE_OD)) {
                    od_hex_dump(pkt->data, nread, OD_WIDTH_DEFAULT);
                }
            }
            gnrc_pktbuf_remove_snip(pkt, ieee802154_hdr);
            pkt = gnrc_pkt_append(pkt, netif_hdr);
        }

        DEBUG("_recv_ieee802154: reallocating.\n");
        gnrc_pktbuf_realloc_data(pkt, nread);
    }

    return pkt;
}

static gnrc_mac_tx_neighbor_t *_next_tx_neighbor(gnrc_netif_t *netif)
{
    gnrc_mac_tx_neighbor_t *next = NULL;
    uint32_t phase_nearest = GNRC_LWMAC_PHASE_MAX;

    for (unsigned i = 0; i < CONFIG_GNRC_MAC_NEIGHBOR_COUNT; i++) {
        if (gnrc_priority_pktqueue_length(&netif->mac.tx.neighbors[i].queue) > 0) {
            /* Unknown destinations are initialized with their phase at the end
             * of the local interval, so known destinations that still wakeup
             * in this interval will be preferred. */
            uint32_t phase_check = _gnrc_lwmac_ticks_until_phase(netif->mac.tx.neighbors[i].phase);

            if (phase_check <= phase_nearest) {
                next = &(netif->mac.tx.neighbors[i]);
                phase_nearest = phase_check;
                DEBUG("[LWMAC-int] Advancing queue #%u\n", i);
            }
        }
    }

    return next;
}

static uint32_t _next_inphase_event(uint32_t last, uint32_t interval)
{
    /* Counter did overflow since last wakeup */
    if (rtt_get_counter() < last) {
        /* TODO: Not sure if this was tested :) */
        uint32_t tmp = -last;
        tmp /= interval;
        tmp++;
        last += tmp * interval;
    }

    /* Add margin to next wakeup so that it will be at least 2ms in the future */
    while (last < (rtt_get_counter() + GNRC_LWMAC_RTT_EVENT_MARGIN_TICKS)) {
        last += interval;
    }

    return last;
}

inline void lwmac_schedule_update(gnrc_netif_t *netif)
{
    gnrc_lwmac_set_reschedule(netif, true);
}

void lwmac_set_state(gnrc_netif_t *netif, gnrc_lwmac_state_t newstate)
{
    gnrc_lwmac_state_t oldstate = netif->mac.prot.lwmac.state;

    if (newstate == oldstate) {
        return;
    }

    if (newstate >= GNRC_LWMAC_STATE_COUNT) {
        LOG_ERROR("ERROR: [LWMAC] Trying to set invalid state %u\n", newstate);
        return;
    }

    /* Already change state, but might be reverted to oldstate when needed */
    netif->mac.prot.lwmac.state = newstate;

    /* Actions when leaving old state */
    switch (oldstate) {
        case GNRC_LWMAC_RECEIVING:
        case GNRC_LWMAC_TRANSMITTING: {
            /* Enable duty cycling again */
            rtt_handler(GNRC_LWMAC_EVENT_RTT_RESUME, netif);
            break;
        }
        case GNRC_LWMAC_SLEEPING: {
            gnrc_lwmac_clear_timeout(netif, GNRC_LWMAC_TIMEOUT_WAKEUP_PERIOD);
            break;
        }
        default:
            break;
    }

    /* Actions when entering new state */
    switch (newstate) {
        /*********************** Operation states *********************************/
        case GNRC_LWMAC_LISTENING: {
            _gnrc_lwmac_set_netdev_state(netif, NETOPT_STATE_IDLE);
            break;
        }
        case GNRC_LWMAC_SLEEPING: {
            /* Put transceiver to sleep */
            _gnrc_lwmac_set_netdev_state(netif, NETOPT_STATE_SLEEP);
            /* We may have come here through RTT handler, so timeout may still be active */
            gnrc_lwmac_clear_timeout(netif, GNRC_LWMAC_TIMEOUT_WAKEUP_PERIOD);

            if (gnrc_lwmac_get_phase_backoff(netif)) {
                gnrc_lwmac_set_phase_backoff(netif, false);
                uint32_t alarm;

                rtt_clear_alarm();
                alarm = random_uint32_range(
                            RTT_US_TO_TICKS((3 * GNRC_LWMAC_WAKEUP_DURATION_US / 2)),
                            RTT_US_TO_TICKS(CONFIG_GNRC_LWMAC_WAKEUP_INTERVAL_US -
                                            (3 * GNRC_LWMAC_WAKEUP_DURATION_US / 2)));
                LOG_WARNING("WARNING: [LWMAC] phase backoffed: %lu us\n",
                            (unsigned long)RTT_TICKS_TO_US(alarm));
                netif->mac.prot.lwmac.last_wakeup = netif->mac.prot.lwmac.last_wakeup + alarm;
                alarm = _next_inphase_event(netif->mac.prot.lwmac.last_wakeup,
                            RTT_US_TO_TICKS(CONFIG_GNRC_LWMAC_WAKEUP_INTERVAL_US));
                rtt_set_alarm(alarm, rtt_cb, (void *) GNRC_LWMAC_EVENT_RTT_WAKEUP_PENDING);
            }

            /* Return immediately, so no rescheduling */
            return;
        }
        /* Trying to send data */
        case GNRC_LWMAC_TRANSMITTING: {
            rtt_handler(GNRC_LWMAC_EVENT_RTT_PAUSE, netif);         /**< No duty cycling while RXing */
            _gnrc_lwmac_set_netdev_state(netif, NETOPT_STATE_IDLE); /**< Power up netdev */
            break;
        }
        /* Receiving incoming data */
        case GNRC_LWMAC_RECEIVING: {
            rtt_handler(GNRC_LWMAC_EVENT_RTT_PAUSE, netif);         /**< No duty cycling while TXing */
            _gnrc_lwmac_set_netdev_state(netif, NETOPT_STATE_IDLE); /**< Power up netdev */
            break;
        }
        case GNRC_LWMAC_STOPPED: {
            _gnrc_lwmac_set_netdev_state(netif, NETOPT_STATE_OFF);
            break;
        }
        /*********************** Control states ***********************************/
        case GNRC_LWMAC_START: {
            rtt_handler(GNRC_LWMAC_EVENT_RTT_START, netif);
            lwmac_set_state(netif, GNRC_LWMAC_LISTENING);
            netif->mac.tx.preamble_fail_counts = 0;
            break;
        }
        case GNRC_LWMAC_STOP: {
            rtt_handler(GNRC_LWMAC_EVENT_RTT_STOP, netif);
            lwmac_set_state(netif, GNRC_LWMAC_STOPPED);
            break;
        }
        case GNRC_LWMAC_RESET: {
            LOG_WARNING("WARNING: [LWMAC] Reset not yet implemented\n");
            lwmac_set_state(netif, GNRC_LWMAC_STOP);
            lwmac_set_state(netif, GNRC_LWMAC_START);
            break;
        }
        /**************************************************************************/
        default: {
            LOG_DEBUG("[LWMAC] No actions for entering state %u\n", newstate);
            return;
        }
    }

    lwmac_schedule_update(netif);
}

static void _sleep_management(gnrc_netif_t *netif)
{
    /* If a packet is scheduled, no other (possible earlier) packet can be
     * sent before the first one is handled, even no broadcast
     */
    if (!gnrc_lwmac_timeout_is_running(netif, GNRC_LWMAC_TIMEOUT_WAIT_DEST_WAKEUP)) {
        gnrc_mac_tx_neighbor_t *neighbour;

        /* Check if there is packet remaining for retransmission */
        if (netif->mac.tx.current_neighbor != NULL) {
            neighbour = netif->mac.tx.current_neighbor;
        }
        else {
            /* Check if there are broadcasts to send and transmit immediately */
            if (gnrc_priority_pktqueue_length(&(netif->mac.tx.neighbors[0].queue)) > 0) {
                netif->mac.tx.current_neighbor = &(netif->mac.tx.neighbors[0]);
                lwmac_set_state(netif, GNRC_LWMAC_TRANSMITTING);
                return;
            }
            neighbour = _next_tx_neighbor(netif);
        }

        if (neighbour != NULL) {
            /* if phase is unknown, send immediately. */
            if (neighbour->phase > RTT_TICKS_TO_US(CONFIG_GNRC_LWMAC_WAKEUP_INTERVAL_US)) {
                netif->mac.tx.current_neighbor = neighbour;
                gnrc_lwmac_set_tx_continue(netif, false);
                netif->mac.tx.tx_burst_count = 0;
                lwmac_set_state(netif, GNRC_LWMAC_TRANSMITTING);
                return;
            }

            /* Offset in microseconds when the earliest (phase) destination
             * node wakes up that we have packets for. */
            uint32_t time_until_tx = RTT_TICKS_TO_US(_gnrc_lwmac_ticks_until_phase(neighbour->phase));

            /* If there's not enough time to prepare a WR to catch the phase
             * postpone to next interval */
            if (time_until_tx < CONFIG_GNRC_LWMAC_WR_PREPARATION_US) {
                time_until_tx += CONFIG_GNRC_LWMAC_WAKEUP_INTERVAL_US;
            }
            time_until_tx -= CONFIG_GNRC_LWMAC_WR_PREPARATION_US;

            /* add a random time before goto TX, for avoiding one node for
             * always holding the medium (if the receiver's phase is recorded earlier in this
             * particular node) */
            uint32_t random_backoff;
            random_backoff = random_uint32_range(0, CONFIG_GNRC_LWMAC_TIME_BETWEEN_WR_US);
            time_until_tx = time_until_tx + random_backoff;

            gnrc_lwmac_set_timeout(netif, GNRC_LWMAC_TIMEOUT_WAIT_DEST_WAKEUP, time_until_tx);

            /* Register neighbour to be the next */
            netif->mac.tx.current_neighbor = neighbour;

            /* Stop dutycycling, we're preparing to send. This prevents the
             * timeout arriving late, so that the destination phase would
             * be missed. */
            /* TODO: bad for power savings */
            rtt_handler(GNRC_LWMAC_EVENT_RTT_PAUSE, netif);
        }
    }
    else if (gnrc_lwmac_timeout_is_expired(netif, GNRC_LWMAC_TIMEOUT_WAIT_DEST_WAKEUP)) {
        LOG_DEBUG("[LWMAC] Got timeout for dest wakeup, ticks: %" PRIu32 "\n", rtt_get_counter());
        gnrc_lwmac_set_tx_continue(netif, false);
        netif->mac.tx.tx_burst_count = 0;
        lwmac_set_state(netif, GNRC_LWMAC_TRANSMITTING);
    }
}

static void _rx_management_failed(gnrc_netif_t *netif)
{
    /* This may happen frequently because we'll receive WA from
     * every node in range. */
    LOG_DEBUG("[LWMAC] Reception was NOT successful\n");
    gnrc_lwmac_rx_stop(netif);

    if (netif->mac.rx.rx_bad_exten_count >= CONFIG_GNRC_LWMAC_MAX_RX_EXTENSION_NUM) {
        gnrc_lwmac_set_quit_rx(netif, true);
    }

    /* Here we check if we are close to the end of the cycle. If yes,
     * go to sleep. Firstly, get the relative phase. */
    uint32_t phase = rtt_get_counter();
    if (phase < netif->mac.prot.lwmac.last_wakeup) {
        phase = (RTT_US_TO_TICKS(GNRC_LWMAC_PHASE_MAX) - netif->mac.prot.lwmac.last_wakeup) +
                phase;
    }
    else {
        phase = phase - netif->mac.prot.lwmac.last_wakeup;
    }
    /* If the relative phase is beyond 4/5 cycle time, go to sleep. */
    if (phase > (4 * RTT_US_TO_TICKS(CONFIG_GNRC_LWMAC_WAKEUP_INTERVAL_US) / 5)) {
        gnrc_lwmac_set_quit_rx(netif, true);
    }

    if (gnrc_lwmac_get_quit_rx(netif)) {
        lwmac_set_state(netif, GNRC_LWMAC_SLEEPING);
    }
    else {
        /* Go back to LISTENING for keep hearing on the channel */
        lwmac_set_state(netif, GNRC_LWMAC_LISTENING);
    }
}

static void _rx_management_success(gnrc_netif_t *netif)
{
    LOG_DEBUG("[LWMAC] Reception was successful\n");
    gnrc_lwmac_rx_stop(netif);
    /* Dispatch received packets, timing is not critical anymore */
    gnrc_mac_dispatch(&netif->mac.rx);

    /* Here we check if we are close to the end of the cycle. If yes,
     * go to sleep. Firstly, get the relative phase. */
    uint32_t phase = rtt_get_counter();
    if (phase < netif->mac.prot.lwmac.last_wakeup) {
        phase = (RTT_US_TO_TICKS(GNRC_LWMAC_PHASE_MAX) - netif->mac.prot.lwmac.last_wakeup) +
                phase;
    }
    else {
        phase = phase - netif->mac.prot.lwmac.last_wakeup;
    }
    /* If the relative phase is beyond 4/5 cycle time, go to sleep. */
    if (phase > (4 * RTT_US_TO_TICKS(CONFIG_GNRC_LWMAC_WAKEUP_INTERVAL_US) / 5)) {
        gnrc_lwmac_set_quit_rx(netif, true);
    }

    if (gnrc_lwmac_get_quit_rx(netif)) {
        lwmac_set_state(netif, GNRC_LWMAC_SLEEPING);
    }
    else {
        /* Go back to LISTENING after successful reception */
        lwmac_set_state(netif, GNRC_LWMAC_LISTENING);
    }
}

static void _rx_management(gnrc_netif_t *netif)
{
    gnrc_lwmac_rx_state_t state_rx = netif->mac.rx.state;

    switch (state_rx) {
        case GNRC_LWMAC_RX_STATE_STOPPED: {
            gnrc_lwmac_rx_start(netif);
            gnrc_lwmac_rx_update(netif);
            break;
        }
        case GNRC_LWMAC_RX_STATE_FAILED: {
            _rx_management_failed(netif);
            break;
        }
        case GNRC_LWMAC_RX_STATE_SUCCESSFUL: {
            _rx_management_success(netif);
            break;
        }
        default:
            gnrc_lwmac_rx_update(netif);
    }

    /* If state has changed, reschedule main state machine */
    if (state_rx != netif->mac.rx.state) {
        lwmac_schedule_update(netif);
    }
}

static void _tx_management_stopped(gnrc_netif_t *netif)
{
    /* If there is packet remaining for retransmission,
     * retransmit it (i.e., the retransmission scheme of LWMAC). */
    if (netif->mac.tx.packet != NULL) {
        LOG_WARNING("WARNING: [LWMAC] TX %d times retry\n",
                    netif->mac.tx.tx_retry_count);
        netif->mac.tx.state = GNRC_LWMAC_TX_STATE_INIT;
        netif->mac.tx.wr_sent = 0;
        gnrc_lwmac_tx_update(netif);
    }
    else {
        gnrc_pktsnip_t *pkt;

        if ((pkt = gnrc_priority_pktqueue_pop(
                 &netif->mac.tx.current_neighbor->queue))) {
            netif->mac.tx.tx_retry_count = 0;
            gnrc_lwmac_tx_start(netif, pkt, netif->mac.tx.current_neighbor);
            gnrc_lwmac_tx_update(netif);
        }
        else {
            /* Shouldn't happen, but never observed this case */
            lwmac_set_state(netif, GNRC_LWMAC_SLEEPING);
        }
    }
}

static void _tx_management_success(gnrc_netif_t *netif)
{
    if (netif->mac.tx.current_neighbor == &(netif->mac.tx.neighbors[0])) {
        LOG_INFO("[LWMAC] Broadcast transmission done\n");
    }

    gnrc_lwmac_tx_stop(netif);

    /* In case have pending packets for the same receiver, continue to
     * send immediately, before the maximum transmit-limit */
    if ((gnrc_lwmac_get_tx_continue(netif)) &&
        (netif->mac.tx.tx_burst_count < GNRC_LWMAC_MAX_TX_BURST_PKT_NUM)) {
        lwmac_schedule_update(netif);
    }
    else {
        lwmac_set_state(netif, GNRC_LWMAC_SLEEPING);
    }
}

static void _tx_management(gnrc_netif_t *netif)
{
    gnrc_lwmac_tx_state_t state_tx = netif->mac.tx.state;

    switch (state_tx) {
        case GNRC_LWMAC_TX_STATE_STOPPED:
            _tx_management_stopped(netif);
            break;

        case GNRC_LWMAC_TX_STATE_FAILED:
            /* If transmission failure, do not try burst transmissions and quit other
             * transmission attempts in this cycle for collision avoidance */
            gnrc_lwmac_set_tx_continue(netif, false);
            gnrc_lwmac_set_quit_tx(netif, true);
            /* TX packet will be dropped, no automatic resending here. */

            /* Re-initialize the radio when needed. */
            if (netif->mac.tx.preamble_fail_counts >= CONFIG_GNRC_LWMAC_RADIO_REINIT_THRESHOLD) {
                netif->mac.tx.preamble_fail_counts = 0;
                LOG_INFO("[LWMAC] Re-initialize radio.");
                lwmac_reinit_radio(netif);
            }
            /* Intentionally falls through */

        case GNRC_LWMAC_TX_STATE_SUCCESSFUL:
            _tx_management_success(netif);
            break;

        default:
            gnrc_lwmac_tx_update(netif);
            break;
    }

    /* If state has changed, reschedule main state machine */
    if (state_tx != netif->mac.tx.state) {
        lwmac_schedule_update(netif);
    }
}

static void _lwmac_update_listening(gnrc_netif_t *netif)
{
    /* In case has pending packet to send, clear rtt alarm thus to goto
     * transmission initialization (in SLEEPING management) right after the
     * listening period */
    if ((_next_tx_neighbor(netif) != NULL) ||
        (netif->mac.tx.current_neighbor != NULL)) {
        rtt_handler(GNRC_LWMAC_EVENT_RTT_PAUSE, netif);
    }

    /* Set timeout for if there's no successful rx transaction that will
     * change state to SLEEPING. */
    if (!gnrc_lwmac_timeout_is_running(netif, GNRC_LWMAC_TIMEOUT_WAKEUP_PERIOD)) {
        gnrc_lwmac_set_timeout(netif, GNRC_LWMAC_TIMEOUT_WAKEUP_PERIOD, GNRC_LWMAC_WAKEUP_DURATION_US);
    }
    else if (gnrc_lwmac_timeout_is_expired(netif, GNRC_LWMAC_TIMEOUT_WAKEUP_PERIOD)) {
        /* Dispatch first as there still may be broadcast packets. */
        gnrc_mac_dispatch(&netif->mac.rx);

        netif->mac.prot.lwmac.state = GNRC_LWMAC_SLEEPING;
        /* Enable duty cycling again */
        rtt_handler(GNRC_LWMAC_EVENT_RTT_RESUME, netif);

        _gnrc_lwmac_set_netdev_state(netif, NETOPT_STATE_SLEEP);
        gnrc_lwmac_clear_timeout(netif, GNRC_LWMAC_TIMEOUT_WAKEUP_PERIOD);

        /* if there is a packet for transmission, schedule update to start
         * transmission initialization immediately. */
        gnrc_mac_tx_neighbor_t *neighbour = _next_tx_neighbor(netif);
        if ((neighbour != NULL) || (netif->mac.tx.current_neighbor != NULL)) {
            /* This triggers packet sending procedure in sleeping immediately. */
            lwmac_schedule_update(netif);
            return;
        }
    }

    if (gnrc_priority_pktqueue_length(&netif->mac.rx.queue) > 0) {
        /* Do wake-up extension in each packet reception. */
        gnrc_lwmac_clear_timeout(netif, GNRC_LWMAC_TIMEOUT_WAKEUP_PERIOD);
        lwmac_set_state(netif, GNRC_LWMAC_RECEIVING);
    }
}

/* Main state machine. Call whenever something happens */
static bool lwmac_update(gnrc_netif_t *netif)
{
    gnrc_lwmac_set_reschedule(netif, false);

    switch (netif->mac.prot.lwmac.state) {
        case GNRC_LWMAC_SLEEPING: {
            /* Quit scheduling transmission if 'quit-tx' flag is found set, thus
             * to avoid potential collisions with ongoing transmissions of other
             * neighbor nodes */
            if (gnrc_lwmac_get_quit_tx(netif)) {
                return false;
            }

            _sleep_management(netif);
            break;
        }
        case GNRC_LWMAC_LISTENING: {
            _lwmac_update_listening(netif);
            break;
        }
        case GNRC_LWMAC_RECEIVING: {
            _rx_management(netif);
            break;
        }
        case GNRC_LWMAC_TRANSMITTING: {
            _tx_management(netif);
            break;
        }
        default:
            LOG_DEBUG("[LWMAC] No actions in state %u\n", netif->mac.prot.lwmac.state);
    }

    return gnrc_lwmac_get_reschedule(netif);
}

static void rtt_cb(void *arg)
{
    msg_t msg;

    msg.content.value = (uint16_t)((uintptr_t) arg);
    msg.type = GNRC_LWMAC_EVENT_RTT_TYPE;
    msg_send(&msg, lwmac_pid);

    if (sched_context_switch_request) {
        thread_yield();
    }
}

void rtt_handler(uint32_t event, gnrc_netif_t *netif)
{
    uint32_t alarm;

    switch (event & 0xffff) {
        case GNRC_LWMAC_EVENT_RTT_WAKEUP_PENDING: {
            /* A new cycle starts, set sleep timing and initialize related MAC-info flags. */
            netif->mac.prot.lwmac.last_wakeup = rtt_get_alarm();
            alarm = _next_inphase_event(netif->mac.prot.lwmac.last_wakeup,
                                        RTT_US_TO_TICKS(GNRC_LWMAC_WAKEUP_DURATION_US));
            rtt_set_alarm(alarm, rtt_cb, (void *) GNRC_LWMAC_EVENT_RTT_SLEEP_PENDING);
            gnrc_lwmac_set_quit_tx(netif, false);
            gnrc_lwmac_set_quit_rx(netif, false);
            gnrc_lwmac_set_phase_backoff(netif, false);
            netif->mac.rx.rx_bad_exten_count = 0;
            lwmac_set_state(netif, GNRC_LWMAC_LISTENING);
            break;
        }
        case GNRC_LWMAC_EVENT_RTT_SLEEP_PENDING: {
            /* Set next wake-up timing. */
            alarm = _next_inphase_event(netif->mac.prot.lwmac.last_wakeup,
                                        RTT_US_TO_TICKS(CONFIG_GNRC_LWMAC_WAKEUP_INTERVAL_US));
            rtt_set_alarm(alarm, rtt_cb, (void *) GNRC_LWMAC_EVENT_RTT_WAKEUP_PENDING);
            lwmac_set_state(netif, GNRC_LWMAC_SLEEPING);
            break;
        }
        /* Set initial wake-up alarm that starts the cycle */
        case GNRC_LWMAC_EVENT_RTT_START: {
            LOG_DEBUG("[LWMAC] RTT: Initialize duty cycling\n");
            alarm = rtt_get_counter() + RTT_US_TO_TICKS(GNRC_LWMAC_WAKEUP_DURATION_US);
            rtt_set_alarm(alarm, rtt_cb, (void *) GNRC_LWMAC_EVENT_RTT_SLEEP_PENDING);
            gnrc_lwmac_set_dutycycle_active(netif, true);
            break;
        }
        case GNRC_LWMAC_EVENT_RTT_STOP:
        case GNRC_LWMAC_EVENT_RTT_PAUSE: {
            rtt_clear_alarm();
            LOG_DEBUG("[LWMAC] RTT: Stop duty cycling, now in state %u\n",
                      netif->mac.prot.lwmac.state);
            gnrc_lwmac_set_dutycycle_active(netif, false);
            break;
        }
        case GNRC_LWMAC_EVENT_RTT_RESUME: {
            LOG_DEBUG("[LWMAC] RTT: Resume duty cycling\n");
            rtt_clear_alarm();
            alarm = _next_inphase_event(netif->mac.prot.lwmac.last_wakeup,
                                        RTT_US_TO_TICKS(CONFIG_GNRC_LWMAC_WAKEUP_INTERVAL_US));
            rtt_set_alarm(alarm, rtt_cb, (void *) GNRC_LWMAC_EVENT_RTT_WAKEUP_PENDING);
            gnrc_lwmac_set_dutycycle_active(netif, true);
            break;
        }
        default:
            break;
    }
}

/**
 * @brief   Function called by the device driver on device events
 *
 * @param[in] event         type of event
 * @param[in] data          optional parameter
 */
static void _lwmac_event_cb(netdev_t *dev, netdev_event_t event)
{
    gnrc_netif_t *netif = (gnrc_netif_t *) dev->context;

    if (event == NETDEV_EVENT_ISR) {
        msg_t msg;

        msg.type = NETDEV_MSG_TYPE_EVENT;
        msg.content.ptr = (void *) netif;

        if (msg_send(&msg, netif->pid) <= 0) {
            LOG_WARNING("WARNING: [LWMAC] gnrc_netdev: possibly lost interrupt.\n");
        }
    }
    else {
        DEBUG("gnrc_netdev: event triggered -> %i\n", event);
        switch (event) {
            case NETDEV_EVENT_RX_STARTED: {
                LOG_DEBUG("[LWMAC] NETDEV_EVENT_RX_STARTED\n");
                gnrc_netif_set_rx_started(netif, true);
                break;
            }
            case NETDEV_EVENT_RX_COMPLETE: {
                LOG_DEBUG("[LWMAC] NETDEV_EVENT_RX_COMPLETE\n");
                gnrc_pktsnip_t *pkt = netif->ops->recv(netif);

                /* Prevent packet corruption when a packet is sent before the previous
                 * received packet has been downloaded. This happens e.g. when a timeout
                 * expires that causes the tx state machine to send a packet. When a
                 * packet arrives after the timeout, the notification is queued but the
                 * tx state machine continues to send and then destroys the received
                 * packet in the frame buffer. After completion, the queued notification
                 * will be handled a corrupted packet will be downloaded. Therefore
                 * keep track that RX_STARTED is followed by RX_COMPLETE.
                 *
                 * TODO: transceivers might have 2 frame buffers, so make this optional
                 */
                if (pkt == NULL) {
                    gnrc_netif_set_rx_started(netif, false);
                    break;
                }

                gnrc_netif_set_rx_started(netif, false);

                if (!gnrc_mac_queue_rx_packet(&netif->mac.rx, 0, pkt)) {
                    LOG_ERROR("ERROR: [LWMAC] Can't push RX packet @ %p, memory full?\n", pkt);
                    gnrc_pktbuf_release(pkt);
                    break;
                }
                lwmac_schedule_update(netif);
                break;
            }
            case NETDEV_EVENT_TX_STARTED: {
                gnrc_netif_set_tx_feedback(netif, TX_FEEDBACK_UNDEF);
                gnrc_netif_set_rx_started(netif, false);
                break;
            }
            case NETDEV_EVENT_TX_COMPLETE: {
                gnrc_netif_set_tx_feedback(netif, TX_FEEDBACK_SUCCESS);
                gnrc_netif_set_rx_started(netif, false);
                lwmac_schedule_update(netif);
                break;
            }
            case NETDEV_EVENT_TX_NOACK: {
                gnrc_netif_set_tx_feedback(netif, TX_FEEDBACK_NOACK);
                gnrc_netif_set_rx_started(netif, false);
                lwmac_schedule_update(netif);
                break;
            }
            case NETDEV_EVENT_TX_MEDIUM_BUSY: {
                gnrc_netif_set_tx_feedback(netif, TX_FEEDBACK_BUSY);
                gnrc_netif_set_rx_started(netif, false);
                lwmac_schedule_update(netif);
                break;
            }
            default:
                LOG_WARNING("WARNING: [LWMAC] Unhandled netdev event: %u\n", event);
        }
    }

    /* Execute main state machine because something just happened*/
    while (gnrc_lwmac_get_reschedule(netif)) {
        lwmac_update(netif);
    }
}

static int _send(gnrc_netif_t *netif, gnrc_pktsnip_t *pkt)
{
    if (!gnrc_mac_queue_tx_packet(&netif->mac.tx, 0, pkt)) {
        gnrc_pktbuf_release(pkt);
        LOG_WARNING("WARNING: [LWMAC] TX queue full, drop packet\n");
        return -ENOBUFS;
    }

    lwmac_schedule_update(netif);

    /* Execute main state machine because something just happened*/
    while (gnrc_lwmac_get_reschedule(netif)) {
        lwmac_update(netif);
    }

    return 0;
}

static void _lwmac_msg_handler(gnrc_netif_t *netif, msg_t *msg)
{
    switch (msg->type) {
        /* RTT raised an interrupt */
        case GNRC_LWMAC_EVENT_RTT_TYPE: {
            if (gnrc_lwmac_get_dutycycle_active(netif)) {
                rtt_handler(msg->content.value, netif);
                lwmac_schedule_update(netif);
            }
            else {
                LOG_DEBUG("[LWMAC] Ignoring late RTT event while duty-cycling is off\n");
            }
            break;
        }

        /* An LWMAC timeout occurred */
        case GNRC_LWMAC_EVENT_TIMEOUT_TYPE: {
            gnrc_lwmac_timeout_make_expire((gnrc_lwmac_timeout_t *) msg->content.ptr);
            lwmac_schedule_update(netif);
            break;
        }
#if (GNRC_MAC_ENABLE_DUTYCYCLE_RECORD == 1)
        case GNRC_MAC_TYPE_GET_DUTYCYCLE: {
            /* Output LWMAC's radio duty-cycle ratio */
<<<<<<< HEAD
            uint64_t duty = xtimer_now_usec64();
            duty = ((uint64_t) netif->mac.prot.lwmac.awake_duration_sum_ms) * 100 /
                   (duty - (uint64_t)netif->mac.prot.lwmac.system_start_time_ms);
            printf("[LWMAC]: achieved radio duty-cycle: %lu %% \n", (uint32_t)duty);
=======
            uint64_t duty = (uint64_t) rtt_get_counter();
            duty = ((uint64_t) netif->mac.prot.lwmac.awake_duration_sum_ticks) * 100 /
                   (duty - (uint64_t)netif->mac.prot.lwmac.system_start_time_ticks);
            printf("[LWMAC]: achieved radio duty-cycle: %u %% \n", (unsigned) duty);
>>>>>>> dcc2908a
            break;
        }
#endif
        default: {
            DEBUG("[LWMAC]: unknown message type 0x%04x "
                  "(no message handler defined)\n", msg->type);
            break;
        }
    }

    /* Execute main state machine because something just happened*/
    while (gnrc_lwmac_get_reschedule(netif)) {
        lwmac_update(netif);
    }
}

static void _lwmac_init(gnrc_netif_t *netif)
{
    netdev_t *dev;

    gnrc_netif_default_init(netif);
    dev = netif->dev;
    dev->event_callback = _lwmac_event_cb;

    /* RTT is used for scheduling wakeup */
    rtt_init();

    /* Store pid globally, so that IRQ can use it to send msg */
    lwmac_pid = netif->pid;

    /* Enable RX- and TX-started interrupts  */
    netopt_enable_t enable = NETOPT_ENABLE;
    dev->driver->set(dev, NETOPT_RX_START_IRQ, &enable, sizeof(enable));
    dev->driver->set(dev, NETOPT_TX_START_IRQ, &enable, sizeof(enable));
    dev->driver->set(dev, NETOPT_TX_END_IRQ, &enable, sizeof(enable));

    uint16_t src_len = IEEE802154_LONG_ADDRESS_LEN;
    dev->driver->set(dev, NETOPT_SRC_LEN, &src_len, sizeof(src_len));

    /* Get own address from netdev */
    netif->l2addr_len = dev->driver->get(dev, NETOPT_ADDRESS_LONG,
                                         &netif->l2addr,
                                         IEEE802154_LONG_ADDRESS_LEN);

    /* Initialize broadcast sequence number. This at least differs from board
     * to board */
    netif->mac.tx.bcast_seqnr = netif->l2addr[0];

    /* Reset all timeouts just to be sure */
    gnrc_lwmac_reset_timeouts(netif);

    /* Start duty cycling */
    lwmac_set_state(netif, GNRC_LWMAC_START);

#if (GNRC_MAC_ENABLE_DUTYCYCLE_RECORD == 1)
    /* Start duty cycle recording */
    netif->mac.prot.lwmac.system_start_time_ms = xtimer_now_usec64();
    netif->mac.prot.lwmac.last_radio_on_time_ms = netif->mac.prot.lwmac.system_start_time_ms;
    netif->mac.prot.lwmac.awake_duration_sum_ms = 0;
    netif->mac.prot.lwmac.lwmac_info |= GNRC_LWMAC_RADIO_IS_ON;
#endif
}<|MERGE_RESOLUTION|>--- conflicted
+++ resolved
@@ -919,17 +919,10 @@
 #if (GNRC_MAC_ENABLE_DUTYCYCLE_RECORD == 1)
         case GNRC_MAC_TYPE_GET_DUTYCYCLE: {
             /* Output LWMAC's radio duty-cycle ratio */
-<<<<<<< HEAD
             uint64_t duty = xtimer_now_usec64();
             duty = ((uint64_t) netif->mac.prot.lwmac.awake_duration_sum_ms) * 100 /
                    (duty - (uint64_t)netif->mac.prot.lwmac.system_start_time_ms);
-            printf("[LWMAC]: achieved radio duty-cycle: %lu %% \n", (uint32_t)duty);
-=======
-            uint64_t duty = (uint64_t) rtt_get_counter();
-            duty = ((uint64_t) netif->mac.prot.lwmac.awake_duration_sum_ticks) * 100 /
-                   (duty - (uint64_t)netif->mac.prot.lwmac.system_start_time_ticks);
-            printf("[LWMAC]: achieved radio duty-cycle: %u %% \n", (unsigned) duty);
->>>>>>> dcc2908a
+            printf("[LWMAC]: achieved radio duty-cycle: %u %% \n", (unsigned)duty);
             break;
         }
 #endif
