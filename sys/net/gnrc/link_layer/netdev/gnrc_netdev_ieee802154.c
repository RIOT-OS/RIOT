--- conflicted
+++ resolved
@@ -1,4 +1,3 @@
-<<<<<<< HEAD
 /*
  * Copyright (C) 2016 Freie Universität Berlin
  *
@@ -17,6 +16,7 @@
 #include <stddef.h>
 
 #include "od.h"
+#include "net/l2filter.h"
 #include "net/gnrc.h"
 #include "net/ieee802154.h"
 
@@ -118,7 +118,19 @@
                 gnrc_pktbuf_release(pkt);
                 return NULL;
             }
+
             hdr = netif_hdr->data;
+
+#ifdef MODULE_L2FILTER
+            if (!l2filter_pass(netdev->filter, gnrc_netif_hdr_get_src_addr(hdr),
+                               hdr->src_l2addr_len)) {
+                gnrc_pktbuf_release(pkt);
+                gnrc_pktbuf_release(netif_hdr);
+                DEBUG("_recv_ieee802154: packet dropped by l2filter\n");
+                return NULL;
+            }
+#endif
+
             hdr->lqi = rx_info.lqi;
             hdr->rssi = rx_info.rssi;
             hdr->if_pid = thread_getpid();
@@ -139,7 +151,6 @@
 
         DEBUG("_recv_ieee802154: reallocating.\n");
         gnrc_pktbuf_realloc_data(pkt, nread);
-
     }
 
     return pkt;
@@ -225,245 +236,4 @@
     return res;
 }
 
-/** @} */
-=======
-/*
- * Copyright (C) 2016 Freie Universität Berlin
- *
- * This file is subject to the terms and conditions of the GNU Lesser
- * General Public License v2.1. See the file LICENSE in the top level
- * directory for more details.
- */
-
-/**
- * @{
- *
- * @file
- * @author  Martine Lenders <mlenders@inf.fu-berlin.de>
- */
-
-#include <stddef.h>
-
-#include "od.h"
-#include "net/l2filter.h"
-#include "net/gnrc.h"
-#include "net/ieee802154.h"
-
-#include "net/gnrc/netdev/ieee802154.h"
-
-
-#include "net/gnrc/netdev2/ieee802154.h"
-
-#define ENABLE_DEBUG    (1)
-#include "debug.h"
-
-static gnrc_pktsnip_t *_recv(gnrc_netdev_t *gnrc_netdev);
-static int _send(gnrc_netdev_t *gnrc_netdev, gnrc_pktsnip_t *pkt);
-
-int gnrc_netdev_ieee802154_init(gnrc_netdev_t *gnrc_netdev,
-                                netdev_ieee802154_t *dev)
-{
-    gnrc_netdev->send = _send;
-    gnrc_netdev->recv = _recv;
-    gnrc_netdev->dev = (netdev_t *)dev;
-
-    return 0;
-}
-
-static gnrc_pktsnip_t *_make_netif_hdr(uint8_t *mhr)
-{
-    gnrc_pktsnip_t *snip;
-    uint8_t src[IEEE802154_LONG_ADDRESS_LEN], dst[IEEE802154_LONG_ADDRESS_LEN];
-    int src_len, dst_len;
-    le_uint16_t _pan_tmp;   /* TODO: hand-up PAN IDs to GNRC? */
-
-    dst_len = ieee802154_get_dst(mhr, dst, &_pan_tmp);
-    src_len = ieee802154_get_src(mhr, src, &_pan_tmp);
-    if ((dst_len < 0) || (src_len < 0)) {
-        DEBUG("_make_netif_hdr: unable to get addresses\n");
-        return NULL;
-    }
-    /* allocate space for header */
-    snip = gnrc_netif_hdr_build(src, (size_t)src_len, dst, (size_t)dst_len);
-    if (snip == NULL) {
-        DEBUG("_make_netif_hdr: no space left in packet buffer\n");
-        return NULL;
-    }
-    /* set broadcast flag for broadcast destination */
-    if ((dst_len == 2) && (dst[0] == 0xff) && (dst[1] == 0xff)) {
-        gnrc_netif_hdr_t *hdr = snip->data;
-        hdr->flags |= GNRC_NETIF_HDR_FLAGS_BROADCAST;
-    }
-    return snip;
-}
-
-static gnrc_pktsnip_t *_recv(gnrc_netdev_t *gnrc_netdev)
-{
-    netdev_t *netdev = gnrc_netdev->dev;
-    netdev_ieee802154_rx_info_t rx_info;
-    netdev_ieee802154_t *state = (netdev_ieee802154_t *)gnrc_netdev->dev;
-    gnrc_pktsnip_t *pkt = NULL;
-    int bytes_expected = netdev->driver->recv(netdev, NULL, 0, NULL);
-
-    if (bytes_expected > 0) {
-        int nread;
-
-        pkt = gnrc_pktbuf_add(NULL, NULL, bytes_expected, GNRC_NETTYPE_UNDEF);
-        if (pkt == NULL) {
-            DEBUG("_recv_ieee802154: cannot allocate pktsnip.\n");
-            return NULL;
-        }
-        nread = netdev->driver->recv(netdev, pkt->data, bytes_expected, &rx_info);
-        if (nread <= 0) {
-            gnrc_pktbuf_release(pkt);
-            return NULL;
-        }
-        if (!(state->flags & NETDEV_IEEE802154_RAW)) {
-            gnrc_pktsnip_t *ieee802154_hdr, *netif_hdr;
-            gnrc_netif_hdr_t *hdr;
-#if ENABLE_DEBUG
-            char src_str[GNRC_NETIF_HDR_L2ADDR_PRINT_LEN];
-#endif
-            size_t mhr_len = ieee802154_get_frame_hdr_len(pkt->data);
-
-            if (mhr_len == 0) {
-                DEBUG("_recv_ieee802154: illegally formatted frame received\n");
-                gnrc_pktbuf_release(pkt);
-                return NULL;
-            }
-            nread -= mhr_len;
-            /* mark IEEE 802.15.4 header */
-            ieee802154_hdr = gnrc_pktbuf_mark(pkt, mhr_len, GNRC_NETTYPE_UNDEF);
-
-            if (ieee802154_hdr == NULL) {
-                DEBUG("_recv_ieee802154: gnrc_pktbuf_mark no space left in packet buffer\n");
-                gnrc_pktbuf_release(pkt);
-                return NULL;
-            }
-
-            netif_hdr = _make_netif_hdr(ieee802154_hdr->data);
-            if (netif_hdr == NULL) {
-                DEBUG("_recv_ieee802154: _make_netif_hdr no space left in packet buffer\n");
-                gnrc_pktbuf_release(pkt);
-                return NULL;
-            }
-
-            hdr = netif_hdr->data;
-
-#ifdef MODULE_L2FILTER
-            if (!l2filter_pass(netdev->filter, gnrc_netif_hdr_get_src_addr(hdr),
-                               hdr->src_l2addr_len)) {
-                gnrc_pktbuf_release(pkt);
-                gnrc_pktbuf_release(netif_hdr);
-                DEBUG("_recv_ieee802154: packet dropped by l2filter\n");
-                return NULL;
-            }
-#endif
-
-            hdr->lqi = rx_info.lqi;
-            hdr->rssi = rx_info.rssi;
-            hdr->if_pid = thread_getpid();
-            pkt->type = state->proto;
-#if ENABLE_DEBUG
-            DEBUG("_recv_ieee802154: received packet from %s of length %u\n",
-                  gnrc_netif_addr_to_str(src_str, sizeof(src_str),
-                                         gnrc_netif_hdr_get_src_addr(hdr),
-                                         hdr->src_l2addr_len),
-                  nread);
-#if defined(MODULE_OD)
-            od_hex_dump(pkt->data, nread, OD_WIDTH_DEFAULT);
-#endif
-#endif
-            gnrc_pktbuf_remove_snip(pkt, ieee802154_hdr);
-            LL_APPEND(pkt, netif_hdr);
-        }
-
-        DEBUG("_recv_ieee802154: reallocating.\n");
-        gnrc_pktbuf_realloc_data(pkt, nread);
-    }
-
-    return pkt;
-}
-
-static int _send(gnrc_netdev_t *gnrc_netdev, gnrc_pktsnip_t *pkt)
-{
-    netdev_t *netdev = gnrc_netdev->dev;
-    netdev_ieee802154_t *state = (netdev_ieee802154_t *)gnrc_netdev->dev;
-    gnrc_netif_hdr_t *netif_hdr;
-    gnrc_pktsnip_t *vec_snip;
-    const uint8_t *src, *dst = NULL;
-    int res = 0;
-    size_t n, src_len, dst_len;
-    uint8_t mhr[IEEE802154_MAX_HDR_LEN];
-    uint8_t flags = (uint8_t)(state->flags & NETDEV_IEEE802154_SEND_MASK);
-    le_uint16_t dev_pan = byteorder_btols(byteorder_htons(state->pan));
-
-    flags |= IEEE802154_FCF_TYPE_DATA;
-    if (pkt == NULL) {
-        DEBUG("_send_ieee802154: pkt was NULL\n");
-        return -EINVAL;
-    }
-    if (pkt->type != GNRC_NETTYPE_NETIF) {
-        DEBUG("_send_ieee802154: first header is not generic netif header\n");
-        return -EBADMSG;
-    }
-    netif_hdr = pkt->data;
-    /* prepare destination address */
-    if (netif_hdr->flags & /* If any of these flags is set so this is correct */
-        (GNRC_NETIF_HDR_FLAGS_BROADCAST | GNRC_NETIF_HDR_FLAGS_MULTICAST)) {
-        dst = ieee802154_addr_bcast;
-        dst_len = IEEE802154_ADDR_BCAST_LEN;
-    }
-    else {
-        dst = gnrc_netif_hdr_get_dst_addr(netif_hdr);
-        dst_len = netif_hdr->dst_l2addr_len;
-    }
-    src_len = netif_hdr->src_l2addr_len;
-    if (src_len > 0) {
-        src = gnrc_netif_hdr_get_src_addr(netif_hdr);
-    }
-    else if (state->flags & NETDEV_IEEE802154_SRC_MODE_LONG) {
-        src_len = IEEE802154_LONG_ADDRESS_LEN;
-        src = state->long_addr;
-    }
-    else {
-        src_len = IEEE802154_SHORT_ADDRESS_LEN;
-        src = state->short_addr;
-    }
-    /* fill MAC header, seq should be set by device */
-    if ((res = ieee802154_set_frame_hdr(mhr, src, src_len,
-                                        dst, dst_len, dev_pan,
-                                        dev_pan, flags, state->seq++)) == 0) {
-        DEBUG("_send_ieee802154: Error preperaring frame\n");
-        return -EINVAL;
-    }
-    /* prepare packet for sending */
-    vec_snip = gnrc_pktbuf_get_iovec(pkt, &n);
-    if (vec_snip != NULL) {
-        struct iovec *vector;
-
-        pkt = vec_snip;     /* reassign for later release; vec_snip is prepended to pkt */
-        vector = (struct iovec *)pkt->data;
-        vector[0].iov_base = mhr;
-        vector[0].iov_len = (size_t)res;
-#ifdef MODULE_NETSTATS_L2
-    if (netif_hdr->flags &
-        (GNRC_NETIF_HDR_FLAGS_BROADCAST | GNRC_NETIF_HDR_FLAGS_MULTICAST)) {
-            gnrc_netdev->dev->stats.tx_mcast_count++;
-        }
-        else {
-            gnrc_netdev->dev->stats.tx_unicast_count++;
-        }
-#endif
-        res = netdev->driver->send(netdev, vector, n);
-    }
-    else {
-        return -ENOBUFS;
-    }
-    /* release old data */
-    gnrc_pktbuf_release(pkt);
-    return res;
-}
-
-/** @} */
->>>>>>> ce3f88a0
+/** @} */