--- conflicted
+++ resolved
@@ -54,13 +54,8 @@
 #endif
 #include "debug.h"
 
-<<<<<<< HEAD
 #define CON_STACKSIZE                   (KERNEL_CONF_STACKSIZE_DEFAULT - 512)
 #define LOWPAN_TRANSFER_BUF_STACKSIZE   (KERNEL_CONF_STACKSIZE_DEFAULT - 512)
-=======
-#define CON_STACKSIZE                   (1024)
-#define LOWPAN_TRANSFER_BUF_STACKSIZE   (1024)
->>>>>>> d7dd0a54
 
 #define SIXLOWPAN_MAX_REGISTERED        (4)
 
