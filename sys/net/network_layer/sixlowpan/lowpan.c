/*
 * 6lowpan implementation
 *
 * Copyright (C) 2013  INRIA.
 *
 * This file is subject to the terms and conditions of the GNU Lesser
 * General Public License v2.1. See the file LICENSE in the top level
 * directory for more details.
 *
 * @ingroup sixlowpan
 * @{
 * @file    sixlowpan.c
 * @brief   6lowpan functions
 * @author  Stephan Zeisberg <zeisberg@mi.fu-berlin.de>
 * @author  Martin Lenders <mlenders@inf.fu-berlin.de>
 * @author  Oliver Gesch <oliver.gesch@googlemail.com>
 * @author  Eric Engel <eric.engel@fu-berlin.de>
 * @}
 */

#include <inttypes.h>
#include <stdio.h>
#include <string.h>
#include <stdlib.h>
#include <limits.h>
#include <errno.h>

#include "vtimer.h"
#include "timex.h"
#include "thread.h"
#include "mutex.h"
#include "hwtimer.h"
#include "msg.h"
#include "transceiver.h"
#include "sixlowpan/mac.h"
#include "sixlowpan/ndp.h"

#include "lowpan.h"
#ifdef MODULE_SIXLOWBORDER
#include "border/border.h"
#endif
 
#include "ip.h"
#include "icmp.h"

#include "ieee802154_frame.h"
#include "socket_base/in.h"
#include "net_help.h"

#define ENABLE_DEBUG    (1)
#if ENABLE_DEBUG
#define DEBUG_ENABLED
char addr_str[IPV6_MAX_ADDR_STR_LEN];
#endif
#include "debug.h"

<<<<<<< HEAD
#define CON_STACKSIZE                   (KERNEL_CONF_STACKSIZE_DEFAULT - 512)
#define LOWPAN_TRANSFER_BUF_STACKSIZE   (KERNEL_CONF_STACKSIZE_DEFAULT - 512)
=======
#define CON_STACKSIZE                   (512)
#define LOWPAN_TRANSFER_BUF_STACKSIZE   (512)
>>>>>>> 95a56b5c

#define SIXLOWPAN_MAX_REGISTERED        (4)

#define LOWPAN_REAS_BUF_TIMEOUT         (15 * 1000 * 1000)
/* TODO: Set back to 3 * 1000 * (1000) */

#define IPV6_LL_ADDR_LEN                (8)

#define SIXLOWPAN_FRAG_HDR_MASK         (0xf8)

typedef struct lowpan_interval_list_t {
    uint8_t                         start;
    uint8_t                         end;
    struct lowpan_interval_list_t   *next;
} lowpan_interval_list_t;

/**
 * @brief   6LoWPAN reassembly buffer.
 *
 * @see <a href="http://tools.ietf.org/html/rfc4944#section-5.3">
 *          RFC 4944, section 5.3
 *      </a>
 */
typedef struct lowpan_reas_buf_t {
    net_if_eui64_t s_addr;      ///< Source address
    net_if_eui64_t d_addr;      ///< Destination address
    uint16_t tag;               ///< Fragment tag
    timex_t timestamp;          ///< Timestamp of last packet fragment
    /**
     * @brief   Size of reassembled packet with possible IPHC header
     */
    uint16_t packet_size;
    /**
     * @brief   Additive size of currently already received fragments
     */
    uint16_t current_packet_size;
    /**
     * @brief   Pointer to allocated memory for reassembled packet + 6LoWPAN
     *          Dispatch Byte
     */
    uint8_t *packet;
    /**
     * @brief   Pointer to list of intervals of received packet fragments
     *          (if any)
     */
    lowpan_interval_list_t *interval_list_head;
    struct lowpan_reas_buf_t *next;
} lowpan_reas_buf_t;

extern mutex_t lowpan_context_mutex;
uint16_t tag = 0;
uint8_t max_frag_initial = 0;
uint8_t max_frag;

static uint16_t packet_length;
static sixlowpan_lowpan_iphc_status_t iphc_status = LOWPAN_IPHC_ENABLE;
static ipv6_hdr_t *ipv6_buf;
static lowpan_reas_buf_t *head = NULL;
static lowpan_reas_buf_t *packet_fifo = NULL;

/* length of compressed packet */
uint16_t comp_len;
uint8_t frag_size;
uint8_t reas_buf[512];
uint8_t comp_buf[512];
uint8_t first_frag = 0;
mutex_t fifo_mutex = MUTEX_INIT;

kernel_pid_t ip_process_pid = KERNEL_PID_UNDEF;
kernel_pid_t nd_nbr_cache_rem_pid = KERNEL_PID_UNDEF;
kernel_pid_t contexts_rem_pid = KERNEL_PID_UNDEF;
kernel_pid_t transfer_pid = KERNEL_PID_UNDEF;

mutex_t lowpan_context_mutex = MUTEX_INIT;

/* registered upper layer threads */
kernel_pid_t sixlowpan_reg[SIXLOWPAN_MAX_REGISTERED];
static sixlowpan_lowpan_frame_t current_frame;

char ip_process_buf[IP_PROCESS_STACKSIZE];
char con_buf[CON_STACKSIZE];
char lowpan_transfer_buf[LOWPAN_TRANSFER_BUF_STACKSIZE];
lowpan_context_t contexts[NDP_6LOWPAN_CONTEXT_MAX];
uint8_t context_len = 0;
uint16_t local_address = 0;

int lowpan_init(int as_border);
uint8_t lowpan_iphc_encoding(int if_id, const uint8_t *dest, int dest_len,
                             ipv6_hdr_t *ipv6_buf_extra, uint8_t *ptr);
void lowpan_iphc_decoding(uint8_t *data, uint8_t length, net_if_eui64_t *s_addr,
                          net_if_eui64_t *d_addr);
void add_fifo_packet(lowpan_reas_buf_t *current_packet);
lowpan_reas_buf_t *collect_garbage_fifo(lowpan_reas_buf_t *current_buf);
lowpan_reas_buf_t *collect_garbage(lowpan_reas_buf_t *current_buf);
void init_reas_bufs(lowpan_reas_buf_t *buf);
void check_timeout(void);
void print_long_local_addr(net_if_eui64_t *saddr);

lowpan_context_t *lowpan_context_lookup(ipv6_addr_t *addr);

/* deliver packet to mac*/
int sixlowpan_lowpan_sendto(int if_id, const void *dest, int dest_len,
                            uint8_t *data, uint16_t data_len)
{
    uint8_t mcast = 0;

    ipv6_buf = (ipv6_hdr_t *) data;
    uint16_t send_packet_length = data_len;

    if (ipv6_addr_is_multicast(&ipv6_buf->destaddr)) {
        /* send broadcast */
        mcast = 1;
    }

    /* check if packet needs to be fragmented */
    DEBUG("sixlowpan_lowpan_sendto(%d, dest, %d, data, %"PRIu16")\n",
          if_id, dest_len, data_len);
// #ifdef DEBUG_ENABLED
//     DEBUG("dest: ");

<<<<<<< HEAD
//     if (dest_len == 8) {
//         print_long_local_addr((net_if_eui64_t *)dest);
//     }
//     else {
//         printf("0x%04"PRIx16"\n", NTOHS(*((uint16_t *)dest)));
//     }
=======
    if (dest_len == 8) {
        print_long_local_addr((net_if_eui64_t *)dest);
    }
    else {
        uint16_t destination;
        memcpy(&destination, dest, 2); // i really do not know if this is correct
        printf("0x%04"PRIx16"\n", destination);//NTOHS(*((uint16_t *)dest)));
    }
>>>>>>> 95a56b5c

//     DEBUG("data: \n");

//     for (int i = 0; i < data_len; i++) {
//         printf("%02x ", data[i]);

//         if (!((i + 1) % 16) || i == data_len - 1) {
//             printf("\n");
//         }
//     }

// #endif

    if (iphc_status == LOWPAN_IPHC_ENABLE) {
        if (!lowpan_iphc_encoding(if_id, dest, dest_len, ipv6_buf, data)) {
            return -1;
        }
        data = &comp_buf[0];
        send_packet_length = comp_len;
    }
    else {
        memmove(data + 1, data, data_len);
        data[0] = SIXLOWPAN_IPV6_DISPATCH;
        send_packet_length++;
    }

    if (send_packet_length > PAYLOAD_SIZE - IEEE_802154_MAX_HDR_LEN) {
        uint16_t remaining;
        uint16_t position, datagram_size = send_packet_length;
        uint8_t max_frame;

        if (net_if_get_interface(if_id)->transceivers & (IEEE802154_TRANSCEIVER)) {
            max_frame = PAYLOAD_SIZE;
        }
        else {
            max_frame = PAYLOAD_SIZE - IEEE_802154_MAX_HDR_LEN;
        }

        uint8_t fragbuf[max_frame + 5];

        /* first fragment */
        max_frag_initial = ((max_frame - 4) / 8) * 8;

        if (data[0] == (char)SIXLOWPAN_IPV6_DISPATCH) {
            /* XXX: weird, but only this way we get correct packet output */
            max_frag_initial++;
            datagram_size--;
        }

        memcpy(&fragbuf[4], data, max_frag_initial);

        fragbuf[0] = ((SIXLOWPAN_FRAG1_DISPATCH << 8) | datagram_size) >> 8;
        fragbuf[1] = (SIXLOWPAN_FRAG1_DISPATCH << 8) | datagram_size;
        fragbuf[2] = tag >> 8;
        fragbuf[3] = tag;

        sixlowpan_mac_send_ieee802154_frame(if_id, dest, dest_len,
                                            &fragbuf,
                                            max_frag_initial + 4,
                                            mcast);

        /* subsequent fragments */
        position = max_frag_initial;
        max_frag = ((max_frame - 5) / 8) * 8;

        data += position;

        while (send_packet_length - position > max_frame - 5) {
            memset(&fragbuf[0], 0, sizeof(fragbuf));
            memcpy(&fragbuf[5], data, max_frag);

            fragbuf[0] = ((SIXLOWPAN_FRAGN_DISPATCH << 8) | datagram_size) >> 8;
            fragbuf[1] = (SIXLOWPAN_FRAGN_DISPATCH << 8) | datagram_size;
            fragbuf[2] = tag >> 8;
            fragbuf[3] = tag;
            fragbuf[4] = position / 8;

            sixlowpan_mac_send_ieee802154_frame(if_id, dest, dest_len,
                                                &fragbuf,
                                                max_frag + 5, mcast);
            data += max_frag;
            position += max_frag;
        }

        remaining = send_packet_length - position;

        memset(&fragbuf[0], 0, sizeof(fragbuf));
        memcpy(&fragbuf[5], data, remaining);

        fragbuf[0] = ((SIXLOWPAN_FRAGN_DISPATCH << 8) | datagram_size) >> 8;
        fragbuf[1] = (SIXLOWPAN_FRAGN_DISPATCH << 8) | datagram_size;
        fragbuf[2] = tag >> 8;
        fragbuf[3] = tag;
        fragbuf[4] = position / 8;

        tag++;

        if (sixlowpan_mac_send_ieee802154_frame(if_id, dest, dest_len,
                                                &fragbuf, remaining + 5, mcast) < 0) {
            return -1;
        }
    }
    else {
        return sixlowpan_mac_send_ieee802154_frame(if_id, dest, dest_len, data,
                                                   send_packet_length, mcast);
    }

    return data_len;
}

void sixlowpan_lowpan_set_iphc_status(
    sixlowpan_lowpan_iphc_status_t status)
{
    iphc_status = status;
}

#ifdef DEBUG_ENABLED
void print_long_local_addr(net_if_eui64_t *saddr)
{
    printf("%02x%02x:%02x%02x:%02x%02x:%02x%02x\n",
           ((uint8_t *)saddr)[0], ((uint8_t *)saddr)[1], ((uint8_t *)saddr)[2],
           ((uint8_t *)saddr)[3], ((uint8_t *)saddr)[4], ((uint8_t *)saddr)[5],
           ((uint8_t *)saddr)[6], ((uint8_t *)saddr)[7]);
}

void sixlowpan_lowpan_print_reassembly_buffers(void)
{
    lowpan_reas_buf_t *temp_buffer;
    lowpan_interval_list_t *temp_interval;
    temp_buffer = head;

    printf("\n\n--- Reassembly Buffers ---\n");

    while (temp_buffer != NULL) {
        print_long_local_addr(&temp_buffer->s_addr);
        printf("Ident.: %i, Packet Size: %i/%i, Timestamp: %"PRIu64"\n",
               temp_buffer->tag, temp_buffer->current_packet_size,
               temp_buffer->packet_size, timex_uint64(temp_buffer->timestamp));
        temp_interval = temp_buffer->interval_list_head;

        while (temp_interval != NULL) {
            printf("\t%i - %i\n", temp_interval->start, temp_interval->end);
            temp_interval = temp_interval->next;
        }

        temp_buffer = temp_buffer->next;
    }
}

void sixlowpan_lowpan_print_fifo_buffers(void)
{
    lowpan_reas_buf_t *temp_buffer;
    lowpan_interval_list_t *temp_interval;
    temp_buffer = packet_fifo;

    printf("\n\n--- Reassembly Buffers ---\n");

    while (temp_buffer != NULL) {
        print_long_local_addr(&temp_buffer->s_addr);
        printf("Ident.: %i, Packet Size: %i/%i, Timestamp: %"PRIu64"\n",
               temp_buffer->tag, temp_buffer->current_packet_size,
               temp_buffer->packet_size, timex_uint64(temp_buffer->timestamp));
        temp_interval = temp_buffer->interval_list_head;

        while (temp_interval != NULL) {
            printf("\t%i - %i\n", temp_interval->start, temp_interval->end);
            temp_interval = temp_interval->next;
        }

        temp_buffer = temp_buffer->next;
    }
}
#endif

static void *lowpan_transfer(void *arg)
{
    (void) arg;

    msg_t m_recv, m_send;
    ipv6_hdr_t *ipv6_buf;
    lowpan_reas_buf_t *current_buf;

    while (1) {
        uint8_t gotosleep = 1;
        mutex_lock(&fifo_mutex);
        current_buf = packet_fifo;

        if (current_buf != NULL) {
            mutex_unlock(&fifo_mutex);

            if (current_buf->packet[0] == SIXLOWPAN_IPV6_DISPATCH) {
                DEBUG("INFO: Uncompressed IPv6 dispatch (0x%02x) received\n",
                      current_buf->packet[0]);
                ipv6_buf = ipv6_get_buf();
                memcpy(ipv6_buf, (current_buf->packet) + 1, current_buf->packet_size - 1);
                m_send.content.ptr = (char *)ipv6_buf;
                packet_length = current_buf->packet_size - 1;
                msg_send_receive(&m_send, &m_recv, ip_process_pid);
            }
            else if (((current_buf->packet[0] & 0xf0) == IPV6_VER) &&
                     (iphc_status == LOWPAN_IPHC_DISABLE)) {
                ipv6_buf = ipv6_get_buf();
                memcpy(ipv6_buf, (current_buf->packet), current_buf->packet_size);
                m_send.content.ptr = (char *)ipv6_buf;
                packet_length = current_buf->packet_size;
                msg_send_receive(&m_send, &m_recv, ip_process_pid);
            }
            else if (((current_buf->packet[0] & 0xe0) == SIXLOWPAN_IPHC1_DISPATCH) &&
                     (iphc_status == LOWPAN_IPHC_ENABLE)) {
                DEBUG("INFO: IPHC1 dispatch 0x%02x received, decompress\n",
                      current_buf->packet[0]);
                lowpan_iphc_decoding(current_buf->packet,
                                     current_buf->packet_size,
                                     &(current_buf->s_addr),
                                     &(current_buf->d_addr));

                ipv6_buf = ipv6_get_buf();
                m_send.content.ptr = (char *) ipv6_buf;
                msg_send_receive(&m_send, &m_recv, ip_process_pid);
            }
            else {
                DEBUG("ERROR: packet with unknown dispatch 0x%02x received\n",
                      current_buf->packet[0]);
            }

            collect_garbage_fifo(current_buf);
            gotosleep = 0;
        }


        if (gotosleep == 1) {
            mutex_unlock(&fifo_mutex);
            thread_sleep();
        }
    }

    return NULL;
}

uint8_t ll_get_addr_match(net_if_eui64_t *src, net_if_eui64_t *dst)
{
    uint8_t val = 0, xor;

    for (uint8_t i = 0; i < sizeof(net_if_eui64_t); i++) {
        /* if bytes are equal add 8 */
        if (src->uint8[i] == dst->uint8[i]) {
            val += 8;
        }
        else {
            xor = src->uint8[i] ^ dst->uint8[i];

            /* while bits from byte equal add 1 */
            for (int j = 0; j < 8; j++) {
                if ((xor & 0x80) == 0) {
                    val++;
                    xor = xor << 1;
                }
                else {
                    break;
                }
            }
        }
    }

    return val;
}

lowpan_reas_buf_t *new_packet_buffer(uint16_t datagram_size,
                                     uint16_t datagram_tag,
                                     net_if_eui64_t *s_addr,
                                     net_if_eui64_t *d_addr,
                                     lowpan_reas_buf_t *current_buf,
                                     lowpan_reas_buf_t *temp_buf)
{
    lowpan_reas_buf_t *new_buf = NULL;

    /* Allocate new memory for a new packet to be reassembled */
    new_buf = malloc(sizeof(lowpan_reas_buf_t));

    if (new_buf != NULL) {
        init_reas_bufs(new_buf);

        new_buf->packet = malloc(datagram_size);

        if (new_buf->packet != NULL) {
            memcpy(&new_buf->s_addr, s_addr, 8);
            memcpy(&new_buf->d_addr, d_addr, 8);

            new_buf->tag = datagram_tag;
            new_buf->packet_size = datagram_size;

            vtimer_now(&new_buf->timestamp);

            if ((current_buf == NULL) && (temp_buf == NULL)) {
                head = new_buf;
            }
            else {
                temp_buf->next = new_buf;
            }

            return new_buf;
        }
        else {
            free(new_buf);
            return NULL;
        }
    }
    else {
        return NULL;
    }
}

lowpan_reas_buf_t *get_packet_frag_buf(uint16_t datagram_size,
                                       uint16_t datagram_tag,
                                       net_if_eui64_t *s_addr,
                                       net_if_eui64_t *d_addr)
{
    lowpan_reas_buf_t *current_buf = NULL, *temp_buf = NULL;
    current_buf = head;

    while (current_buf != NULL) {
        if (((ll_get_addr_match(&current_buf->s_addr, s_addr)) == 64) &&
            ((ll_get_addr_match(&current_buf->d_addr, d_addr)) == 64) &&
            (current_buf->packet_size == datagram_size) &&
            (current_buf->tag == datagram_tag) &&
            current_buf->interval_list_head != NULL) {
            /* Found buffer for current packet fragment */
            vtimer_now(&current_buf->timestamp);
            return current_buf;
        }

        temp_buf = current_buf;
        current_buf = current_buf->next;
    }

    return new_packet_buffer(datagram_size, datagram_tag, s_addr, d_addr,
                             current_buf, temp_buf);
}

uint8_t is_in_interval(uint8_t start1, uint8_t end1, uint8_t start2, uint8_t end2)
{
    /* 1: Interval 1 and 2 are the same or overlapping */
    /* 0: Interval 1 and 2 are not overlapping or the same */

    if (((start1 < start2) && (start2 <= end1)) ||
        ((start2 < start1) && (start1 <= end2)) ||
        ((start1 == start2) && (end1 == end2))) {
        return 1;
    }
    else {
        return 0;
    }
}

uint8_t handle_packet_frag_interval(lowpan_reas_buf_t *current_buf,
                                    uint8_t datagram_offset,  uint8_t frag_size)
{
    /* 0: Error, discard fragment */
    /* 1: Finished correctly */
    lowpan_interval_list_t *temp_interval = NULL, *current_interval = NULL, *new_interval = NULL;
    current_interval = current_buf->interval_list_head;

    while (current_interval != NULL) {
        if (is_in_interval(current_interval->start, current_interval->end, datagram_offset, datagram_offset + frag_size) == 1) {
            /* Interval is overlapping or the same as one of a previous fragment, discard fragment */
            return 0;
        }

        temp_interval = current_interval;
        current_interval = current_interval->next;
    }

    new_interval = malloc(sizeof(lowpan_interval_list_t));

    if (new_interval != NULL) {
        new_interval->start = datagram_offset;
        new_interval->end = datagram_offset + frag_size - 1;
        new_interval->next = NULL;

        if ((current_interval == NULL) && (temp_interval == NULL)) {
            current_buf->interval_list_head = new_interval;
        }
        else {
            temp_interval->next = new_interval;
        }

        return 1;
    }

    return 0;
}

lowpan_reas_buf_t *collect_garbage_fifo(lowpan_reas_buf_t *current_buf)
{
    lowpan_interval_list_t *temp_list, *current_list;
    lowpan_reas_buf_t *temp_buf, *my_buf, *return_buf;

    mutex_lock(&fifo_mutex);

    temp_buf = packet_fifo;
    my_buf = temp_buf;

    if (packet_fifo == current_buf) {
        packet_fifo = current_buf->next;
        return_buf = packet_fifo;
    }
    else {
        while (temp_buf != current_buf) {
            my_buf = temp_buf;
            temp_buf = temp_buf->next;
        }

        my_buf->next = current_buf->next;

        return_buf = my_buf->next;
    }

    mutex_unlock(&fifo_mutex);

    current_list = current_buf->interval_list_head;
    temp_list = current_list;

    while (current_list != NULL) {
        temp_list = current_list->next;
        free(current_list);
        current_list = temp_list;
    }

    free(current_buf->packet);
    free(current_buf);

    return return_buf;
}

lowpan_reas_buf_t *collect_garbage(lowpan_reas_buf_t *current_buf)
{
    lowpan_interval_list_t *temp_list, *current_list;
    lowpan_reas_buf_t *temp_buf, *my_buf, *return_buf;

    temp_buf = head;
    my_buf = temp_buf;

    if (head == current_buf) {
        head = current_buf->next;
        return_buf = head;
    }
    else {
        while (temp_buf != current_buf) {
            my_buf = temp_buf;
            temp_buf = temp_buf->next;
        }

        my_buf->next = current_buf->next;

        return_buf = my_buf->next;
    }

    current_list = current_buf->interval_list_head;
    temp_list = current_list;

    while (current_list != NULL) {
        temp_list = current_list->next;
        free(current_list);
        current_list = temp_list;
    }

    free(current_buf->packet);
    free(current_buf);

    return return_buf;
}

void handle_packet_fragment(uint8_t *data, uint8_t datagram_offset,
                            uint16_t datagram_size, uint16_t datagram_tag,
                            net_if_eui64_t *s_addr, net_if_eui64_t *d_addr,
                            uint8_t hdr_length, uint8_t frag_size)
{
    lowpan_reas_buf_t *current_buf;
    /* Is there already a reassembly buffer for this packet fragment? */
    current_buf = get_packet_frag_buf(datagram_size, datagram_tag, s_addr,
                                      d_addr);

    if ((current_buf != NULL) && (handle_packet_frag_interval(current_buf,
                                  datagram_offset,
                                  frag_size) == 1)) {
        /* Copy fragment bytes into corresponding packet space area */
        memcpy(current_buf->packet + datagram_offset, data + hdr_length, frag_size);
        current_buf->current_packet_size += frag_size;

        if (current_buf->current_packet_size == current_buf->packet_size) {
            add_fifo_packet(current_buf);

            if (thread_getstatus(transfer_pid) == STATUS_SLEEPING) {
                thread_wakeup(transfer_pid);
            }
        }
    }
    else {
        /* No memory left or duplicate */
        if (current_buf == NULL) {
            printf("ERROR: no memory left!\n");
        }
        else {
            printf("ERROR: duplicate fragment!\n");
        }
    }
}

void check_timeout(void)
{
    lowpan_reas_buf_t *temp_buf, *smallest_time = NULL;
    int count = 0;

    timex_t now;
    vtimer_now(&now);
    temp_buf = head;

    while (temp_buf != NULL) {
        if ((timex_uint64(now) - timex_uint64(temp_buf->timestamp)) >= LOWPAN_REAS_BUF_TIMEOUT) {
            printf("TIMEOUT!cur_time: %" PRIu64 ", temp_buf: %" PRIu64 "\n", timex_uint64(now),
                   timex_uint64(temp_buf->timestamp));
            temp_buf = collect_garbage(temp_buf);
        }
        else {
            if (smallest_time == NULL) {
                smallest_time = temp_buf;
            }
            else if (timex_cmp(temp_buf->timestamp, smallest_time->timestamp) < 0) {
                smallest_time = temp_buf;
            }

            temp_buf = temp_buf->next;
            count++;
        }
    }

    if ((count > 10) && (smallest_time != NULL)) {
        collect_garbage(smallest_time);
    }
}

void add_fifo_packet(lowpan_reas_buf_t *current_packet)
{
    lowpan_reas_buf_t *temp_buf, *my_buf;

    if (head == current_packet) {
        head = current_packet->next;
    }
    else {
        temp_buf = head;

        while (temp_buf != current_packet) {
            my_buf = temp_buf;
            temp_buf = temp_buf->next;
        }

        my_buf->next = current_packet->next;
    }

    mutex_lock(&fifo_mutex);

    if (packet_fifo == NULL) {
        packet_fifo = current_packet;
    }
    else {
        temp_buf = packet_fifo;

        while (temp_buf != NULL) {
            my_buf = temp_buf;
            temp_buf = temp_buf->next;
        }

        my_buf->next = current_packet;
    }

    mutex_unlock(&fifo_mutex);
    current_packet->next = NULL;
}

/* Register an upper layer thread */
uint8_t sixlowpan_lowpan_register(kernel_pid_t pid)
{
    uint8_t i;

    for (i = 0; (((i < SIXLOWPAN_MAX_REGISTERED) && sixlowpan_reg[i] != pid) &&
                 (sixlowpan_reg[i] != 0)); i++) {
        ;
    }

    if (i >= SIXLOWPAN_MAX_REGISTERED) {
        return ENOMEM;
    }
    else {
        sixlowpan_reg[i] = pid;
        return 1;
    }
}

void lowpan_read(uint8_t *data, uint8_t length, net_if_eui64_t *s_addr,
                 net_if_eui64_t *d_addr)
{
    /* check if packet is fragmented */
    short i;

    check_timeout();

    for (i = 0; i < SIXLOWPAN_MAX_REGISTERED; i++) {
        if (sixlowpan_reg[i]) {
            msg_t m_send;
            m_send.type = LOWPAN_FRAME_RECEIVED;;
            current_frame.length = length;
            current_frame.data = data;
            m_send.content.ptr = (char *) &current_frame;
            msg_send(&m_send, sixlowpan_reg[i]);
        }
    }

    /* Fragmented Packet */
    if (((data[0] & SIXLOWPAN_FRAG_HDR_MASK) == SIXLOWPAN_FRAG1_DISPATCH) ||
        ((data[0] & SIXLOWPAN_FRAG_HDR_MASK) == SIXLOWPAN_FRAGN_DISPATCH)) {
        uint8_t hdr_length = 0;
        uint8_t datagram_offset = 0;
        uint16_t datagram_size = 0;
        uint16_t datagram_tag = 0;
        uint16_t byte_offset;
        DEBUG("INFO: fragmentation dispatch 0x%02x received\n",
              data[0] & SIXLOWPAN_FRAG_HDR_MASK);
        /* get 11-bit from first 2 byte*/
        datagram_size = (((uint16_t)(data[0] << 8)) | data[1]) & 0x07ff;

        /* get 16-bit datagram tag */
        datagram_tag = (((uint16_t)(data[2] << 8)) | data[3]);

        switch (data[0] & SIXLOWPAN_FRAG_HDR_MASK) {
                /* First Fragment */
            case (SIXLOWPAN_FRAG1_DISPATCH): {
                datagram_offset = 0;
                hdr_length += 4;

                if (data[4] == (char)SIXLOWPAN_IPV6_DISPATCH) {
                    hdr_length++;
                }

                break;
            }

            /* Subsequent Fragment */
            case (SIXLOWPAN_FRAGN_DISPATCH): {
                datagram_offset = data[4];
                hdr_length += 5;
                break;
            }
        }

        frag_size = length - hdr_length;
        byte_offset = datagram_offset * 8;

        DEBUG("Frag size is %u, offset is %u, datagram_size is %u\n",
              frag_size, byte_offset, datagram_size);
        if ((frag_size % 8) != 0) {
            if ((byte_offset + frag_size) != datagram_size) {
                printf("ERROR: received invalid fragment\n");
                return;
            }
        }

        handle_packet_fragment(data, byte_offset, datagram_size, datagram_tag,
                               s_addr, d_addr, hdr_length, frag_size);
    }
    /* Regular Packet */
    else {
        DEBUG("INFO: unfragmentated packet with first byte 0x%02x received\n",
              data[0]);
        lowpan_reas_buf_t *current_buf = get_packet_frag_buf(length, 0, s_addr, d_addr);

        if (current_buf && current_buf->packet) {
            /* Copy packet bytes into corresponding packet space area */
            memcpy(current_buf->packet, data, length);
            current_buf->current_packet_size += length;
            add_fifo_packet(current_buf);
        }
        else {
            DEBUG("ERROR: no memory left in packet buffer!\n");
        }

        if (thread_getstatus(transfer_pid) == STATUS_SLEEPING) {
            thread_wakeup(transfer_pid);
        }
    }

}

/* draft-ietf-6lowpan-hc-13#section-3.1 */
uint8_t lowpan_iphc_encoding(int if_id, const uint8_t *dest, int dest_len,
                             ipv6_hdr_t *ipv6_buf_extra, uint8_t *ptr)
{
    uint16_t payload_length = NTOHS(ipv6_buf->length);
    uint8_t lowpan_iphc[2];
    uint8_t *ipv6_hdr_fields = &comp_buf[2];
    lowpan_context_t *con = NULL;
    uint16_t hdr_pos = 0;
    uint8_t tc;
    net_if_eui64_t own_iid;

    if (net_if_get_src_address_mode(if_id) == NET_IF_TRANS_ADDR_M_SHORT) {
        if (!net_if_get_eui64(&own_iid, if_id, 1)) {
            return 1;
        }
    }
    else {
        if (!net_if_get_eui64(&own_iid, if_id, 0)) {
            return 1;
        }

        own_iid.uint8[0] ^= 0x02;
    }

    ipv6_buf = ipv6_buf_extra;

    memset(&lowpan_iphc, 0, 2);

    /* set iphc dispatch */
    lowpan_iphc[0] = SIXLOWPAN_IPHC1_DISPATCH;

    /* TF: Traffic Class, Flow Label:
     * first we need to change DSCP and ECN because in 6lowpan-nd-13 these
     * fields are reverse, the original order is DSCP/ECN (rfc 3168) */
    tc = (ipv6_buf->version_trafficclass << 4) |
         (ipv6_buf->trafficclass_flowlabel >> 4);
    tc = (tc >> 2) | (tc << 6);

    if ((ipv6_buf->flowlabel == 0) &&
        (ipv6_buf->trafficclass_flowlabel & 0x0f) == 0) {
        /* flowlabel is elided */
        lowpan_iphc[0] |= SIXLOWPAN_IPHC1_FL_C;

        if (((ipv6_buf->version_trafficclass & 0x0f) == 0) &&
            ((ipv6_buf->trafficclass_flowlabel & 0xf0) == 0)) {
            /* traffic class is elided */
            lowpan_iphc[0] |= SIXLOWPAN_IPHC1_TC_C;
        }
        else {
            /* ECN + DSCP (1 byte), Flow Label is elided */
            ipv6_hdr_fields[hdr_pos] = tc;
            hdr_pos++;
        }
    }
    else {
        /* flowlabel not compressible */
        if (((ipv6_buf->version_trafficclass & 0x0f) == 0) &&
            ((ipv6_buf->trafficclass_flowlabel & 0xf0) == 0)) {
            /* traffic class is elided */
            lowpan_iphc[0] |= SIXLOWPAN_IPHC1_TC_C;
            /* ECN + 2-bit Pad + Flow Label (3 bytes), DSCP is elided */
            ipv6_hdr_fields[hdr_pos] = ((tc & 0xc0) |
                                        (ipv6_buf->trafficclass_flowlabel & 0x0f));
            memcpy(&(ipv6_hdr_fields[hdr_pos]), &ipv6_buf->flowlabel , 2);
            hdr_pos += 3;
        }
        else {
            /* ECN + DSCP + 4-bit Pad + Flow Label (4 bytes) */
            memcpy(&ipv6_hdr_fields[hdr_pos], &ipv6_buf->version_trafficclass, 4);
            ipv6_hdr_fields[hdr_pos] = tc;
            hdr_pos += 4;
        }
    }

    /* NH: Next Header:
     * TODO: NHC */
    ipv6_hdr_fields[hdr_pos] = ipv6_buf->nextheader;
    hdr_pos++;

    /* HLIM: Hop Limit: */
    switch (ipv6_buf->hoplimit) {
        case (1): {
            /* 01: The Hop Limit field is compressed and the hop limit is 1. */
            lowpan_iphc[0] |= 0x01;
            break;
        }

        case (64): {
            /* 10: The Hop Limit field is compressed and the hop limit is 64. */
            lowpan_iphc[0] |= 0x02;
            break;
        }

        case (255): {
            /* 11: The Hop Limit field is compressed and the hop limit is 255. */
            lowpan_iphc[0] |= 0x03;
            break;
        }

        default: {
            ipv6_hdr_fields[hdr_pos] = ipv6_buf->hoplimit;
            hdr_pos++;
            break;
        }
    }

    mutex_lock(&lowpan_context_mutex);

    /* CID: Context Identifier Extension: */
    if ((lowpan_context_lookup(&ipv6_buf->srcaddr) != NULL) ||
        (lowpan_context_lookup(&ipv6_buf->destaddr) != NULL)) {
        lowpan_iphc[1] |= SIXLOWPAN_IPHC2_CID;
        memmove(&ipv6_hdr_fields[1], &ipv6_hdr_fields[0], hdr_pos);
        hdr_pos++;
    }

    /* SAC: Source Address Compression */
    if (ipv6_addr_is_unspecified(&(ipv6_buf->srcaddr))) {
        /* SAC = 1 and SAM = 00 */
        lowpan_iphc[1] |= SIXLOWPAN_IPHC2_SAC;
    }
    else {
        if ((con = lowpan_context_lookup(&ipv6_buf->srcaddr)) != NULL) {
            /* 1: Source address compression uses stateful, context-based
             *    compression. */
            lowpan_iphc[1] |= SIXLOWPAN_IPHC2_SAC;
            ipv6_hdr_fields[0] |= (con->num << 4);
        }

        if (con || ipv6_addr_is_link_local(&ipv6_buf->srcaddr)) {
            /* 0: Source address compression uses stateless compression.*/
            if (memcmp(&(ipv6_buf->srcaddr.uint8[8]), &own_iid, 8) == 0) {
                /* 0 bits. The address is derived using context information
                 * and possibly the link-layer addresses.*/
                lowpan_iphc[1] |= 0x30;
            }
            else if ((ipv6_buf->srcaddr.uint16[4] == 0) &&
                     (ipv6_buf->srcaddr.uint16[5] == 0) &&
                     (ipv6_buf->srcaddr.uint16[6] == 0) &&
                     ((ipv6_buf->srcaddr.uint8[14]) & 0x80) == 0) {
                /* 49-bit of interface identifier are 0, so we can compress
                 * source address-iid to 16-bit */
                memcpy(&ipv6_hdr_fields[hdr_pos], &ipv6_buf->srcaddr.uint16[7], 2);
                hdr_pos += 2;
                /* 16 bits. The address is derived using context information
                 * and the 16 bits carried inline. */
                lowpan_iphc[1] |= 0x20;
            }
            else {
                memcpy(&ipv6_hdr_fields[hdr_pos], &(ipv6_buf->srcaddr.uint16[4]), 8);
                hdr_pos += 8;
                /* 64 bits. The address is derived using context information
                 * and the 64 bits carried inline. */
                lowpan_iphc[1] |= 0x10;
            }
        }
        else {
            /* full address carried inline */
            memcpy(&ipv6_hdr_fields[hdr_pos], &(ipv6_buf->srcaddr.uint8[0]), 16);
            hdr_pos += 16;
        }
    }

    /* M: Multicast Compression */
    if (ipv6_addr_is_multicast(&ipv6_buf->destaddr)) {
        /* 1: Destination address is a multicast address. */
        lowpan_iphc[1] |= SIXLOWPAN_IPHC2_M;

        /* just another cool if condition */
        if ((ipv6_buf->destaddr.uint8[1] == 2) &&
            (ipv6_buf->destaddr.uint16[1] == 0) &&
            (ipv6_buf->destaddr.uint16[2] == 0) &&
            (ipv6_buf->destaddr.uint16[3] == 0) &&
            (ipv6_buf->destaddr.uint16[4] == 0) &&
            (ipv6_buf->destaddr.uint16[5] == 0) &&
            (ipv6_buf->destaddr.uint16[6] == 0) &&
            (ipv6_buf->destaddr.uint8[14] == 0)) {
            /* 11: 8 bits. The address takes the form FF02::00XX. */
            lowpan_iphc[1] |= 0x03;
            ipv6_hdr_fields[hdr_pos] = ipv6_buf->destaddr.uint8[15];
            hdr_pos++;
        }
        else if ((ipv6_buf->destaddr.uint16[1] == 0) &&
                 (ipv6_buf->destaddr.uint16[2] == 0) &&
                 (ipv6_buf->destaddr.uint16[3] == 0) &&
                 (ipv6_buf->destaddr.uint16[4] == 0) &&
                 (ipv6_buf->destaddr.uint16[5] == 0) &&
                 (ipv6_buf->destaddr.uint8[12] == 0)) {
            /* 10: 32 bits. The address takes the form FFXX::00XX:XXXX. */
            lowpan_iphc[1] |= 0x02;
            /* copy second and last 3 byte */
            ipv6_hdr_fields[hdr_pos] = ipv6_buf->destaddr.uint8[1];
            hdr_pos++;
            memcpy(&ipv6_hdr_fields[hdr_pos], &ipv6_buf->destaddr.uint8[13], 3);
            hdr_pos += 3;
        }
        else if ((ipv6_buf->destaddr.uint16[1] == 0) &&
                 (ipv6_buf->destaddr.uint16[2] == 0) &&
                 (ipv6_buf->destaddr.uint16[3] == 0) &&
                 (ipv6_buf->destaddr.uint16[4] == 0) &&
                 (ipv6_buf->destaddr.uint8[10] == 0)) {
            /* 01: 48 bits.  The address takes the form FFXX::00XX:XXXX:XXXX */
            lowpan_iphc[1] |= 0x01;
            /* copy second and last 5 byte */
            ipv6_hdr_fields[hdr_pos] = ipv6_buf->destaddr.uint8[1];
            hdr_pos++;
            memcpy(&ipv6_hdr_fields[hdr_pos], &ipv6_buf->destaddr.uint8[11], 5);
            hdr_pos += 5;
        }
        else {
            memcpy(&ipv6_hdr_fields[hdr_pos], &ipv6_buf->destaddr.uint8[0], 16);
            hdr_pos += 16;
        }
    }
    else {
        /* 0: Destination address is not a multicast address. */
        if ((con = lowpan_context_lookup(&ipv6_buf->destaddr)) != NULL) {
            /* 1: Destination address compression uses stateful, context-based
             * compression. */
            lowpan_iphc[1] |= SIXLOWPAN_IPHC2_DAC;
            ipv6_hdr_fields[0] = con->num;

        }
        uint16_t destination;
        memcpy(&destination, dest, 2);
        if (con || ipv6_addr_is_link_local(&ipv6_buf->destaddr)) {
            if (dest_len == 8 &&
                ipv6_buf->destaddr.uint8[8] == (dest[0] ^ 0x02) &&
                memcmp(&ipv6_buf->destaddr.uint8[9], &dest[1], 7) == 0) {
                /* 0 bits. The address is derived using context information
                 * and possibly the link-layer addresses.*/
                lowpan_iphc[1] |= 0x03;
            }
            else if (dest_len == 2 &&
                     ipv6_buf->destaddr.uint32[2] == HTONL(0x000000ff) &&
                     ipv6_buf->destaddr.uint16[6] == HTONS(0xfe00) &&
                     ipv6_buf->destaddr.uint16[7] == destination) {
                /* 0 bits. The address is derived using context information
                 * and possibly the link-layer addresses.*/
                lowpan_iphc[1] |= 0x03;
            }
            else if ((ipv6_buf->destaddr.uint16[4] == 0) &&
                     (ipv6_buf->destaddr.uint16[5] == 0) &&
                     (ipv6_buf->destaddr.uint16[6] == 0) &&
                     ((ipv6_buf->destaddr.uint8[14]) & 0x80) == 0) {
                /* 49-bit of interface identifier are 0, so we can compress
                 * source address-iid to 16-bit */
                memcpy(&ipv6_hdr_fields[hdr_pos], &ipv6_buf->destaddr.uint16[7], 2);
                hdr_pos += 2;
                /* 16 bits. The address is derived using context information
                 * and the 16 bits carried inline. */
                lowpan_iphc[1] |= 0x02;
            }
            else {
                memcpy(&ipv6_hdr_fields[hdr_pos], &(ipv6_buf->destaddr.uint16[4]), 8);
                hdr_pos += 8;
                /* 64 bits. The address is derived using context information
                * and the 64 bits carried inline. */
                lowpan_iphc[1] |= 0x01;
            }
        }
        else {
            memcpy(&ipv6_hdr_fields[hdr_pos], &(ipv6_buf->destaddr.uint8[0]), 16);
            hdr_pos += 16;
        }
    }

    mutex_unlock(&lowpan_context_mutex);

    comp_buf[0] = lowpan_iphc[0];
    comp_buf[1] = lowpan_iphc[1];

    /*uint8_t *ptr;
    if (ipv6_buf->nextheader == IPV6_PROTO_NUM_TCP)
        {
        ptr = get_payload_buf_send(ipv6_ext_hdr_len);
        }
    else
        {
        ptr = get_payload_buf(ipv6_ext_hdr_len);
        }
    */
    memcpy(&ipv6_hdr_fields[hdr_pos], &ptr[IPV6_HDR_LEN], NTOHS(ipv6_buf->length));

    comp_len = 2 + hdr_pos + payload_length;

    return 1;
}

void lowpan_iphc_decoding(uint8_t *data, uint8_t length, net_if_eui64_t *s_addr,
                          net_if_eui64_t *d_addr)
{
    uint8_t hdr_pos = 0;
    uint8_t *ipv6_hdr_fields = data;
    uint8_t lowpan_iphc[2];
    uint8_t cid = 0;
    uint8_t dci = 0;

    uint8_t ll_prefix[2] = {0xfe, 0x80};
    lowpan_context_t *con = NULL;

    ipv6_buf = ipv6_get_buf();

    lowpan_iphc[0] = ipv6_hdr_fields[0];
    lowpan_iphc[1] = ipv6_hdr_fields[1];
    hdr_pos += 2;

    /* first check if CID flag is set */
    if (lowpan_iphc[1] & SIXLOWPAN_IPHC2_CID) {
        hdr_pos++;
        cid = 1;
    }

    /* TF: Traffic Class, Flow Label: */
    if (lowpan_iphc[0] & SIXLOWPAN_IPHC1_FL_C) {
        /* flowlabel is elided */
        if (lowpan_iphc[0] & SIXLOWPAN_IPHC1_TC_C) {
            /* traffic class is elided */
            ipv6_buf->version_trafficclass = 0x60;
            ipv6_buf->trafficclass_flowlabel = 0;
            ipv6_buf->flowlabel = 0;
        }
        else {
            /* toogle ecn/dscp order */
            ipv6_buf->version_trafficclass = 0x60 | (0x0f &
                                             (ipv6_hdr_fields[hdr_pos] >> 2));
            ipv6_buf->trafficclass_flowlabel = ((ipv6_hdr_fields[hdr_pos] >> 2) & 0x30) |
                                               ((ipv6_hdr_fields[hdr_pos] << 6) & 0xc0);
            ipv6_buf->flowlabel = 0;
            hdr_pos += 3;
        }
    }
    else {
        /* flowlabel carried inline */
        if (lowpan_iphc[0] & SIXLOWPAN_IPHC1_TC_C) {
            /* traffic class is elided */
            ipv6_buf->version_trafficclass = 0x60;
            /* ecn + 4 bit flowlabel*/
            ipv6_buf->trafficclass_flowlabel = ((ipv6_hdr_fields[hdr_pos] >> 2) & 0x30) |
                                               (ipv6_hdr_fields[hdr_pos] & 0x0f);
            hdr_pos++;
            /* copy 2byte flowlabel */
            memcpy(&ipv6_buf->flowlabel, &ipv6_hdr_fields[hdr_pos], 2);
            hdr_pos += 2;
        }
        else {
            ipv6_buf->version_trafficclass = 0x60 | (0x0f &
                                             (ipv6_hdr_fields[hdr_pos] >> 2));
            ipv6_buf->trafficclass_flowlabel = ((ipv6_hdr_fields[hdr_pos] >> 2) & 0x30) |
                                               (ipv6_hdr_fields[hdr_pos] & 0x0f) |
                                               (ipv6_hdr_fields[hdr_pos + 1] & 0x0f);
            hdr_pos += 2;
            memcpy(&ipv6_buf->trafficclass_flowlabel,
                   &ipv6_hdr_fields[hdr_pos], 2);
            hdr_pos += 2;
        }
    }

    /* NH: Next Header: */
    if (lowpan_iphc[0] & SIXLOWPAN_IPHC1_NH) {
        // TODO: next header decompression
    }
    else {
        ipv6_buf->nextheader = ipv6_hdr_fields[hdr_pos];
        hdr_pos++;
    }

    /* HLIM: Hop Limit: */
    if (lowpan_iphc[0] & 0x03) {
        switch (lowpan_iphc[0] & 0x03) {
            case (0x01): {
                ipv6_buf->hoplimit = 1;
                break;
            }

            case (0x02): {
                ipv6_buf->hoplimit = 64;
                break;
            }

            case (0x03): {
                ipv6_buf->hoplimit = 255;
                break;
            }

            default:
                break;
        }
    }
    else {
        ipv6_buf->hoplimit = ipv6_hdr_fields[hdr_pos];
        hdr_pos++;
    }

    /* CID: Context Identifier Extension: + SAC: Source Address Compression */
    if (lowpan_iphc[1] & SIXLOWPAN_IPHC2_SAC) {
        /* 1: Source address compression uses stateful, context-based
         * compression.*/
        uint8_t sci = 0;
        if (cid) {
            sci = ipv6_hdr_fields[3] >> 4;
        }

        mutex_lock(&lowpan_context_mutex);

        /* check context number */
        if (((lowpan_iphc[1] & SIXLOWPAN_IPHC2_SAM) >> 4) & 0x03) {
            con = lowpan_context_num_lookup(sci);
        }

        if (con == NULL) {
            printf("ERROR: context not found\n");
            return;
        }

        switch (((lowpan_iphc[1] & SIXLOWPAN_IPHC2_SAM) >> 4) & 0x03) {
            case (0x01): {
                /* 64-bits */
                memcpy(&(ipv6_buf->srcaddr.uint8[8]), &ipv6_hdr_fields[hdr_pos], 8);
                /* By RFC 6282 3.1.1. Bits covered by context
                 * information are always used. */
                memcpy(&(ipv6_buf->srcaddr.uint8[0]), &con->prefix, con->length);
                hdr_pos += 8;
                break;
            }

            case (0x02): {
                /* 16-bits */
                memset(&(ipv6_buf->srcaddr.uint8[8]), 0, 6);
                memcpy(&(ipv6_buf->srcaddr.uint8[14]), &ipv6_hdr_fields[hdr_pos], 2);
                /* By RFC 6282 3.1.1. Bits covered by context
                 * information are always used. */
                memcpy(&(ipv6_buf->srcaddr.uint8[0]), &con->prefix, con->length);
                hdr_pos += 2;
                break;
            }

            case (0x03): {
                /* 0-bits */
                memcpy(&(ipv6_buf->srcaddr.uint8[8]), &s_addr->uint8[0], 8);
                /* By RFC 6282 3.1.1. Bits covered by context
                 * information are always used. */
                memcpy(&(ipv6_buf->srcaddr.uint8[0]), &con->prefix, con->length);
                break;
            }

            default: {
                /* unspecified address */
                memset(&(ipv6_buf->srcaddr.uint8[0]), 0, 16);
                break;
            }
        }

        mutex_unlock(&lowpan_context_mutex);
    }
    else {
        switch (((lowpan_iphc[1] & SIXLOWPAN_IPHC2_SAM) >> 4) & 0x03) {
            case (0x01): {
                /* 64-bits */
                memcpy(&(ipv6_buf->srcaddr.uint8[0]), &ll_prefix[0], 2);
                memset(&(ipv6_buf->srcaddr.uint8[2]), 0, 6);
                memcpy(&(ipv6_buf->srcaddr.uint8[8]), &ipv6_hdr_fields[hdr_pos], 8);
                hdr_pos += 8;
                break;
            }

            case (0x02): {
                /* 16-bits */
                memcpy(&(ipv6_buf->srcaddr.uint8[0]), &ll_prefix[0], 2);
                memset(&(ipv6_buf->srcaddr.uint8[2]), 0, 12);
                memcpy(&(ipv6_buf->srcaddr.uint8[14]), &ipv6_hdr_fields[hdr_pos], 2);
                hdr_pos += 2;
                break;
            }

            case (0x03): {
                /* 0-bits */
                memcpy(&(ipv6_buf->srcaddr.uint8[0]), &ll_prefix[0], 2);
                memset(&(ipv6_buf->srcaddr.uint8[2]), 0, 6);
                memcpy(&(ipv6_buf->srcaddr.uint8[8]), &s_addr->uint8[0], 8);
                break;
            }

            default: {
                /* full address carried inline */
                memcpy(&(ipv6_buf->srcaddr.uint8[0]),
                       &ipv6_hdr_fields[hdr_pos], 16);
                hdr_pos += 16;
                break;
            }
        }
    }

    /* M: Multicast Compression + DAC: Destination Address Compression */
    if (lowpan_iphc[1] & SIXLOWPAN_IPHC2_M) {
        /* 1: Destination address is a multicast address. */
        if (lowpan_iphc[1] & SIXLOWPAN_IPHC2_DAC) {
            /* 1: Destination address compression uses stateful, context-based
             * compression.
             * If M=1 and DAC=1: */
            if (cid) {
                dci = ipv6_hdr_fields[3] & 0x0f;
            }

            mutex_lock(&lowpan_context_mutex);

            if ((lowpan_iphc[1] & SIXLOWPAN_IPHC2_DAM) & 0x03) {
                con = lowpan_context_num_lookup(dci);
            }

            if (con == NULL) {
                printf("ERROR: context not found\n");
                return;
            }

            // TODO:
            mutex_unlock(&lowpan_context_mutex);
        }
        else {
            uint8_t m_prefix[2] = {0xff, 0x02};
            /* If M=1 and DAC=0: */
            switch (lowpan_iphc[1] & 0x03) {
                case (0x01): {
                    m_prefix[1] = ipv6_hdr_fields[hdr_pos];
                    hdr_pos++;
                    break;
                }

                case (0x02): {
                    m_prefix[1] = ipv6_hdr_fields[hdr_pos];
                    hdr_pos++;
                    break;
                }

                default:
                    break;
            }

            switch (lowpan_iphc[1] & 0x03) {
                case (0x01): {
                    memcpy(&(ipv6_buf->destaddr.uint8[0]), &m_prefix[0], 2);
                    memset(&(ipv6_buf->destaddr.uint8[2]), 0, 9);
                    memcpy(&(ipv6_buf->destaddr.uint8[11]), &ipv6_hdr_fields[hdr_pos], 5);
                    hdr_pos += 5;
                    break;
                }

                case (0x02): {
                    memcpy(&(ipv6_buf->destaddr.uint8[0]), &m_prefix[0], 2);
                    memset(&(ipv6_buf->destaddr.uint8[2]), 0, 11);
                    memcpy(&(ipv6_buf->destaddr.uint8[13]), &ipv6_hdr_fields[hdr_pos], 3);
                    hdr_pos += 3;
                    break;
                }

                case (0x03): {
                    memcpy(&(ipv6_buf->destaddr.uint8[0]), &m_prefix[0], 2);
                    memset(&(ipv6_buf->destaddr.uint8[2]), 0, 13);
                    memcpy(&(ipv6_buf->destaddr.uint8[15]), &ipv6_hdr_fields[hdr_pos], 1);
                    hdr_pos++;
                    break;
                }

                default: {
                    memcpy(&(ipv6_buf->destaddr.uint8[0]), &ipv6_hdr_fields[hdr_pos], 16);
                    hdr_pos += 16;
                    break;
                }
            }
        }
    }
    else {
        if (lowpan_iphc[1] & SIXLOWPAN_IPHC2_DAC) {
            /* 1: Destination address compression uses stateful, context-based
             * compression.
             * If M=1 and DAC=1: */
            if (cid) {
                dci = ipv6_hdr_fields[3] & 0x0f;
            }

            mutex_lock(&lowpan_context_mutex);

            if ((lowpan_iphc[1] & SIXLOWPAN_IPHC2_DAM) & 0x03) {
                con = lowpan_context_num_lookup(dci);
            }

            if (con == NULL) {
                printf("ERROR: context not found\n");
                return;
            }

            switch ((lowpan_iphc[1] & SIXLOWPAN_IPHC2_DAM) & 0x03) {
                case (0x01): {
                    memcpy(&(ipv6_buf->destaddr.uint8[8]), &ipv6_hdr_fields[hdr_pos], 8);
                    /* By draft-ietf-6lowpan-hc-15 3.1.1. Bits covered by context information are always used. */
                    memcpy(&(ipv6_buf->srcaddr.uint8[0]), &con->prefix, con->length);
                    hdr_pos += 8;
                    break;
                }

                case (0x02): {
                    memset(&(ipv6_buf->destaddr.uint8[8]), 0, 6);
                    memcpy(&(ipv6_buf->destaddr.uint8[14]), &ipv6_hdr_fields[hdr_pos], 2);
                    /* By draft-ietf-6lowpan-hc-15 3.1.1. Bits covered by context information are always used. */
                    memcpy(&(ipv6_buf->srcaddr.uint8[0]), &con->prefix, con->length);
                    hdr_pos += 2;
                    break;
                }

                case (0x03): {
                    memset(&(ipv6_buf->destaddr.uint8[0]), 0, 8);
                    memcpy(&(ipv6_buf->destaddr.uint8[8]), &d_addr->uint8[0], 8);
                    /* By draft-ietf-6lowpan-hc-15 3.1.1. Bits covered by context information are always used. */
                    memcpy(&(ipv6_buf->srcaddr.uint8[0]), &con->prefix, con->length);
                    break;
                }

                default:
                    break;
            }

            mutex_unlock(&lowpan_context_mutex);
        }
        else {
            switch ((lowpan_iphc[1] & SIXLOWPAN_IPHC2_DAM) & 0x03) {
                case (0x01): {
                    memcpy(&(ipv6_buf->destaddr.uint8[0]), &ll_prefix[0], 2);
                    memset(&(ipv6_buf->destaddr.uint8[2]), 0, 6);
                    memcpy(&(ipv6_buf->destaddr.uint8[8]),
                           &ipv6_hdr_fields[hdr_pos], 8);
                    hdr_pos += 8;
                    break;
                }

                case (0x02): {
                    memcpy(&(ipv6_buf->destaddr.uint8[0]), &ll_prefix[0], 2);
                    memset(&(ipv6_buf->destaddr.uint8[2]), 0, 12);
                    memcpy(&(ipv6_buf->destaddr.uint8[14]),
                           &ipv6_hdr_fields[hdr_pos], 2);
                    hdr_pos += 2;
                    break;
                }

                case (0x03): {
                    memcpy(&(ipv6_buf->destaddr.uint8[0]), &ll_prefix, 2);
                    memset(&(ipv6_buf->destaddr.uint8[2]), 0, 14);
                    memcpy(&(ipv6_buf->destaddr.uint8[8]), &d_addr->uint8[0], 8);
                    break;
                }

                default: {
                    memcpy(&(ipv6_buf->destaddr.uint8[0]),
                           &ipv6_hdr_fields[hdr_pos], 16);
                    hdr_pos += 16;
                    break;
                }
            }
        }
    }

    uint8_t *ptr = get_payload_buf(ipv6_ext_hdr_len);

    memcpy(ptr, &ipv6_hdr_fields[hdr_pos], length - hdr_pos);

    /* ipv6 length */
    ipv6_buf->length = HTONS(length - hdr_pos);
    packet_length = IPV6_HDR_LEN + ipv6_buf->length;
}

uint8_t lowpan_context_len(void)
{
    return context_len;
}

void lowpan_context_remove(uint8_t num)
{
    int i, j;

    for (i = 0; i < NDP_6LOWPAN_CONTEXT_MAX; i++) {
        if (contexts[i].num == num) {
            context_len--;
            break;
        }
    }

    abr_remove_context(num);

    for (j = i; j < (NDP_6LOWPAN_CONTEXT_MAX - 1); j++) {
        contexts[j] = contexts[j + 1];
    }
    memset(&contexts[NDP_6LOWPAN_CONTEXT_MAX - 1], 0, sizeof(lowpan_context_t));
}

lowpan_context_t *lowpan_context_update(uint8_t num, const ipv6_addr_t *prefix,
                                        uint8_t length, uint8_t comp,
                                        uint16_t lifetime)
{
    lowpan_context_t *context;

    if (lifetime == 0) {
        lowpan_context_remove(num);
        return NULL;
    }

    if (context_len == NDP_6LOWPAN_CONTEXT_MAX) {
        return NULL;
    }

    context = lowpan_context_num_lookup(num);

    if (context == NULL) {
        context = &(contexts[context_len++]);
    }

    context->num = num;
    memset((void *)(&context->prefix), 0, 16);
    // length in bits
    memcpy((void *)(&context->prefix), (void *)prefix, length / 8);
    context->length = length;
    context->comp = comp;
    context->lifetime = lifetime;
    return context;
}

lowpan_context_t *lowpan_context_get(void)
{
    return contexts;
}

lowpan_context_t *lowpan_context_lookup(ipv6_addr_t *addr)
{
    int i;

    lowpan_context_t *context = NULL;

    for (i = 0; i < lowpan_context_len(); i++) {
        if (contexts[i].length > 0 && memcmp((void *)addr, &(contexts[i].prefix),
                                             contexts[i].length) == 0) {
            /* longer prefixes are always prefered */
            if (context == NULL || context->length < contexts[i].length) {
                context = &contexts[i];
            }
        }
    }

    return context;
}

lowpan_context_t *lowpan_context_num_lookup(uint8_t num)
{
    int i;

    for (i = 0; i < lowpan_context_len(); i++) {
        if (contexts[i].num == num) {
            return &contexts[i];
        }
    }

    return NULL;
}

static void *lowpan_context_auto_remove(void *arg)
{
    (void) arg;

    timex_t minute = timex_set(60, 0);
    int i;
    int8_t to_remove[NDP_6LOWPAN_CONTEXT_MAX];

    while (1) {
        vtimer_sleep(minute);
        int8_t to_remove_size = 0;
        mutex_lock(&lowpan_context_mutex);

        for (i = 0; i < lowpan_context_len(); i++) {
            if (--(contexts[i].lifetime) == 0) {
                to_remove[to_remove_size++] = contexts[i].num;
            }
        }

        for (i = 0; i < to_remove_size; i++) {
            lowpan_context_remove(to_remove[i]);
        }

        mutex_unlock(&lowpan_context_mutex);
    }

    return NULL;
}

void init_reas_bufs(lowpan_reas_buf_t *buf)
{
    memset(&buf->s_addr, 0, sizeof(net_if_eui64_t));
    memset(&buf->d_addr, 0, sizeof(net_if_eui64_t));
    buf->tag = 0;
    memset(&buf->timestamp, 0, sizeof(timex_t));
    buf->packet_size = 0;
    buf->current_packet_size = 0;
    buf->packet = NULL;
    buf->interval_list_head = NULL;
    buf->next = NULL;
}

int sixlowpan_lowpan_init_adhoc_interface(int if_id, const ipv6_addr_t *prefix)
{
    DEBUG("sixlowpan_lowpan_init_adhoc_interface \n");
    ipv6_addr_t tmp;

    /* if prefix is set */
    if (prefix != NULL) {
        /* init network prefix */
        ipv6_addr_t save_prefix;

        ipv6_addr_init_prefix(&save_prefix, prefix, 64);
        ndp_add_prefix_info(if_id, &save_prefix, 64,
                            NDP_OPT_PI_VLIFETIME_INFINITE,
                            NDP_OPT_PI_PLIFETIME_INFINITE, 1,
                            ICMPV6_NDP_OPT_PI_FLAG_AUTONOM);
        ipv6_init_as_router();

        /* add global address */
        if (!ipv6_addr_set_by_eui64(&tmp, if_id, prefix)) {
            return 0;
        }

        DEBUG("%s, %d: set unique address for interface %d to %s, according "
              "to prefix %s\n", __FILE__, __LINE__, if_id,
              ipv6_addr_to_str(addr_str, IPV6_MAX_ADDR_STR_LEN, &tmp),
              ipv6_addr_to_str(addr_str, IPV6_MAX_ADDR_STR_LEN, &tmp));

        if (!ipv6_net_if_add_addr(if_id, &tmp, NDP_ADDR_STATE_PREFERRED,
                                  NDP_OPT_PI_VLIFETIME_INFINITE,
                                  NDP_OPT_PI_PLIFETIME_INFINITE, 0)) {
            return 0;
        }
    }

    return sixlowpan_lowpan_init_interface(if_id);
}

int sixlowpan_lowpan_init_interface(int if_id)
{
    ipv6_addr_t tmp;

    /* init link-local prefix */
    ipv6_addr_set_link_local_prefix(&tmp);
    if (!ipv6_addr_set_by_eui64(&tmp, if_id, &tmp)) {
        DEBUG("Can not set link-local by EUI-64 on interface %d\n", if_id);
        return 0;
    }

    DEBUG("%s, %d: sixlowpan_lowpan_init(): add link local address to "
          "interface %d: %s\n", __FILE__, __LINE__, if_id,
          ipv6_addr_to_str(addr_str, IPV6_MAX_ADDR_STR_LEN, &tmp));

    if (!ipv6_net_if_add_addr(if_id, &tmp, NDP_ADDR_STATE_PREFERRED,
                              NDP_OPT_PI_VLIFETIME_INFINITE,
                              NDP_OPT_PI_PLIFETIME_INFINITE, 0)) {
        DEBUG("Can not add link-local address to interface %d\n", if_id);
        return 0;
    }

    /* add solicited nodes multicast address of link local address */
    ipv6_addr_set_solicited_node_addr(&tmp, &tmp);
    
    DEBUG("%s, %d: sixlowpan_lowpan_init(): add solicited nodes multicast address "
          "to of link layer address interface %d: %s\n", __FILE__, __LINE__,
          if_id, ipv6_addr_to_str(addr_str, IPV6_MAX_ADDR_STR_LEN, &tmp));

    if (!ipv6_net_if_add_addr(if_id, &tmp, NDP_ADDR_STATE_PREFERRED,
                              NDP_OPT_PI_VLIFETIME_INFINITE,
                              NDP_OPT_PI_PLIFETIME_INFINITE, 0)) {
        DEBUG("Can not add all nodes address to interface %d\n", if_id);
        return 0;
    }

    /* add all nodes multicast address */
    ipv6_addr_set_all_nodes_addr(&tmp);
    DEBUG("%s, %d: sixlowpan_lowpan_init(): add all nodes multicast address "
          "to interface %d: %s\n", __FILE__, __LINE__, if_id,
          ipv6_addr_to_str(addr_str, IPV6_MAX_ADDR_STR_LEN, &tmp));

    if (!ipv6_net_if_add_addr(if_id, &tmp, NDP_ADDR_STATE_PREFERRED,
                              NDP_OPT_PI_VLIFETIME_INFINITE,
                              NDP_OPT_PI_PLIFETIME_INFINITE, 0)) {
        DEBUG("Can not add all nodes address to interface %d\n", if_id);
        return 0;
    }

    /* add loopback address */
    ipv6_addr_set_loopback_addr(&tmp);
    DEBUG("%s, %d: sixlowpan_lowpan_init(): add loopback address to interface "
          "0: %s\n", __FILE__, __LINE__,
          ipv6_addr_to_str(addr_str, IPV6_MAX_ADDR_STR_LEN, &tmp));

    if (!ipv6_net_if_add_addr(0, &tmp, NDP_ADDR_STATE_PREFERRED,
                              NDP_OPT_PI_VLIFETIME_INFINITE,
                              NDP_OPT_PI_PLIFETIME_INFINITE, 0)) {
        DEBUG("Can not add all nodes address to interface %d\n", if_id);
        return 0;
    }

    icmpv6_send_router_sol(OPT_SLLAO);

    return 1;
}

int sixlowpan_lowpan_init(void)
{
    short i;

    /* init mac-layer and radio transceiver */
    sixlowpan_mac_init();

    if (ip_process_pid == KERNEL_PID_UNDEF) {
        ip_process_pid = thread_create(ip_process_buf, IP_PROCESS_STACKSIZE,
                                       PRIORITY_MAIN - 1, CREATE_STACKTEST,
                                       ipv6_process, NULL, "ip_process");
    }

    if (ip_process_pid == KERNEL_PID_UNDEF) {
        return 0;
    }

    nbr_cache_auto_rem();

    contexts_rem_pid = thread_create(con_buf, CON_STACKSIZE,
                                     PRIORITY_MAIN + 1, CREATE_STACKTEST,
                                     lowpan_context_auto_remove, NULL, "lowpan_context_rem");

    if (contexts_rem_pid == KERNEL_PID_UNDEF) {
        return 0;
    }

    transfer_pid = thread_create(lowpan_transfer_buf, LOWPAN_TRANSFER_BUF_STACKSIZE,
                                 PRIORITY_MAIN - 1, CREATE_STACKTEST,
                                 lowpan_transfer, NULL, "lowpan_transfer");

    if (transfer_pid == KERNEL_PID_UNDEF) {
        return 0;
    }

    for (i = 0; i < SIXLOWIP_MAX_REGISTERED; i++) {
        sixlowip_reg[i] = 0;
    }

    return 0;
}


void sixlowpan_lowpan_bootstrapping(void)
{

    icmpv6_send_router_sol(OPT_SLLAO);
}<|MERGE_RESOLUTION|>--- conflicted
+++ resolved
@@ -47,20 +47,15 @@
 #include "socket_base/in.h"
 #include "net_help.h"
 
-#define ENABLE_DEBUG    (1)
+#define ENABLE_DEBUG    (0)
 #if ENABLE_DEBUG
 #define DEBUG_ENABLED
 char addr_str[IPV6_MAX_ADDR_STR_LEN];
 #endif
 #include "debug.h"
 
-<<<<<<< HEAD
-#define CON_STACKSIZE                   (KERNEL_CONF_STACKSIZE_DEFAULT - 512)
-#define LOWPAN_TRANSFER_BUF_STACKSIZE   (KERNEL_CONF_STACKSIZE_DEFAULT - 512)
-=======
 #define CON_STACKSIZE                   (512)
 #define LOWPAN_TRANSFER_BUF_STACKSIZE   (512)
->>>>>>> 95a56b5c
 
 #define SIXLOWPAN_MAX_REGISTERED        (4)
 
@@ -181,23 +176,13 @@
 // #ifdef DEBUG_ENABLED
 //     DEBUG("dest: ");
 
-<<<<<<< HEAD
 //     if (dest_len == 8) {
 //         print_long_local_addr((net_if_eui64_t *)dest);
 //     }
 //     else {
-//         printf("0x%04"PRIx16"\n", NTOHS(*((uint16_t *)dest)));
-//     }
-=======
-    if (dest_len == 8) {
-        print_long_local_addr((net_if_eui64_t *)dest);
-    }
-    else {
         uint16_t destination;
         memcpy(&destination, dest, 2); // i really do not know if this is correct
         printf("0x%04"PRIx16"\n", destination);//NTOHS(*((uint16_t *)dest)));
-    }
->>>>>>> 95a56b5c
 
 //     DEBUG("data: \n");
 
