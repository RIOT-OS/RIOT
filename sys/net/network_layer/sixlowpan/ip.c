/*
 * IPv6 implementation
 *
 * Copyright (C) 2013  INRIA.
 *
 * This file is subject to the terms and conditions of the GNU Lesser
 * General Public License v2.1. See the file LICENSE in the top level
 * directory for more details.
 *
 * @ingroup sixlowpan
 * @{
 * @file
 * @brief   6lowpan IP layer functions
 * @author  Stephan Zeisberg <zeisberg@mi.fu-berlin.de>
 * @author  Martine Lenders <mlenders@inf.fu-berlin.de>
 * @author  Eric Engel <eric.engel@fu-berlin.de>
 * @author  Oliver Gesch <oliver.gesch@googlemail.com>
 * @}
 */

#include <stdio.h>
#include <string.h>
#include <errno.h>

#include "vtimer.h"
#include "mutex.h"
#include "msg.h"
#include "net_if.h"
#include "sixlowpan/mac.h"

#include "ip.h"
#include "icmp.h"
#include "lowpan.h"

#include "net_help.h"

#define ENABLE_DEBUG    (0)
#if ENABLE_DEBUG
static char addr_str[IPV6_MAX_ADDR_STR_LEN];
#endif
#include "debug.h"

#define IP_PKT_RECV_BUF_SIZE        (64)
#define LLHDR_IPV6HDR_LEN           (LL_HDR_LEN + IPV6_HDR_LEN)
#define IPV6_NET_IF_ADDR_BUFFER_LEN (NET_IF_MAX * IPV6_NET_IF_ADDR_LIST_LEN)

static uint8_t ip_send_buffer[BUFFER_SIZE];
uint8_t sixlowpan_buffer[BUFFER_SIZE];
static msg_t ip_msg_queue[IP_PKT_RECV_BUF_SIZE];
static ipv6_hdr_t *ipv6_buf;
static icmpv6_hdr_t *icmp_buf;
static uint8_t *nextheader;

kernel_pid_t udp_packet_handler_pid = KERNEL_PID_UNDEF;
kernel_pid_t tcp_packet_handler_pid = KERNEL_PID_UNDEF;

static volatile kernel_pid_t _rpl_process_pid = KERNEL_PID_UNDEF;
ipv6_addr_t *(*ip_get_next_hop)(ipv6_addr_t *);
uint8_t (*ip_srh_indicator)(void);

static ipv6_net_if_ext_t ipv6_net_if_ext[NET_IF_MAX];
static ipv6_net_if_addr_t ipv6_net_if_addr_buffer[IPV6_NET_IF_ADDR_BUFFER_LEN];
static ipv6_addr_t ipv6_addr_buffer[IPV6_NET_IF_ADDR_BUFFER_LEN];
static uint8_t ipv6_net_if_addr_buffer_count = 0;

static uint8_t default_hop_limit = MULTIHOP_HOPLIMIT;

/* registered upper layer threads */
kernel_pid_t sixlowip_reg[SIXLOWIP_MAX_REGISTERED];

int ipv6_send_packet(ipv6_hdr_t *packet, ipv6_addr_t *next_hop)
{
    uint16_t length = IPV6_HDR_LEN + NTOHS(packet->length);
    ndp_neighbor_cache_t *nce;

    if (next_hop == NULL) {
        DEBUGF("Got a packet to send to %s\n", ipv6_addr_to_str(addr_str, IPV6_MAX_ADDR_STR_LEN, &packet->destaddr));
        ipv6_net_if_get_best_src_addr(&packet->srcaddr, &packet->destaddr);
    }

    if (!ipv6_addr_is_multicast(&packet->destaddr)
        && ndp_addr_is_on_link(&packet->destaddr)) {
        /* not multicast, on-link */
        nce = ndp_get_ll_address(&packet->destaddr);
        DEBUG("ipv6 send packet: after get ll adr\n");
        if (nce == NULL
            || sixlowpan_lowpan_sendto(nce->if_id, &nce->lladdr,
                                       nce->lladdr_len, (uint8_t *) packet, length) < 0) {
            DEBUG("ipv6 send packet: before lowpan_sendto\n");
            /* XXX: this is wrong, but until ND does work correctly,
             *      this is the only way (aka the old way)*/

            uint16_t raddr = NTOHS(packet->destaddr.uint16[7]);
            sixlowpan_lowpan_sendto(0, &raddr, 2, (uint8_t *) packet, length);

            /* return -1; */
        }
        DEBUG("ipv6 send packet: before return length\n");
        return length;
    }
    else {
        /* see if dest should be routed to a different next hop */
        if (ipv6_addr_is_multicast(&packet->destaddr)) {
            /* if_id will be ignored */
            uint16_t addr = 0xffff;
            return sixlowpan_lowpan_sendto(0, &addr, 2, (uint8_t *) packet,
                                           length);
        }

        if (next_hop == NULL) {
            DEBUG("Trying to find the next hop for %s\n", ipv6_addr_to_str(addr_str, IPV6_MAX_ADDR_STR_LEN, &packet->destaddr));

            if (ip_get_next_hop == NULL) {
                return -1;
            }

            ipv6_addr_t *dest = ip_get_next_hop(&packet->destaddr);

            if (dest == NULL) {
                return -1;
            }

            nce = ndp_get_ll_address(dest);

            if (nce == NULL
                || sixlowpan_lowpan_sendto(nce->if_id, &nce->lladdr,
                                           nce->lladdr_len, (uint8_t *) packet, length) < 0) {
                /* XXX: this is wrong, but until ND does work correctly,
                 *      this is the only way (aka the old way)*/
                uint16_t raddr = 0xffff; /* Broadcast message */
                sixlowpan_lowpan_sendto(0, &raddr, 2, (uint8_t *) packet,
                                        length);
                /* return -1; */
            }
        }
        else {
            DEBUGF("Set destination based on next-hop: %s\n", ipv6_addr_to_str(addr_str, IPV6_MAX_ADDR_STR_LEN, next_hop));
            nce = ndp_get_ll_address(next_hop);

            if (nce == NULL
                || sixlowpan_lowpan_sendto(nce->if_id, &nce->lladdr,
                                           nce->lladdr_len, (uint8_t *) packet, length) < 0) {
                /* XXX: this is wrong, but until ND does work correctly,
                 *      this is the only way (aka the old way)*/
                uint16_t raddr = next_hop->uint16[7];
                sixlowpan_lowpan_sendto(0, &raddr, 2, (uint8_t *) packet,
                                        length);
                /* return -1; */
            }
        }
        return length;
    }
}

ipv6_hdr_t *ipv6_get_buf_send(void)
{
    return ((ipv6_hdr_t *) &ip_send_buffer[LL_HDR_LEN]);
}

uint8_t *get_payload_buf_send(uint8_t ext_len)
{
    return &(ip_send_buffer[LLHDR_IPV6HDR_LEN + ext_len]);
}

ipv6_hdr_t *ipv6_get_buf(void)
{
    return ((ipv6_hdr_t *) &sixlowpan_buffer[LL_HDR_LEN]);
}

icmpv6_hdr_t *get_icmpv6_buf(uint8_t ext_len)
{
    return ((icmpv6_hdr_t *) &sixlowpan_buffer[LLHDR_IPV6HDR_LEN + ext_len]);
}

uint8_t *get_payload_buf(uint8_t ext_len)
{
    return &(sixlowpan_buffer[LLHDR_IPV6HDR_LEN + ext_len]);
}

int ipv6_sendto(const ipv6_addr_t *dest, uint8_t next_header,
                const uint8_t *payload, uint16_t payload_length, ipv6_addr_t *next_hop)
{
    uint8_t *p_ptr;

    if (next_header == IPV6_PROTO_NUM_TCP) {
        p_ptr = get_payload_buf_send(ipv6_ext_hdr_len);
        ipv6_buf = ipv6_get_buf_send();
    }
    else {
        ipv6_buf = ipv6_get_buf();
        p_ptr = get_payload_buf(ipv6_ext_hdr_len);
    }

    ipv6_buf->version_trafficclass = IPV6_VER;
    ipv6_buf->trafficclass_flowlabel = 0;
    ipv6_buf->flowlabel = 0;
    ipv6_buf->nextheader = next_header;
    ipv6_buf->hoplimit = MULTIHOP_HOPLIMIT;
    ipv6_buf->length = HTONS(payload_length);
    //printf("IPV6_sendto payload length: %u\n", payload_length);
    memcpy(&(ipv6_buf->destaddr), dest, 16);
    memcpy(p_ptr, payload, payload_length);
    //printf("IPV6_sendto  before");
    return ipv6_send_packet(ipv6_buf, next_hop);
}

void ipv6_set_default_hop_limit(uint8_t hop_limit)
{
    default_hop_limit = hop_limit;
}

uint8_t ipv6_get_default_hop_limit(void)
{
    return default_hop_limit;
}

/* Register an upper layer thread */
uint8_t ipv6_register_packet_handler(kernel_pid_t pid)
{
    uint8_t i;

    for (i = 0;
         ((i < SIXLOWIP_MAX_REGISTERED) && (sixlowip_reg[i] != pid)
          && (sixlowip_reg[i] != 0)); i++) {
        ;
    }

    if (i >= SIXLOWIP_MAX_REGISTERED) {
        return ENOMEM;
    }
    else {
        sixlowip_reg[i] = pid;
        return 1;
    }
}

int icmpv6_demultiplex(const icmpv6_hdr_t *hdr)
{
    switch (hdr->type) {
        case (ICMPV6_TYPE_ECHO_REQUEST): {
            DEBUG("INFO: packet type: icmp echo request\n");
            /* processing echo request */
            recv_echo_req();
            break;
        }

        case (ICMPV6_TYPE_ECHO_REPLY): {
            DEBUG("INFO: packet type: icmp echo reply\n");
            /* processing echo reply */
            recv_echo_repl();
            break;
        }

        case (ICMPV6_TYPE_ROUTER_SOL): {
            DEBUG("INFO: packet type: icmp router solicitation\n");
            /* processing router solicitation */
            recv_rtr_sol();
            /* init solicited router advertisment*/
            break;
        }

        case (ICMPV6_TYPE_ROUTER_ADV): {
            DEBUG("INFO: packet type: icmp router advertisment\n");
            /* processing router advertisment */
            recv_rtr_adv();
            /* init neighbor solicitation */
            break;
        }

        case (ICMPV6_TYPE_NEIGHBOR_SOL): {
            DEBUG("INFO: packet type: icmp neighbor solicitation\n");
            recv_nbr_sol();
            break;
        }

        case (ICMPV6_TYPE_NEIGHBOR_ADV): {
            DEBUG("INFO: packet type: icmp neighbor advertisment\n");
            recv_nbr_adv();
            break;
        }

        case (ICMPV6_TYPE_RPL_CONTROL): {
            DEBUG("INFO: packet type: RPL message\n");

            if (_rpl_process_pid != KERNEL_PID_UNDEF) {
                msg_t m_send;
                m_send.content.ptr = (char *) ipv6_buf;
                m_send.type = ((icmpv6_hdr_t *)(m_send.content.ptr + IPV6_HDR_LEN))->code;
                msg_send(&m_send, _rpl_process_pid);
            }
            else {
                DEBUG("INFO: no RPL handler registered\n");
            }

            break;
        }

        default:
            return -1;
    }

    return 0;
}

uint8_t ipv6_get_addr_match(const ipv6_addr_t *src, const ipv6_addr_t *dst)
{
    uint8_t val = 0, xor;

    for (int i = 0; i < 16; i++) {
        /* if bytes are equal add 8 */
        if (src->uint8[i] == dst->uint8[i]) {
            val += 8;
        }
        else {
            xor = src->uint8[i] ^ dst->uint8[i];

            /* while bits from byte equal add 1 */
            for (int j = 0; j < 8; j++) {
                if ((xor & 0x80) == 0) {
                    val++;
                    xor = xor << 1;
                }
                else {
                    break;
                }
            }

            break;
        }
    }

    return val;
}

/**
 * @brief Check if the given IPv6 address is assigned to any configured
 *        interface
 *
 * @param[in] addr  The IPv6 address to check
 *
 * @return 1    If *addr* is assigned to at least one interface
 * @return 0    If *addr* is not assigned to any interface
 * @return -1   If no IPv6 address is configured to any interface
 */
static int is_our_address(ipv6_addr_t *addr)
{
    int if_id = -1;
    int if_counter = -1;

    DEBUGF("Is this my address: %s?\n", ipv6_addr_to_str(addr_str, IPV6_MAX_ADDR_STR_LEN, addr));

    while ((if_id = net_if_iter_interfaces(if_id)) >= 0) {
        ipv6_net_if_ext_t *net_if_ext = ipv6_net_if_get_ext(if_id);
        ipv6_net_if_addr_t *myaddr = NULL;
        uint8_t prefix = net_if_ext->prefix / 8;
        uint8_t suffix = IPV6_ADDR_LEN - prefix;

        while ((myaddr = (ipv6_net_if_addr_t *) net_if_iter_addresses(if_id,
                         (net_if_addr_t **) &myaddr)) != NULL) {
            if_counter++;
            DEBUGF("\tCompare with: %s?\n", ipv6_addr_to_str(addr_str, IPV6_MAX_ADDR_STR_LEN, (ipv6_addr_t *) myaddr->addr_data));

            if ((ipv6_get_addr_match(myaddr->addr_data, addr)
                 >= net_if_ext->prefix)
                && (memcmp(&addr->uint8[prefix],
                           &myaddr->addr_data->uint8[prefix], suffix) == 0)) {
                DEBUGF("Found my address\n");
                return 1;
            }
        }
    }

    /* return negative value if no address is configured so far */
    if (if_counter >= 0) {
        return 0;
    }

    return -1;
}

void *ipv6_process(void *arg)
{
    (void) arg;

    msg_t m_recv_lowpan, m_send_lowpan;
    msg_t m_recv, m_send;
    uint8_t i;
    uint16_t packet_length;

    msg_init_queue(ip_msg_queue, IP_PKT_RECV_BUF_SIZE);

    while (1) {
        msg_receive(&m_recv_lowpan);

        ipv6_buf = (ipv6_hdr_t *) m_recv_lowpan.content.ptr;

        /* identifiy packet */
        nextheader = &ipv6_buf->nextheader;

        for (i = 0; i < SIXLOWIP_MAX_REGISTERED; i++) {
            if (sixlowip_reg[i]) {
                msg_t m_send;
                m_send.type = IPV6_PACKET_RECEIVED;
                m_send.content.ptr = (char *) ipv6_buf;
                msg_send(&m_send, sixlowip_reg[i]);
            }
        }

        int addr_match = is_our_address(&ipv6_buf->destaddr);
        DEBUGF("Did it match? %d\n", addr_match);

        /* no address configured for this node so far, exit early */
        if (addr_match < 0) {
            msg_reply(&m_recv_lowpan, &m_send_lowpan);
            continue;
        }
        /* destination is our address */
        else if (addr_match) {
            switch (*nextheader) {
                case (IPV6_PROTO_NUM_ICMPV6): {
                    icmp_buf = get_icmpv6_buf(ipv6_ext_hdr_len);

                    /* checksum test*/
                    if (ipv6_csum(ipv6_buf, (uint8_t *) icmp_buf,
                                  NTOHS(ipv6_buf->length), IPV6_PROTO_NUM_ICMPV6)
                        != 0xffff) {
                        DEBUG("ERROR: wrong checksum\n");
                    }

                    icmpv6_demultiplex(icmp_buf);
                    break;
                }

                case (IPV6_PROTO_NUM_TCP): {
                    if (tcp_packet_handler_pid != KERNEL_PID_UNDEF) {
                        m_send.content.ptr = (char *) ipv6_buf;
                        msg_send_receive(&m_send, &m_recv, tcp_packet_handler_pid);
                    }
                    else {
                        DEBUG("INFO: No TCP handler registered.\n");
                    }

                    break;
                }

                case (IPV6_PROTO_NUM_UDP): {
                    if (udp_packet_handler_pid != KERNEL_PID_UNDEF) {
                        m_send.content.ptr = (char *) ipv6_buf;
                        msg_send_receive(&m_send, &m_recv, udp_packet_handler_pid);
                    }
                    else {
                        DEBUG("INFO: No UDP handler registered.\n");
                    }

                    break;
                }

                case (IPV6_PROTO_NUM_SRH): {
                    if (_rpl_process_pid != KERNEL_PID_UNDEF) {
                        m_send.content.ptr = (char *) ipv6_buf;
                        msg_send(&m_send, _rpl_process_pid);
                    }
                    else {
                        DEBUG("INFO: no RPL handler registered\n");
                    }

                    break;
                }

                case (IPV6_PROTO_NUM_NONE): {
                    DEBUG("INFO: Packet with no Header following the IPv6 Header received.\n");
                    break;
                }

                default:
                    DEBUG("INFO: Unknown next header\n");
                    break;
            }
        }
        /* destination is foreign address */
        else {
            DEBUG("That's not for me, destination is %s\n", ipv6_addr_to_str(addr_str, IPV6_MAX_ADDR_STR_LEN, &ipv6_buf->destaddr));

            if ((ip_srh_indicator != NULL)
                && (ipv6_buf->nextheader != IPV6_PROTO_NUM_ICMPV6)
                && (ip_srh_indicator() == 1)) {
                if (_rpl_process_pid != KERNEL_PID_UNDEF) {
                    m_send.content.ptr = (char *) ipv6_buf;
                    msg_send(&m_send, _rpl_process_pid);
                }
                else {
                    DEBUG("INFO: no RPL handler registered\n");
                }
            }
            else {

                packet_length = IPV6_HDR_LEN + NTOHS(ipv6_buf->length);
                ndp_neighbor_cache_t *nce;

                ipv6_addr_t *dest;

                if (ip_get_next_hop == NULL) {
                    dest = &ipv6_buf->destaddr;
                }
                else {
                    dest = ip_get_next_hop(&ipv6_buf->destaddr);
                }

                if ((dest == NULL) || ((--ipv6_buf->hoplimit) == 0)) {
                    DEBUG("!!! Packet not for me, routing handler is set, but I "
                          " have no idea where to send or the hop limit is exceeded.\n");
                    msg_reply(&m_recv_lowpan, &m_send_lowpan);
                    continue;
                }

                nce = ndp_get_ll_address(dest);

                /* copy received packet to send buffer */
                memcpy(ipv6_get_buf_send(), ipv6_get_buf(), packet_length);

                /* send packet to node ID derived from dest IP */
                if (nce != NULL) {
                    sixlowpan_lowpan_sendto(nce->if_id, &nce->lladdr,
                                            nce->lladdr_len, (uint8_t *) ipv6_get_buf_send(),
                                            packet_length);
                }
                else {
                    /* XXX: this is wrong, but until ND does work correctly,
                     *      this is the only way (aka the old way)*/
                    uint16_t raddr = dest->uint16[7];
                    sixlowpan_lowpan_sendto(0, &raddr, 2,
                                            (uint8_t *) ipv6_get_buf_send(), packet_length);
                }
            }
        }

        msg_reply(&m_recv_lowpan, &m_send_lowpan);
    }
}

ipv6_net_if_ext_t *ipv6_net_if_get_ext(int if_id)
{
    if (net_if_get_interface(if_id)) {
        return &ipv6_net_if_ext[if_id];
    }
    else {
        return NULL;
    }
}

int ipv6_net_if_add_addr(int if_id, const ipv6_addr_t *addr,
                         ndp_addr_state_t state, uint32_t val_ltime, uint32_t pref_ltime,
                         uint8_t is_anycast)
{
    ipv6_net_if_hit_t hit;

    if (ipv6_addr_is_unspecified(addr) == 128) {
        DEBUG("ERROR: unspecified address (::) can't be assigned to interface.\n");
        return 0;
    }

    if (ipv6_addr_is_multicast(addr) && is_anycast) {
        DEBUG("ERROR: anycast addresses must not be multicast addresses "
              "(i.e. start with ff::/2)\n");
        return 0;
    }

    if (ipv6_net_if_addr_match(&hit, addr)) {
        return 1;
    }

    if (ipv6_net_if_addr_buffer_count < IPV6_NET_IF_ADDR_BUFFER_LEN) {
        timex_t valtime = { val_ltime, 0 };
        timex_t preftime = { pref_ltime, 0 };
        timex_t now;

        vtimer_now(&now);

        ipv6_addr_t *addr_data =
            &ipv6_addr_buffer[ipv6_net_if_addr_buffer_count];
        memcpy(addr_data, addr, sizeof(ipv6_addr_t));

        ipv6_net_if_addr_t *addr_entry =
            &ipv6_net_if_addr_buffer[ipv6_net_if_addr_buffer_count];
        addr_entry->addr_data = addr_data;
        addr_entry->addr_len = 128;

        if (is_anycast) {
            addr_entry->addr_protocol = NET_IF_L3P_IPV6_ANYCAST;
        }
        else if (ipv6_addr_is_multicast(addr_data)) {
            addr_entry->addr_protocol = NET_IF_L3P_IPV6_MULTICAST;
        }
        else {
            addr_entry->addr_protocol = NET_IF_L3P_IPV6_UNICAST;
        }

        addr_entry->ndp_state = state;
        addr_entry->valid_lifetime = timex_add(now, valtime);
        addr_entry->preferred_lifetime = timex_add(now, preftime);
        addr_entry->is_anycast = is_anycast;

        ipv6_net_if_addr_buffer_count++;

        net_if_add_address(if_id, (net_if_addr_t *) addr_entry);

        /* Register to Solicited-Node multicast address according to RFC 4291 */
        if (is_anycast || !ipv6_addr_is_multicast(addr)) {
            ipv6_addr_t sol_node_mcast_addr;
            ipv6_addr_set_solicited_node_addr(&sol_node_mcast_addr, addr);

            if (ipv6_net_if_addr_match(&hit, &sol_node_mcast_addr) == NULL) {
                ipv6_net_if_add_addr(if_id, &sol_node_mcast_addr, state,
                                     val_ltime, pref_ltime, 0);
            }
        }

        return 1;
    }

    return 0;
}

ipv6_net_if_hit_t *ipv6_net_if_addr_match(ipv6_net_if_hit_t *hit,
        const ipv6_addr_t *addr)
{
    int if_id = -1;
    ipv6_net_if_addr_t *addr_entry = NULL;

    while ((if_id = net_if_iter_interfaces(if_id)) >= 0) {
        while (net_if_iter_addresses(if_id, (net_if_addr_t **) &addr_entry)
               != NULL) {
            if (addr_entry->addr_protocol & NET_IF_L3P_IPV6) {
                uint8_t byte_al = addr_entry->addr_len / 8;
                uint8_t mask[] = { 0x00, 0x80, 0xc0, 0xe0, 0xf0, 0xf8, 0xfc,
                                   0xfe
                                 };

                if (memcmp(addr_entry->addr_data, addr, byte_al) == 0
                    && (addr_entry->addr_len % 8 == 0
                        || ((addr_entry->addr_data->uint8[byte_al]
                             - addr->uint8[byte_al])
                            & mask[addr_entry->addr_len
                                   - (byte_al * 8)]))) {
                    hit->if_id = if_id;
                    hit->addr = addr_entry;
                    return hit;
                }
            }
        }
    }

    return NULL;
}

ipv6_net_if_hit_t *ipv6_net_if_addr_prefix_eq(ipv6_net_if_hit_t *hit,
        ipv6_addr_t *addr)
{
    int if_id = -1;
    ipv6_net_if_addr_t *addr_entry = NULL;

    while ((if_id = net_if_iter_interfaces(if_id)) >= 0) {
        while (net_if_iter_addresses(if_id, (net_if_addr_t **) &addr_entry)
               != NULL) {
            if (addr_entry->addr_protocol & NET_IF_L3P_IPV6) {
                if (memcmp(addr_entry->addr_data, &addr, 8) == 0) {
                    hit->if_id = if_id;
                    hit->addr = addr_entry;
                    return hit;
                }
            }
        }
    }

    return NULL;
}

/* TODO ipv6_net_if_hit_t returning function similar wrapping
 *      ipv6_net_if_get_best_src_addr() to search on all interfaces */

ipv6_addr_t *ipv6_addr_set_by_eui64(ipv6_addr_t *out, int if_id,
                                    const ipv6_addr_t *prefix)
{
    uint8_t force_generation = 0;
    out->uint16[0] = prefix->uint16[0];
    out->uint16[1] = prefix->uint16[1];
    out->uint16[2] = prefix->uint16[2];
    out->uint16[3] = prefix->uint16[3];

    if (net_if_get_src_address_mode(if_id) == NET_IF_TRANS_ADDR_M_SHORT) {
        force_generation = 1;
    }

    if (net_if_get_eui64((net_if_eui64_t *) &out->uint8[8], if_id,
                         force_generation)) {
        out->uint8[8] ^= 0x02;
<<<<<<< HEAD
#endif        
=======
>>>>>>> 580ae0a6
        return out;
    }
    else {
        return NULL;
    }
}

void ipv6_addr_init_prefix(ipv6_addr_t *out, const ipv6_addr_t *prefix,
                           uint8_t bits)
{
    if (bits > 128) {
        bits = 128;
    }

    uint8_t bytes = bits / 8, mask;

    if (bits % 8) {
        mask = 0xff << (8 - (bits - (bytes * 8)));
    }
    else {
        mask = 0x00;
    }

    memcpy(out, prefix, bytes);

    if (bytes < 16) {
        out->uint8[bytes] = prefix->uint8[bytes] & mask;
    }

    memset(&(out[bytes + 1]), 0, 15 - bytes);
}

void ipv6_net_if_get_best_src_addr(ipv6_addr_t *src, const ipv6_addr_t *dest)
{
    /* try to find best match if dest is not mcast or link local */
    int if_id = 0; // TODO: get this somehow
    ipv6_net_if_addr_t *addr = NULL;
    ipv6_net_if_addr_t *tmp_addr = NULL;

    if (!(ipv6_addr_is_link_local(dest)) && !(ipv6_addr_is_multicast(dest))) {
        while ((addr = (ipv6_net_if_addr_t *) net_if_iter_addresses(if_id,
                       (net_if_addr_t **) &addr))) {
            if (addr->ndp_state == NDP_ADDR_STATE_PREFERRED) {
                if (!ipv6_addr_is_link_local(addr->addr_data)
                    && !ipv6_addr_is_multicast(addr->addr_data)
                    && !ipv6_addr_is_unique_local_unicast(
                        addr->addr_data)) {

                    uint8_t bmatch = 0;
                    uint8_t tmp = ipv6_get_addr_match(dest, addr->addr_data);

                    if (tmp >= bmatch) {
                        tmp_addr = addr;
                    }
                }
            }
        }
    }
    else {
        while ((addr = (ipv6_net_if_addr_t *) net_if_iter_addresses(if_id,
                       (net_if_addr_t **) &addr))) {
            if (addr->ndp_state == NDP_ADDR_STATE_PREFERRED
                && ipv6_addr_is_link_local(addr->addr_data)
                && !ipv6_addr_is_multicast(addr->addr_data)) {
                tmp_addr = addr;
            }
        }
    }

    if (tmp_addr == NULL) {
        memset(src, 0, 16);
    }
    else {
        memcpy(src, tmp_addr->addr_data, 16);
    }
}

void ipv6_addr_init(ipv6_addr_t *out, uint16_t addr0, uint16_t addr1,
                    uint16_t addr2, uint16_t addr3, uint16_t addr4, uint16_t addr5,
                    uint16_t addr6, uint16_t addr7)
{
    out->uint16[0] = HTONS(addr0);
    out->uint16[1] = HTONS(addr1);
    out->uint16[2] = HTONS(addr2);
    out->uint16[3] = HTONS(addr3);
    out->uint16[4] = HTONS(addr4);
    out->uint16[5] = HTONS(addr5);
    out->uint16[6] = HTONS(addr6);
    out->uint16[7] = HTONS(addr7);
}

uint32_t get_remaining_time(timex_t *t)
{
    timex_t now;
    vtimer_now(&now);

    return (timex_sub(*t, now).seconds);
}

void set_remaining_time(timex_t *t, uint32_t time)
{
    timex_t tmp = { time, 0 };

    timex_t now;
    vtimer_now(&now);
    *t = timex_add(now, tmp);
}

int ipv6_init_as_router(void)

{
    ipv6_addr_t addr;
    int if_id = -1;

    ipv6_addr_set_all_routers_addr(&addr);

    while ((if_id = net_if_iter_interfaces(if_id)) >= 0) {
        if (!ipv6_net_if_add_addr(if_id, &addr, NDP_ADDR_STATE_PREFERRED, 0, 0,
                                  0)) {
            return 0;
        }
    }

    return 1;
}

uint8_t ipv6_is_router(void)
{
    ipv6_addr_t addr;
    ipv6_net_if_hit_t hit;

    ipv6_addr_set_all_routers_addr(&addr);

    if (ipv6_net_if_addr_match(&hit, &addr) != NULL) {
        return 1;
    }

    return 0;
}

void set_tcp_packet_handler_pid(kernel_pid_t pid)
{
    tcp_packet_handler_pid = pid;
}

void set_udp_packet_handler_pid(kernel_pid_t pid)
{
    udp_packet_handler_pid = pid;
}

void ipv6_register_next_header_handler(uint8_t next_header, kernel_pid_t pid)
{
    switch (next_header) {
        case (IPV6_PROTO_NUM_TCP):
            set_tcp_packet_handler_pid(pid);
            break;

        case (IPV6_PROTO_NUM_UDP):
            set_udp_packet_handler_pid(pid);
            break;

        default:
            /* TODO */
            break;
    }
}

/* register routing function */
void ipv6_iface_set_routing_provider(ipv6_addr_t *(*next_hop)(ipv6_addr_t *dest))
{
    ip_get_next_hop = next_hop;
}

#ifdef MODULE_RPL
/* register source-routing indicator function */
void ipv6_iface_set_srh_indicator(uint8_t (*srh_indi)(void))
{
    ip_srh_indicator = srh_indi;
}

/* register rpl-process function */
void ipv6_register_rpl_handler(kernel_pid_t pid)
{
    _rpl_process_pid = pid;
}

#endif

uint16_t ipv6_csum(ipv6_hdr_t *ipv6_header, uint8_t *buf, uint16_t len,
                   uint8_t proto)
{
    uint16_t sum = 0;
    DEBUG("Calculate checksum over src: %s, ",
          ipv6_addr_to_str(addr_str, IPV6_MAX_ADDR_STR_LEN,
                           &ipv6_header->srcaddr));
    DEBUG("dst: %s, len: %04X, buf: %p, proto: %u\n",
          ipv6_addr_to_str(addr_str, IPV6_MAX_ADDR_STR_LEN,
                           &ipv6_header->destaddr),
          len, buf, proto);
    sum = len + proto;
    sum = net_help_csum(sum, (uint8_t *) &ipv6_header->srcaddr,
                        2 * sizeof(ipv6_addr_t));
    sum = net_help_csum(sum, buf, len);
    return (sum == 0) ? 0xffff : HTONS(sum);
}<|MERGE_RESOLUTION|>--- conflicted
+++ resolved
@@ -694,10 +694,6 @@
     if (net_if_get_eui64((net_if_eui64_t *) &out->uint8[8], if_id,
                          force_generation)) {
         out->uint8[8] ^= 0x02;
-<<<<<<< HEAD
-#endif        
-=======
->>>>>>> 580ae0a6
         return out;
     }
     else {
