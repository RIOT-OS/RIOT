/**
 * 6lowpan border router implementation
 *
 * Copyright (C) 2013  INRIA.
 *
 * This file is subject to the terms and conditions of the GNU Lesser
 * General Public License v2.1. See the file LICENSE in the top level
 * directory for more details.
 *
 * @ingroup sixlowpan
 * @{
 * @file    sixlowborder.c
 * @brief   constraint node implementation for a 6lowpan border router
 * @author  Martin Lenders <mlenders@inf.fu-berlin.de>
 * @author  Oliver Hahm <oliver.hahm@inria.fr>
 * @}
 */

/* TODO: Put this in its own module */
#include <stdint.h>
#include <string.h>
#include <stdio.h>

#include "mutex.h"
#include "thread.h"
#include "msg.h"
#include "posix_io.h"
#include "board_uart0.h"

#include "ieee802154_frame.h"
#include "sixlowpan/error.h"
#include "bordermultiplex.h"
#include "flowcontrol.h"
#include "border.h"
#include "../ip.h"
#include "../icmp.h"
#include "../serialnumber.h"

#include "net_help.h"

#define ENABLE_DEBUG    (0)
#include "debug.h"

#define READER_STACK_SIZE   (KERNEL_CONF_STACKSIZE_DEFAULT)

char serial_reader_stack[READER_STACK_SIZE];
kernel_pid_t serial_reader_pid = KERNEL_PID_UNDEF;

uint8_t serial_out_buf[BORDER_BUFFER_SIZE];
uint8_t serial_in_buf[BORDER_BUFFER_SIZE];

ipv6_addr_t *abr_addr;

uint8_t *get_serial_out_buffer(int offset)
{
    if (offset > BUFFER_SIZE) {
        return NULL;
    }

    return &(serial_out_buf[offset]);
}

uint8_t *get_serial_in_buffer(int offset)
{
    if (offset > BUFFER_SIZE) {
        return NULL;
    }

    return &(serial_in_buf[offset]);
}

kernel_pid_t border_get_serial_reader(void)
{
    return serial_reader_pid;
}

void *serial_reader_f(void *arg)
{
    kernel_pid_t main_pid;
    msg_t m;
    border_packet_t *uart_buf;

    posix_open(uart0_handler_pid, 0);

    msg_receive(&m);
    main_pid = m.sender_pid;

    while (1) {
        posix_open(uart0_handler_pid, 0);
        int bytes = readpacket(get_serial_in_buffer(0), BORDER_BUFFER_SIZE);

        if (bytes < 0) {
            switch (bytes) {
                case (-SIXLOWERROR_ARRAYFULL): {
                    printf("ERROR: Array was full\n");
                    break;
                }

                default: {
                    printf("ERROR: unknown\n");
                    break;
                }
            }

            continue;
        }

        uart_buf = (border_packet_t *)get_serial_in_buffer(0);

        if (uart_buf->empty == 0) {
            if (uart_buf->type == BORDER_PACKET_CONF_TYPE) {
                border_conf_header_t *conf_packet = (border_conf_header_t *)uart_buf;

                if (conf_packet->conftype == BORDER_CONF_SYN) {
                    m.content.ptr = (char *)conf_packet;
                    msg_send(&m, main_pid);
                    continue;
                }
            }

            flowcontrol_deliver_from_uart(uart_buf, bytes);
        }
    }
}

int sixlowpan_lowpan_border_init(int if_id)
{
    ipv6_net_if_addr_t *addr = NULL;
    uint8_t abr_addr_initialized = 0;

    serial_reader_pid = thread_create(
<<<<<<< HEAD
                            serial_reader_stack, 
                            READER_STACK_SIZE,
                            PRIORITY_MAIN - 1, 
                            CREATE_STACKTEST,
                            serial_reader_f, 
                            NULL,
                            "serial_reader"
                            );
    ip_process_pid = thread_create(
                            ip_process_buf, 
                            IP_PROCESS_STACKSIZE,
                            PRIORITY_MAIN - 1,
                            CREATE_STACKTEST,
                            border_process_lowpan,
                            NULL,
                            "border_process_lowpan"
                            );
=======
                            serial_reader_stack, READER_STACK_SIZE,
                            PRIORITY_MAIN - 1, CREATE_STACKTEST,
                            serial_reader_f, NULL,"serial_reader");
    ip_process_pid = thread_create(ip_process_buf, IP_PROCESS_STACKSIZE,
                                   PRIORITY_MAIN - 1, CREATE_STACKTEST,
                                   border_process_lowpan, NULL,
                                   "border_process_lowpan");
>>>>>>> d7dd0a54

    if (ip_process_pid != KERNEL_PID_UNDEF) {
        return 0;
    }

    if (!sixlowpan_lowpan_init_interface(if_id)) {
        return 0;
    }

    while (net_if_iter_addresses(if_id, (net_if_addr_t **) &addr)) {
        if (!ipv6_addr_is_multicast(addr->addr_data) &&
            !ipv6_addr_is_link_local(addr->addr_data) &&
            !ipv6_addr_is_loopback(addr->addr_data) &&
            !ipv6_addr_is_unique_local_unicast(addr->addr_data)) {
            abr_addr_initialized = 1;
            abr_addr = addr->addr_data;
            break;
        }
    }

    if (!abr_addr_initialized) {
        DEBUG("sixlowpan_lowpan_border_init(): A prefix must be initialized to"
              "interface %d first", if_id);
        return 0;
    }

    ipv6_init_as_router();

    return 1;
}

void *border_process_lowpan(void *arg)
{
    msg_t m;

    while (1) {
        msg_receive(&m);
        ipv6_hdr_t *ipv6_buf = (ipv6_hdr_t *)m.content.ptr;

        if (ipv6_buf->nextheader == IPV6_PROTO_NUM_ICMPV6) {
            icmpv6_hdr_t *icmp_buf = (icmpv6_hdr_t *)(((uint8_t *)ipv6_buf) + IPV6_HDR_LEN);

            if (icmp_buf->type == ICMPV6_TYPE_REDIRECT) {
                continue;
            }

            if (icmpv6_demultiplex(icmp_buf) == 0) {
                continue;
            }

            /* Here, other ICMPv6 message types for ND may follow. */
        }

        /* TODO: Bei ICMPv6-Paketen entsprechende LoWPAN-Optionen verarbeiten und entfernen */
        multiplex_send_ipv6_over_uart(ipv6_buf);
    }
}<|MERGE_RESOLUTION|>--- conflicted
+++ resolved
@@ -129,13 +129,12 @@
     uint8_t abr_addr_initialized = 0;
 
     serial_reader_pid = thread_create(
-<<<<<<< HEAD
                             serial_reader_stack, 
                             READER_STACK_SIZE,
-                            PRIORITY_MAIN - 1, 
+                            serial_reader_f, NULL,"serial_reader");
                             CREATE_STACKTEST,
                             serial_reader_f, 
-                            NULL,
+                                   border_process_lowpan, NULL,
                             "serial_reader"
                             );
     ip_process_pid = thread_create(
@@ -143,19 +142,9 @@
                             IP_PROCESS_STACKSIZE,
                             PRIORITY_MAIN - 1,
                             CREATE_STACKTEST,
-                            border_process_lowpan,
                             NULL,
                             "border_process_lowpan"
                             );
-=======
-                            serial_reader_stack, READER_STACK_SIZE,
-                            PRIORITY_MAIN - 1, CREATE_STACKTEST,
-                            serial_reader_f, NULL,"serial_reader");
-    ip_process_pid = thread_create(ip_process_buf, IP_PROCESS_STACKSIZE,
-                                   PRIORITY_MAIN - 1, CREATE_STACKTEST,
-                                   border_process_lowpan, NULL,
-                                   "border_process_lowpan");
->>>>>>> d7dd0a54
 
     if (ip_process_pid != KERNEL_PID_UNDEF) {
         return 0;
