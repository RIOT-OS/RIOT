--- conflicted
+++ resolved
@@ -22,11 +22,7 @@
 #include <stdint.h>
 #include <stdlib.h>
 
-<<<<<<< HEAD
-#include "sixlowpan/ip.h"
-=======
 #include "../ip.h"
->>>>>>> d7dd0a54
 
 /* packet types of uart-packets */
 #define BORDER_PACKET_RAW_TYPE    (0)
