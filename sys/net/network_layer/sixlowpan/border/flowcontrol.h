--- conflicted
+++ resolved
@@ -24,11 +24,7 @@
 #include "vtimer.h"
 
 #include "semaphore.h"
-<<<<<<< HEAD
-#include "sixlowpan/ip.h"
-=======
 #include "../ip.h"
->>>>>>> d7dd0a54
 #include "border.h"
 #include "bordermultiplex.h"
 
