--- conflicted
+++ resolved
@@ -157,11 +157,7 @@
 
     /* if we arrive here, then we must perform the CSMA/CA procedure
        ourselves by software */
-<<<<<<< HEAD
     random_init(xtimer_now());
-=======
-    random_init(xtimer_now_usec());
->>>>>>> 88b48468
     DEBUG("csma: Starting software CSMA/CA....\n");
 
     int nb = 0, be = conf->min_be;
