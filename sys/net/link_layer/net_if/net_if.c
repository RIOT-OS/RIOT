--- conflicted
+++ resolved
@@ -409,10 +409,7 @@
 int net_if_get_eui64(net_if_eui64_t *eui64, int if_id, int force_generation)
 {
     uint64_t tmp;
-<<<<<<< HEAD
-=======
-
->>>>>>> 876ccde3
+    if (if_id < 0 || if_id >= NET_IF_MAX || !interfaces[if_id].initialized) {
     if (if_id < 0 || if_id >= NET_IF_MAX || !interfaces[if_id].initialized) {
         DEBUG("Get EUI-64: No interface initialized with ID %d.\n", if_id);
         return 0;
