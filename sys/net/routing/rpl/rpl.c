--- conflicted
+++ resolved
@@ -87,20 +87,8 @@
     rpl_clear_routing_table();
 #endif
 
-<<<<<<< HEAD
-    if (rpl_routing_table == NULL) {
-        DEBUGF("Routing table init failed!\n");
-        return SIXLOWERROR_NULLPTR;
-    }
-    else {
-        DEBUGF("Routing table init finished!\n");
-    }
-
-    init_trickle();
     //thread_print_all();
 
-=======
->>>>>>> f6a415a3
     rpl_process_pid = thread_create(rpl_process_buf, RPL_PROCESS_STACKSIZE,
                                     PRIORITY_MAIN - 1, CREATE_STACKTEST,
                                     rpl_process, NULL, "rpl_process");
