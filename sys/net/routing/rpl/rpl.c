--- conflicted
+++ resolved
@@ -34,11 +34,6 @@
 
 #include "sixlowpan.h"
 #include "net_help.h"
-<<<<<<< HEAD
-/* You can only run Storing Mode by now. Other unsupported modes lead to default (Storing Mode) */
-=======
-
->>>>>>> 322c8d4b
 #if RPL_DEFAULT_MOP == RPL_STORING_MODE_NO_MC
 #include "rpl/rpl_storing.h"
 #elif RPL_DEFAULT_MOP == RPL_NON_STORING_MODE
