--- conflicted
+++ resolved
@@ -69,13 +69,9 @@
 ifneq (,$(filter openthread,$(USEMODULE)))
   SRC += sc_openthread.c
 endif
-<<<<<<< HEAD
-
-=======
 ifneq (,$(filter sntp,$(USEMODULE)))
   SRC += sc_sntp.c
 endif
->>>>>>> a7bae167
 
 # TODO
 # Conditional building not possible at the moment due to
