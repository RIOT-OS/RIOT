--- conflicted
+++ resolved
@@ -129,14 +129,13 @@
 extern int _ccnl_fib(int argc, char **argv);
 #endif
 
-<<<<<<< HEAD
 #if defined(MODULE_OPENTHREAD) && 0
 extern int _openthread_state(int argc, char **argv);
 extern int _openthread_ipaddr(int argc, char **argv);
-=======
+#endif
+
 #ifdef MODULE_SNTP
 extern int _ntpdate(int argc, char **argv);
->>>>>>> 881ef849
 #endif
 
 const shell_command_t _shell_command_list[] = {
