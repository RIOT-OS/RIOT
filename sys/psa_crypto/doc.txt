/**
 * @defgroup    sys_psa_crypto    PSA Cryptographic API
 * @ingroup     sys
 * @brief       Implements the PSA Crypto API specification.
 * @see         https://armmbed.github.io/mbed-crypto/html/
 *
 * @warning This implementation is not complete and not yet thoroughly tested.
 *          Please do not use this module in production, as it may introduce security issues.
 *
 * @note    This implementation is not complete and will be successively expanded.
 *
 * About {#About}
 * =====
 * This module implements the PSA Cryptography API Version 1.1 as specified
 * [here](https://armmbed.github.io/mbed-crypto/html/).
 * It provides an OS level access to cryptographic operations and supports software and hardware
 * backends as well as the use of secure elements.
 * The API automatically builds a hardware backend for an operation, if there's one available,
 * otherwise it falls back to software. Specific backends can be configured, if needed.
 * For configuration options see [Configuration](#configuration).
 *
 * PSA Crypto has an integrated key management module, which stores keys internally
 * without exposing them to applications. To learn how to use keys with PSA,
 * read [Using Keys](#using-keys).
 *
 * A basic usage and configuration example can be found in `examples/psa_crypto`.
 * For more usage instructions, please read the documentation.
 *
 * If you want to add your own crypto backend, see [Porting Guide](#porting-guide).
 *
 * Basic Usage
 * ===
 * To use PSA Crypto, add `psa/crypto.h` to your includes. This will make all
 * operations and macros available.
 *
 * Call `psa_crypto_init()` before calling any other operation.
 *
 * ## Structure Initialization
 * Whenever you declare a PSA Crypto structure (e.g. operation contexts or key attributes),
 * it needs to be initialized with zeroes. A structure that is not initialized will be interpreted
 * by PSA as *active* and can not be used for a new operation.
 * The example function and macro shown below result in the same thing: A new, inactive structure.
 *
 * @code {.c}
 * // Choose one of these options
 * psa_hash_operation_t hash_op = psa_hash_operation_init();
 * psa_hash_operation_t hash_op = PSA_HASH_OPERATION_INIT;
 * @endcode
 *
 * An already active operation can be set to zero by reinitializing it. It then becomes *inactive*
 * again and can be used for a new operation.
 *
 * When errors occur during execution, PSA resets the operation contexts and makes them
 * *inactive*, to prevent unauthorized access to an operation's state.
 * Users can also call `psa_<operation>_abort()` anytime in between function calls to do the same.
 *
 * Using Keys {#using-keys}
 * ===
 * PSA can only operate on keys, that are registered with and stored within the internal
 * key storage module. This means you need to either generate keys with PSA or
 * import an existing key.
 * For this purpose there are a number of
 * [key management functions](https://armmbed.github.io/mbed-crypto/html/api/keys/management.html)
 * (external link).
 *
 * ## Key Attributes
 * When creating a key for PSA, the implementation needs to know what kind of key it is
 * dealing with, what it can be used for, where it's supposed to be stored, etc.
 * That information needs to be specified in a set of
 * [Key Attributes](https://armmbed.github.io/mbed-crypto/html/api/keys/attributes.html)
 * (external link).
 *
 * The example below defines attributes for an AES-128 key, which can be used for CBC encryption
 * and decryption and will be stored in local volatile memory.
 * @code
 * // Initializes empty attributes structure
 * psa_key_attributes_t attributes = psa_key_attributes_init();
 *
 * // Set all necessary attributes
 * psa_set_key_lifetime(&attributes, PSA_KEY_LIFETIME_VOLATILE);
 * psa_set_key_type(&attributes, PSA_KEY_TYPE_AES);
 * psa_set_key_bits(&attributes, 128);
 * psa_set_key_algorithm(&attributes, PSA_ALG_CBC_NO_PADDING);
 * psa_set_key_usage_flags(&attributes, (PSA_KEY_USAGE_ENCRYPT | PSA_KEY_USAGE_DECRYPT));
 * @endcode
 *
 * After setting the attributes, an exiting key can be imported:
 * @code
 * uint8_t aes_key[] = { ... };
 * psa_key_id_t key_id = 0;     // Will be set by PSA Crypto
 * psa_status_t status = psa_import_key(&attributes, aes_key, sizeof(aes_key), &key_id);
 * @endcode
 * The PSA Crypto implementation will assign an identifier to the key and return it
 * via the `key_id` parameter. This identifier can then be used for operations with this
 * specific key.
 * @code
 * uint8_t PLAINTEXT[] = { ... };
 * // Buffer sizes can be calculated with macros
 * size_t output_buf_size = PSA_CIPHER_ENCRYPT_OUTPUT_SIZE(PSA_KEY_TYPE_AES, PSA_ALG_CBC_NO_PADDING,sizeof(PLAINTEXT));
 * uint8_t output_buffer[output_buf_size];
 *
 * status = psa_cipher_encrypt(key_id, PSA_ALG_CBC_NO_PADDING, PLAINTEXT, sizeof(PLAINTEXT),output_buffer, sizeof(output_buffer), &output_length));
 * @endcode
 *
 * All the supported key types, algorithms and usage flags can be found in the documentation.
 *
 * ### Key Lifetime {#key-lifetime}
 * #### Volatile vs. Persistent
 * The PSA API specifies two ways of storing keys: volatile and persistent. Volatile
 * keys will be stored only in RAM, which means they will be destroyed after application
 * termination or a device reset.
 * Persistent keys will also be written into flash memory for later access. To destroy
 * them they must be explicitly deleted with the `psa_destroy_key()` function.
 *
 * @note    Persistent key storage can be optionally enabled on `native` and on the `nRF52840dk`.
 *          For this, add `USEMODULE += psa_persistent_storage` to your application makefile
 *          or `CONFIG_MODULE_PSA_PERSISTENT_STORAGE=y` to your `app.config.test` file.
 *          Example: `tests/sys/psa_crypto_persistent_storage`
 *
 * @warning Be aware that the current implementation writes keys in plain text to flash memory.
 *          Anyone with hardware access can read them.
 *
 * #### Lifetime Encoding
 * When creating a key, the user needs to specify a lifetime value, which actually consists
 * of two values: persistence and location. The location defines the actual memory location
 * of the key (e.g. whether the key will be stored in RAM, in a hardware protected memory slot
 * or on an external device like a secure element).
 *
 * The persistence value defines whether the key will be stored in RAM (volatile)
 * in flash (persistent).
 * Some default values that exist are:
 * - @ref PSA_KEY_LIFETIME_VOLATILE (stored in local, volatile memory)
 * - @ref PSA_KEY_LIFETIME_PERSISTENT (stored in local, persistent memory)
 *
 * Other lifetime values can be constructed with the macro
 * `PSA_KEY_LIFETIME_FROM_PERSISTENCE_AND_LOCATION(persistence, location)`.
 * All supported `PSA_KEY_PERSISTENCE_*` and `PSA_KEY_LOCATION_*` values can be combined.
 *
 * In addition to the location values defined by the specification, this implementation also
 * supports values for [Secure Elements](#secure-elements).
 *
 * Configuration {#configuration}
 * ===
 * Currently there are two ways to configure PSA Crypto: Kconfig and Makefiles. An example for both
 * can be found in `RIOT/examples/psa_crypto`.
 *
 * ## Kconfig
 * We recommend using Kconfig and choosing your features in `menuconfig`.
 * You can access the GUI by calling
 *
 * @code
 * TEST_KCONFIG=1 BOARD=<your board> make menuconfig
 * @endcode
 *
 * from your application directory.
 * There you can find the available PSA features and options under `System->PSA Crypto`.
 * If you only select the operations you want to use (e.g. `PSA Ciphers->AES-128 CBC`), Kconfig
 * will automatically select the best backend for you depending on the board (e.g. a hardware
 * accelerator if it is available). Optionally you can force a custom backend.
 *
 * Further you can specify the exact number of keys you need to store (section `PSA Key Management
 * Configuration` in `menuconfig`), or choose your [Secure Element](#secure-elements)
 * configurations.
 *
 * Alternatively you can create an `app.config.test` file in your application folder
 * and choose your symbols there (see `examples/psa_crypto`).
 *
 * In the `app.config.test` file, modules can be chosen with the following syntax:
 * `CONFIG_MODULE_<MODULENAME>=y`, as shown below.
 * @code
 * CONFIG_MODULE_PSA_CRYPTO=y
 * CONFIG_MODULE_PSA_CIPHER=y
 * CONFIG_MODULE_PSA_CIPHER_AES_128_CBC=y
 * @endcode
 *
 * ## Makefiles
 * If you don't want to use Kconfig, you can use the traditional way in RIOT of selecting
 * modules in your application Makefile.
 *
 * Here you need to set the base module and individual modules for each operation you need.
 * The example below also chooses a default backend depending on your board.
 * @code
 * // Base module: this is required!
 * USEMODULE += psa_crypto
 *
 * USEMODULE += psa_cipher
 * USEMODULE += psa_cipher_aes_128_cbc
 * @endcode
 *
 * If desired, you can choose a specific backend at compile time. For this you need to specify
 * that you want to set a custom backend and then explicitly choose the one you want (see below).
 * @code
 * USEMODULE += psa_cipher_aes_128_cbc_custom_backend
 * USEMODULE += psa_cipher_aes_128_cbc_backend_riot
 * @endcode
 *
 * The currently available modules, are listed [below](#available-modules).
 *
 * ## Key Slot Types {#configuration-keys}
 * The key management of PSA keeps track of keys by storing them in virtual key slot
 * representations, along with their attributes. Since keys can come in various sizes,
 * it would be inefficient to allocate the same amount of memory for all keys.
 * To reduce the amount of memory used for key storage, PSA internally differentiates between
 * three types of key slots (see below). Depending on the operations your application uses, PSA will
 * automatically detect the key sizes needed and will allocate the required memory.
 * The number of key slots allocated of each type is set to five per default, but can be changed by
 * the user depending on their requirements.
 *
 * | Single Key Slot | Asymmetric Key Slot | Protected Key Slot |
 * |----------------|---------------------|--------------------|
 * | Single keys or unstructured data,<br>e.g. AES keys or asymmetric<br>public keys in local memory | Asymmetric key pairs<br>(private and public parts) <br>in local memory | Any keys stored on a secure<br>element or on-chip in<br>hardware protected memory |
 *
 * If you want to change the default number of allocated key slots you can do so by
 * updating the number in `menuconfig`, or adding them to the `app.config.test` file like so:
 * @code
 * CONFIG_PSA_SINGLE_KEY_COUNT=3
 * CONFIG_PSA_ASYMMETRIC_KEYPAIR_COUNT=1
 * CONFIG_PSA_PROTECTED_KEY_COUNT=2
 * @endcode
 *
 * When using Makefiles, you can pass CFLAGS as shown below.
 * @code
 * CFLAGS += -DCONFIG_PSA_SINGLE_KEY_COUNT=3
 * CFLAGS += -DCONFIG_PSA_ASYMMETRIC_KEYPAIR_COUNT=1
 * CFLAGS += -DCONFIG_PSA_PROTECTED_KEY_COUNT=2
 * @endcode
 *
 * @note    The key slot count defines the maximum number of keys that can be cached in
 *          RAM at runtime. It does not limit the number of persistent keys that can be stored
 *          in flash memory. It is the user's responsibility to keep track of the number of
 *          persistently stored keys.
 *
 * ## Available Modules {#available-modules}
 * Below are the currently available modules.
 * No matter which operation you need, you always have to choose the base module.
 * If you want to specify a backend other than the default, you need to select
 * `psa_<operation>_custom_backend` in addition to the actual backend module.
 *
 * The names listed are are the version used in makefiles with the
 * `USEMODULE += <modulename>` syntax.
 * In Kconfig you don't need to know the exact names, you can simply choose the features in
 * `menuconfig`.
 * When using `app.config.test` files in your application directory, you need to write the
 * names in uppercase and add the prefix `CONFIG_MODULE_` to all of them.
 *
 * ### Key Storage
 * - Persistent Key Storage: psa_persistent_storage
 *
 * ### Asymmetric Crypto
 * - Base: psa_asymmetric
 *
 * #### NIST ECC P192
 * - psa_asymmetric_ecc_p192r1
 * - psa_asymmetric_ecc_p192r1_backend_periph
 * - psa_asymmetric_ecc_p192r1_custom_backend
 * - psa_asymmetric_ecc_p192r1_backend_microecc
 *
 * #### NIST ECC P192
 * - psa_asymmetric_ecc_p256r1
 * - psa_asymmetric_ecc_p256r1_backend_periph
 * - psa_asymmetric_ecc_p256r1_custom_backend
 * - psa_asymmetric_ecc_p256r1_backend_microecc
 *
 * #### Ed25519
 * - psa_asymmetric_ecc_ed25519
 * - psa_asymmetric_ecc_ed25519_backend_periph
 * - psa_asymmetric_ecc_ed25519_custom_backend
 * - psa_asymmetric_ecc_ed25519_backend_c25519
 *
 * ### Ciphers
 * - Base: psa_cipher
 *
 * #### AES ECB
 * - psa_cipher_aes_128_ecb
 * - psa_cipher_aes_128_ecb_backend_riot
 *
 * #### AES CBC
 * - psa_cipher_aes_128_cbc
 * - psa_cipher_aes_128_cbc_backend_periph
 * - psa_cipher_aes_128_cbc_custom_backend
 * - psa_cipher_aes_128_cbc_backend_riot
 * - psa_cipher_aes_192_cbc
 * - psa_cipher_aes_192_cbc_custom_backend
 * - psa_cipher_aes_192_cbc_backend_riot
 * - psa_cipher_aes_256_cbc
 * - psa_cipher_aes_256_cbc_custom_backend
 * - psa_cipher_aes_256_cbc_backend_riot
 *
 * ### Hashes
 * - Base: psa_hash
 *
 * #### MD5
 * - psa_hash_md5
 * - psa_hash_md5_custom_backend
 * - psa_hash_md5_backend_riot
 *
 * #### SHA 1
 * - psa_hash_sha_1
 * - psa_hash_sha_1_backend_periph
 * - psa_hash_sha_1_custom_backend
 * - psa_hash_sha_1_backend_riot
 *
 * #### SHA 224
 * - psa_hash_sha_224
 * - psa_hash_sha_224_backend_periph
 * - psa_hash_sha_224_custom_backend
 * - psa_hash_sha_224_backend_riot
 *
 * #### SHA 256
 * - psa_hash_sha_256
 * - psa_hash_sha_256_backend_periph
 * - psa_hash_sha_256_custom_backend
 * - psa_hash_sha_256_backend_riot
 *
 * #### SHA 384
 * - psa_hash_sha_384
 * - psa_hash_sha_384_backend_periph
 * - psa_hash_sha_384_custom_backend
 * - psa_hash_sha_384_backend_riot
 *
 * #### SHA 512
 * - psa_hash_sha_512
 * - psa_hash_sha_512_backend_periph
 * - psa_hash_sha_512_custom_backend
 * - psa_hash_sha_512_backend_riot
 *
 * #### SHA 512/224
 * - psa_hash_sha_512_224
 * - psa_hash_sha_512_224_backend_periph
 * - psa_hash_sha_512_224_custom_backend
 * - psa_hash_sha_512_224_backend_riot
 *
 * #### SHA 512/256
 * - psa_hash_sha_512_256
 * - psa_hash_sha_512_256_backend_periph
 * - psa_hash_sha_512_256_custom_backend
 * - psa_hash_sha_512_256_backend_riot
 *
 * ### MAC
 * - Base: psa_mac
 *
 * #### HMAC SHA 256
 * - psa_mac_hmac_sha_256
 * - psa_mac_hmac_sha_256_backend_periph
 * - psa_mac_hmac_sha_256_custom_backend
 * - psa_mac_hmac_sha_256_backend_riot
 *
 * ### Secure Elements
 * Base:
 * - psa_secure_element
 * - psa_secure_element_multiple
 *
 * #### SE Types
 * - psa_secure_element_ateccx08a
 * - psa_secure_element_ateccx08a_cipher_aes_128
 * - psa_secure_element_ateccx08a_ecc_p256
 * - psa_secure_element_ateccx08a_hmac_sha256
 *
 * Random Number Generation {#rng}
 * ===
 * Currently uses the [RIOT Random Module](#sys_random) as a backend.
 * See the documentation for configuration options.
 *
 * Secure Elements {#secure-elements}
 * ===
 *
 * An example showing the use of SEs can be found in `examples/psa_crypto`.
 *
 * To use secure elements, you first need to assign a static location value to each device,
 * so PSA can find it. If you only use one device, you can use
 * `PSA_KEY_LOCATION_PRIMARY_SECURE_ELEMENT`. For additional devices this value must be within
 * the range of `PSA_KEY_LOCATION_SE_MIN` and `PSA_KEY_LOCATION_SE_MAX`.
 * When booting the system, the `auto_init` module in RIOT will automatically register the device
 * with the location with PSA Crypto.
 *
 * You can now import or create keys on the secure element by constructing a key lifetime containing
 * a device's location value.
 *
 * @code {.c}
 * psa_key_lifetime_t lifetime =
 *      PSA_KEY_LIFETIME_FROM_PERSISTENCE_AND_LOCATION (PSA_KEY_LIFETIME_VOLATILE,
                                                        PSA_KEY_LOCATION_PRIMARY_SECURE_ELEMENT);
 * @endcode
 *
 * Some secure elements come with their own key management and device configurations. In this case
 * the configuration parameters must be passed to PSA Crypto during the registration. For this, you
 * need to define a `psa_se_config_t` structure containing the configuration.
 * PSA Crypto will use this structure to keep track of what types of keys are allowed on the device
 * and how much storage is available.
 * Where this structure should be placed, how it looks and what parameters are required depends
 * on the type of your device.
 *
 * A good place to define that structure and the location values is a drivers `<driver>_params.h`
 * file, but this may vary depending on how your device is integrated in RIOT.
 *
 * For detailed, device specific information, please check the device driver documentation or
 * the example.
 *
 * ## Available Devices and Drivers
 * - ATECCX08A: [Microchip Cryptoauthlib as a PSA backend](#psa-cryptoauthlib)
 *
 * ## Main SE Configuration
 * To use SEs, the appropriate modules must be chosen in Kconfig:
 * @code
 * CONFIG_PSA_SECURE_ELEMENT=y
 * CONFIG_PSA_SECURE_ELEMENT_ATECCX08A=y        // device example
 * CONFIG_PSA_SECURE_ELEMENT_ATECCX08A_ECC_P256=y
 * @endcode
 *
 * or added to the the Makefile:
 * @code
 * USEMODULE += psa_secure_element
 * USEMODULE += psa_secure_element_ateccx08a        // device example
 * USEMODULE += psa_secure_element_ateccx08a_ecc_p256
 * @endcode
 *
 * This implementation supports the use of one or more secure elements (SE) as backends. In this
 * case the number of used secure elements must be specified (must be at least 2 and at most 255).
 * When using more than one SE, add
 * @code
 * CONFIG_PSA_SECURE_ELEMENT_MULTIPLE=y
 * CONFIG_PSA_MAX_SE_COUNT=2                    // or any other number between 2 and 255
 * @endcode
 *
 * or, respectively,
 *
 * @code
 * USEMODULE += psa_secure_element_multiple
 * CFLAGS += -DCONFIG_PSA_MAX_SE_COUNT=2        // or any other number between 2 and 255
 * @endcode
 *
 * Porting Guide {#porting-guide}
 * ===
 * This porting guide focuses on how to add your software library or hardware driver
 * as a backend to PSA Crypto without actually touching the PSA implementation.
 * We will provide some [general information](#porting-general) and then some case
 * examples for different kinds of backends:
 * - [Software Libraries](#porting-software)
 * - [Hardware Drivers](#porting-hardware)
 * - [Secure Elements](#porting-secure-elements)
 *
 * Some examples to look at are:
 * - [RIOT hash module](#sys_hashes)
 * - [RIOT cipher module](#sys_crypto)
 * - [Micro-ECC](#pkg_micro_ecc)
 * - [CryptoCell 310 driver](#pkg_driver_cryptocell_310).
 *
 * An example integrating a secure element can be found in the
 * [Cryptoauthlib Package](#pkg_cryptoauthlib).
 *
 * ## General Information {#porting-general}
 * ### Error Values
 * You should always check the status of your function calls and translate your library's or
 * driver's errors to PSA error values (please be as thorough as possible).
 * The PSA Crypto specification describes exactly what kind of error values should be returned
 * by which function. Please read the API documentation and comply with the instructions.
 * We recommend writing a`<mylibrary>_to_psa_error()` function right in the beginning (see for
 * example `CRYS_to_psa_error()` in
 * `pkg/driver_cryptocell_310/psa_cryptocell_310/error_conversion.c`).
 *
 * ### The Build System
 * As mentioned before, there are two ways of selecting build time configurations in RIOT: Kconfig
 * and Makefiles.
 * Kconfig dependency resolution is currently an experimental feature and will at some point
 * replace Makefiles. Until then, our implementation needs to support both, which means we need
 * to define features and symbols in multiple places.
 * Luckily, the modules have the exact same names in both systems, which makes the transfer easier.
 * The examples below show both ways.
 *
 * ### Modules {#module-names}
 * In RIOT, module names are generated from path names, so if you create a directory for
 * your sourcefiles, the module name will be the same as the directory name. It is possible
 * to change that by declaring a new module name in the Makefile by adding the line
 * `MODULE := your_module_name`.
 *
 * If you leave it like this, all sourcefiles in the path corresponding to the module name will be
 * built (e.g. if you choose the module `hashes`, all files in `sys/hashes` will be included).
 * For better configurability it is possible to add submodules (see
 * `sys/hashes/psa_riot_hashes` for example).
 * In that case the base module name will be the directory name and each file inside the directory
 * becomes its own submodule that must be explicitly chosen. The module name will then be the
 * directory name with the file name as a postfix.
 * For example:
 * @code
 * USEMODULE += hashes
 * USEMODULE += psa_riot_hashes
 * USEMODULE += psa_riot_hashes_sha_256
 *
 * will build the file at `sys/hashes/psa_riot_hashes/sha_256.c`, but none of the other files in
 * the directory.
 *
 * To enable submodules for your implementation add the following to the directory makefile:
 * @code
 * BASE_MODULE := psa_<modulename>
 * SUBMODULES := 1
 * @endcode
 *
 * We also need to create so-called pseudomodules for each available submodule.
 * Those must follow the scheme `psa_<modulename>_<filename>`.
 * Where they are declared depends on where your module is located. Pseudomodules in `RIOT/sys` must
 * be added in `pseudomodules.inc.mk`.
 * When integrating packages or drivers, the pseudomodules can be added in the `Makefile.include`
 * file of the individual module's directory (see `pkg/micro-ecc/Makefile.include`).
 *
 * When adding backends to PSA Crypto, please name your modules in ways that fit within the
 * current naming scheme: `psa_<library>_<algorithm>`. Also, when adding software libraries and
 * hardware drivers, use the submodule approach. That makes PSA Crypto more configurable.
 *
 * The drawback of the submodule approach is, that if one of our sourcefiles depends on
 * another sourcefile in the same folder, we need to select it explicitly. For example, in
 * `pkg/driver_cryptocell_310/psa_cryptocell_310` you can see that there are some common source
 * files that all the others use (e.g. for hashes there is a `hashes_common.c` file).
 *
 * If that is the case for your driver, you need to make sure the modules are selected in
 * the Kconfig file as well as the `Makefile.dep` file (see `psa_cryptocell_310/Makefile.dep` or
 * `psa_cryptocell_310/Kconfig`).
 *
 * ### Adding Glue Code {#glue-code}
 * We define a number of wrapper APIs, which are called by PSA to invoke crypto backends.
 * Software libraries and hardware drivers use the same methods, secure elements are handled
 * in a different way (see [Case Example – Secure Elements](#porting-secure-elements) for details).
 *
 * The names, parameters and return values for wrapper methods are defined in header files in
 * `sys/psa_crypto/include/psa_<algorithm>.h`.
 * The functions declared in those files are the ones that are currently supported by this
 * PSA implementation. They will be extended in the future.
 *
 * You need to implement those functions with glue code calling your library or driver code
 * and converting types and error values between PSA and your backend.
 * Below is an example of how this might look (it's very reduced, your library may need
 * much more glue code).
 * @code {.c}
 * psa_status_t psa_ecc_p256r1_sign_hash(const psa_key_attributes_t *attributes,
 *                                       psa_algorithm_t alg, const uint8_t *key_buffer,
 *                                       size_t key_buffer_size, const uint8_t *hash,
 *                                       size_t hash_length, uint8_t *signature,
 *                                       size_t signature_size, size_t *signature_length)
 * {
 *     int status = <libraryname>_<sign_hash_func>(key_buffer, hash, hash_length,
 *                                            signature, signature_length, curve);
 *
 *     if (status != SUCCESS) {
 *         return <libraryname>_status_to_psa_error(status);
 *     }
 *
 *     (void)alg;
 *     (void)attributes;
 *     (void)key_buffer_size;
 *     return PSA_SUCCESS;
 * }
 * @endcode
 *
 * ## creating glue-code for existing PSA-algorithms {#psa-glue-code}
 * 
 * If you plan to add glue code for algorithms already existing in RIOT, you need to create a new 
 * pseudomodule first. 
 * Afterwards, you can add your glue-functions. The perfect location would be inside the base-module you are glueing to.
 * 
 *
 * Example:
 * When adding glue-code for the PSA_CRYPTO-module, you need to:
 * - add your glue-pseudomodule to `makefiles/pseudomodules.inc.mk`
 * - add your glue-pseudomodule to `makefiles/features_modules.inc.mk`
 * - add your glue-pseudomodule to `makefiles/features_existing.inc.mk`
 * - add your glue-code ( for example in `sys/hashes/psa_riot_hashes/{your_code}`)
 * - add your glue-headers ( for example in `sys/psa_crypto/include/psa_hashes.h`)
 * - add your glue-code-calls to algorithm-dispatcher (in `sys/psa_crypto/psa_crypto_algorithm_dispatch.c`)
 * - add your glue-headers to includes (in `sys/include/hashes/psa/riot_hashes.h`, `sys/include/psa_crypto/psa/crypto_contexts.h`)
 * - update makefiles in `sys/psa_crypto/` (`Makefile.dep`, `Makefile.include`) -> don't forget to add your methods to the doc.txt

 * Please use [`sys/psa_crypto: sha3 support #20698`](https://github.com/RIOT-OS/RIOT/pull/20698) as a reference.

 * PS: Don't forget to add tests in `tests/sys/{base_module_of_your_glue_code}` ;-) 
 * For the example above, the tests would be placed in: `tests/sys/psa_crypto_hashes` 
 * (don't forget to add your Module to the Makefile inside this folder).
 * You can call them from `tests/sys/psa-psa_crypto_hashes/`. 
 * Please refer to the corresponding manual about running tests for more details.


 * ### Operation Contexts
 * Some cryptographic operations use driver specific context to store the operation state in
 * between function calls. These must be defined somewhere. Examples can be found in
 * `pkg/driver_cryptocell_310/include/psa_periph_hashes_ctx.h` and
 * `sys/include/hashes/psa/riot_hashes.h`.
 *
 * When defining the contexts for a hardware driver, all you need to do is add a file called
 * `psa_periph_<algorithm>_ctx.h` to your driver's include folder and define the available types
 * (see supported [types](#supported-types) below).
 * Those files are automatically included in `crypto_includes.h` and it is important that they
 * always have the same name for each algorithm.
 *
 * When defining the contexts for a software library, the headerfile should be called
 * `<library>_<algorithm>.h` (e.g. `riot_hashes.h`) and must be added to `crypto_includes.h` as
 * shown below:
 * @code
 * #if IS_USED(MODULE_PSA_<LIBRARY>_<ALGORITHM>)
 * #include "<library>/<library>_<algorithm>.h"
 * #endif
 * @endcode
 *
 * When defining the context types, those must always depend on the specific algorithm module,
 * for example
 * @code
 * #if IS_USED(MODULE_PSA_<LIBRARY>_HASHES_SHA_256)
 * #include "path/to/headerfile_containing_the_driver_context_definition"
 *
 * typedef <library_context_type_t> psa_hashes_sha256_ctx_t;
 * #endif
 * @endcode
 *
 * #### Hashes {#supported-types}
 * - `psa_hashes_md5_ctx_t`
 * - `psa_hashes_sha1_ctx_t`
 * - `psa_hashes_sha224_ctx_t`
 * - `psa_hashes_sha256_ctx_t`
 * - `psa_hashes_sha384_ctx_t`
 * - `psa_hashes_sha512_ctx_t`
<<<<<<< HEAD
 * - `psa_hashes_sha3_ctx_t`
=======
 * - `psa_hashes_sha512_224_ctx_t`
 * - `psa_hashes_sha512_256_ctx_t`
>>>>>>> 436b6edb
 *
 * #### Ciphers
 * - `psa_cipher_aes_128_ctx_t`
 * - `psa_cipher_aes_192_ctx_t`
 * - `psa_cipher_aes_256_ctx_t`
 *
 * Secure Elements need their own contexts. For this,
 * see [Case Example – Secure Elements](#porting-secure-elements).
 *
 * ## Adding a Backend
 * The integration of hardware drivers, software libraries and secure element drivers
 * differs a bit. Below we describe the necessary steps for each of them.
 *
 * ### Case Example – A Software Library {#porting-software}
 * Software libraries are the easiest backends, because they are not platform or hardware
 * specific. They can generally run on all platforms in RIOT and we can
 * combine different software backends for different operations (we could, for example,
 * use the Micro-ECC package for ECC NIST curves and the C25519 package for operations with
 * the Curve25519).
 *
 * Let's say we have an imaginary software library called `FancyCrypt` and want to use
 * it as a backend of PSA. We've already added it to RIOT as a third party package in
 * `pkg/fancycrypt`.
 * Our library provides hashes and elliptic curve operations and to make it accessible to
 * PSA Crypto we need to write wrappers for our API calls.
 *
 * First we create a folder called `psa_fancycrypt` in the package directory. Inside we create
 * a file with the name of each operation you want to integrate, e.g. `p256.c` and
 * `hashes_sha_224.c` (when adding operations, remember that the path of the files will also
 * be the [module name](#module-names), so please comply with the current naming scheme).
 *
 * In these files we need to implement the methods that are called by PSA as described
 * [above](#glue-code).
 *
 * #### Adding Makefiles
 * We add a Makefile to the `psa_fancycrypt` folder with the following content:
 * @code {.c}
 * BASE_MODULE := psa_fancycrypt
 * SUBMODULES := 1
 *
 * include $(RIOTBASE)/Makefile.base
 * @endcode
 *
 * This tells RIOT that the `psa_fancycrypt` module has submodules, which can be selected
 * individually.
 *
 * In `pkg/fancycrypt` we now need to declare explicit pseudomodules in `Makefile.include` and add
 * the `psa_fancycrypt` folder to the source files and the `sys/psa_crypto/include` folder to the
 * includes.
 * These should be dependent on the PSA Crypto module as shown below.
 *
 * @code
 * ifneq (,$(filter psa_fancycrypt_%, $(USEMODULE)))
 *     PSEUDOMODULES += psa_fancycrypt_hashes_sha_256
 *     PSEUDOMODULES += psa_fancycrypt_p256
 *     DIRS += $(RIOTPKG)/fancycrypt/psa_fancycrypt
 *     INCLUDES += -I$(RIOTBASE)/sys/psa_crypto/include
 * endif
 * @endcode
 *
 * If the implementation has any dependencies, they need to be added in `Makefile.dep`, for example:
 * @code
 * USEMODULE += psa_fancycrypt
 * USEMODULE += psa_fancycrypt_error_conversion
 *
 * ifneq (,$(filter psa_fancycrypt_hashes_sha1,$(USEMODULE)))
 *   USEMODULE += psa_fancycrypt_hashes_common
 * endif
 * @endcode
 *
 * #### Adding a Kconfig file
 * We add a file called `Kconfig` to the `psa_fancycrypt` folder. Here we declare
 * the modules for Kconfig like so:
 * @code
 * config MODULE_PSA_FANCYCRYPT_HASHES_SHA_256
 *     bool
 *     depends on MODULE_PSA_CRYPTO
 *     select MODULE_PSA_FANCYCRYPT
 *
 * config MODULE_PSA_FANCYCRYPT_P256
 *     bool
 *     depends on MODULE_PSA_CRYPTO
 *     select MODULE_PSA_FANCYCRYPT
 *
 * config MODULE_PSA_FANCYCRYPT
 *     bool
 * @endcode
 *
 * If the implementation has any dependencies, we can select them in this Kconfig file:
 * @code
 * config MODULE_PSA_FANCYCRYPT_HASHES_SHA_256
 *     bool
 *     depends on MODULE_PSA_CRYPTO
 *     select MODULE_PSA_FANCYCRYPT
 *     select MODULE_PSA_FANCYCRYPT_HASHES_COMMON
 *     select MODULE_PSA_FANCYCRYPT_ERROR_CONVERSION
 * @endcode
 *
 * In `pkg/fancycrypt/Kconfig` we need to add the line
 * @code
 * rsource "psa_fancycrypt/Kconfig"
 * @endcode
 * at the bottom.
 *
 * #### Telling PSA Crypto about it
 * To be able to choose `fancycrypt` as a PSA backend, we need to add the option to the Kconfig
 * and Makefiles of the PSA Crypto Module.
 *
 * In `sys/psa_crypto/` we need to modify `Kconfig.asymmetric`, `sys/psa_crypto/Kconfig.hashes`,
 * `Makefile.dep` and `Makefile.include`.
 *
 * To `Kconfig.asymmetric` we need to add
 * @code
 * config MODULE_PSA_ASYMMETRIC_ECC_P256R1_BACKEND_FANCYCRYPT
 *     bool "FancyCrypt Package"
 *     select PACKAGE_FANCYCRYPT
 *     select MODULE_PSA_FANCYCRYPT_P256
 * @endcode
 * This will expose FancyCrypt as a backend option in PSA and then enable all the necessary
 * features, when users select it.
 * You need to do the same thing for the hash operation in `Kconfig.hashes`.
 *
 * To achieve the same thing with Makefiles we need to do this in two places:
 * In `Makefile.include` there are some existing pseudomodules for asymmetric crypto and hashes.
 * There we need to create the backend modules for FancyCrypt by adding
 *
 * @code
 * PSEUDOMODULES += psa_asymmetric_ecc_p256r1_backend_fancycrypt
 * @endcode
 *
 * and
 *
 * @code
 * PSEUDOMODULES += psa_hash_sha_256_backend_fancycrypt
 * @endcode
 *
 * The automatic module selection happens in `Makefile.dep`. To the place where exiting P256 curves
 * and hashes are selected we add cases for our backend modules:
 *
 * @code
 * ifneq (,$(filter psa_asymmetric_ecc_p256r1_backend_fancycrypt,$(USEMODULE)))
 *     USEPKG += fancycrypt
 *     USEMODULE += psa_fancycrypt
 *     USEMODULE += psa_fancycrypt_p256
 * endif
 * @endcode
 *
 * Now you should be able to select your package as a backend for PSA Crypto and use it to perform
 * operations.
 *
 * ### Case Example – A Hardware Driver {#porting-hardware}
 * The first steps of porting a hardware driver are the same as for the software library.
 * Only we skip the last part where we add the modules to the PSA Crypto Kconfig and Makefiles
 * and do something else instead.
 *
 * Hardware drivers are treated a little differently, mostly because they are tied to a specific
 * platform and users can not just choose a different driver for their accelerator.
 * Therefore we just want PSA Crypto to automatically use this driver whenever it runs on the
 * corresponding platform, which means that we have to add some additional options and features,
 * not only to the driver but also to the CPU it belongs to.
 * A good example for this is the [CryptoCell 310 driver](#pkg_driver_cryptocell_310) for the
 * accelerator on the [nRF52840 CPU](#cpu_nrf52).
 *
 * Now, let's say we have a CPU called `myCPU` with an on-chip accelerator called
 * `speedycrypt`. Let's say that `speedycrypt` provides hashes and ECC curves.
 * The vendor provides a driver, which we already have included in RIOT as a package.
 * Also we've followed the steps in the [glue code section](#glue-code) and provide a folder called
 * `pkg/driver_speedycrypt/psa_speedycrypt` with the required wrapper files.
 * We have also added the module names in a Kconfig file and in the Makefiles.
 *
 * #### Telling PSA Crypto about it
 * This is where we diverge from the software library example. If you take a look at the available
 * backends in PSA, you'll notice one with the postfix `*_BACKEND_PERIPH` for each available
 * algorithm. **Periph** here is short for *peripheral hardware accelerator*.
 * The `*_BACKEND_PERIPH` modules depend on the presence of such an accelerator. They are a generic
 * module for all crypto hardware accelerators and will automatically resolve to the driver that is
 * associated with the available accelerator.
 *
 * Before we're able to use it we need to tell RIOT that those hardware features exist for
 * our `myCPU` (see `cpu/nrf52/Kconfig` and `cpu/nrf52/Makefile.features` as an example).
 * In `cpu/myCPU` we add all the provided features as shown below.
 *
 * Files we need to touch:
 * - `cpu/myCPU/Makefile.features`
 * - `cpu/myCPU/Kconfig`
 * - `cpu/myCPU/periph/Makefile.dep`
 * - `cpu/myCPU/periph/Kconfig`
 * - When defining new features: `RIOT/kconfigs/Kconfig.features`
 *
 * **cpu/myCPU/Makefile.features:**
 * @code
 * FEATURES_PROVIDED += periph_speedycrypt      // General feature for the accelerator
 * FEATURES_PROVIDED += periph_hash_sha_256
 * FEATURES_PROVIDED += periph_ecc_p256r1
 * @endcode
 *
 * **cpu/myCPU/Kconfig:**
 * @code
 * config CPU_FAM_MYCPU
 *     bool
 *     select CPU_SOME_FEATURES
 *      ...
 *     select HAS_PERIPH_HASH_SHA_256
 *     select HAS_PERIPH_ECC_P256R1
 *     select HAS_PERIPH_SPEEDYCRYPT
 * @endcode
 * The `HAS_PERIPH_*` symbols are defined in ``. If your device
 * provides capabilities that are not yet defined, you can add them to that file.
 *
 * Next we need to define selectable modules for this in the `cpu/myCPU/periph` folder, which
 * then automatically enable the driver. An example for this is `cpu/nrf52/periph`.
 * We add the following to the `cpu/myCPU/periph/Kconfig` file and `cpu/myCPU/periph/Makefile.dep`:
 *
 * **cpu/myCPU/periph/Makefile.dep:**
 * @code
 * ifneq (,$(filter periph_hash_sha_256,$(USEMODULE)))
 *     USEPKG += driver_speedycrypt
 *     USEMODULE += psa_speedycrypt_hashes_sha256
 * endif
 * @endcode
 *
 * **cpu/myCPU/periph/Kconfig:**
 * @code
 * config MODULE_PERIPH_FANCYCRYPT
 *     bool
 *     depends on HAS_PERIPH_FANCYCRYPT
 *     select PACKAGE_DRIVER_FANCYCRYPT
 *
 * config MODULE_PERIPH_HASH_SHA_256
 *     bool
 *     depends on HAS_PERIPH_HASH_SHA_256
 *     select MODULE_PERIPH_SPEEDYCRYPT
 *     select MODULE_PSA_SPEEDYCRYPT_HASHES_SHA256
 * @endcode
 *
 * Here we basically say "If the user chooses the `periph_hash_sha_256 module`, also select the
 * `periph_speedycrypt` feature, which will then enable the speedycrypt driver". Of course you need
 * to do this for all your available features.
 *
 * Now, if you build PSA Crypto with default configurations, it should automatically detect that
 * your board has a hardware accelerator for hashes and ECC operations and build the hardware
 * driver as a backend.
 *
 * ### Case Example – A Secure Element Driver {#porting-secure-elements}
 * Secure elements (SEs) are handled almost completely separate from the other backends. When we use
 * software libraries or hardware drivers, we only build one implementation per algorithm.
 * When it comes to secure elements we want to be able to build them in addition to the other
 * backends and we may want to connect and use more than one of them at the same time.
 * Another difference is that when using software libraries and hardware drivers, PSA handles the
 * storage of key material. When using SEs, keys are stored on the SE, which means, we need
 * additional functionality for the key management.
 *
 * An existing example in RIOT is the Microchip ATECCX08A device family, whose driver can be found
 * in `pkg/cryptoauthlib`.
 *
 * PSA Crypto has an integrated SE driver registry, which stores all registered drivers in a list.
 * When an application calls a cryptographic operation that's supposed to be performed by a secure
 * element, the registry will find the correct driver in the list and PSA will invoke the operation.
 * Each driver is stored with a context that contains persistent as well as transient driver data.
 * Transient driver data can be anything the driver needs to function. Persistent data is supposed
 * to be used to keep track of how many keys are stored on the device and if there is still some
 * free space available.
 *
 * @note    Currently PSA does not support persistent storage, so the persistent driver data
 *          is not really persistent, yet. Once persistent storage is implemented, this data
 *          will be stored, so the implementation can find already existing keys again after
 *          a reboot.
 *
 * For this example we integrate an imaginary SE called `superSE`, which comes with a driver called
 * `superSE_lib`. Again, we assume that we have already added the driver as a package in RIOT and it
 * can be found at `pkg/superse_lib`.
 *
 * #### Adding the Glue Code
 * Secure element drivers need to implement a different API than the other backends. It is defined
 * [here](#sys_psa_crypto_se_driver).
 * In our package folder we now create a new folder called `psa_superse_driver` and add a source
 * file called `psa_superse_lib_driver.c`. Here we now implement glue code for all the cryptographic
 * operations our SE supports.
 *
 * You will notice that the SE interface also provides some key management functions. This is
 * because keys are stored on the device and PSA can not access the memory and key data itself,
 * but needs to tell the driver to do it.
 *
 * ### Operation Contexts
 * Some operations need driver specific contexts. For secure elements these are wrapped in types
 * defined in `crypto_contexts.h` (currently only `psa_se_cipher_context_t` is supported).
 * In this header file add operation contexts that belong to your driver to the available SE
 * context unions as shown in the example below:
 *
 * @code
 * typedef struct {
 *     union driver_context {
 *         unsigned dummy;
 *     #if IS_USED(MODULE_PSA_SECURE_ELEMENT_ATECCX08A) || defined(DOXYGEN)
 *         atca_aes_cbc_ctx_t atca_aes_cbc;
 *     #endif
 *     #if IS_USED(MODULE_PSA_SECURE_ELEMENT_SUPERSE) || defined(DOXYGEN)
 *         superse_cipher_ctx_t superse_aes_cbc;
 *     #endif
 *     } drv_ctx;
 * } psa_se_cipher_context_t;
 * @endcode
 *
 * #### Allocation
 * The first thing PSA will do, when an application creates a key on an SE, is ask the driver to
 * find a free key slot on the device. This is what the `allocate` function is for. How exactly
 * the slot is allocated, depends on the driver.
 * It may be possible to query that information directly from the device. If that is not possible,
 * we can use the persistent data stored in the driver context. An example for this can be
 * found in `pkg/cryptoauthlib/psa_atca_driver/psa_atca_se_driver.c`.
 * This example requires the user to provide information about the configurations for each key slot,
 * which is then stored in the persistent driver data and used for key management (for a better
 * description read [Using Cryptoauthlib as a backend for PSA Crypto](#psa-cryptoauthlib)).
 * At this point you can decide what the best approach for your device is.
 *
 * The `allocate` function should then return some reference to the slot it has allocated
 * for the key (possibly a pointer or a slot number). Next PSA Crypto will invoke the `import`
 * or `generate` function to store a key.
 *
 * #### Using Persistent Data
 * When you want to use persistent data to keep track of keys, you should utilize the
 * `psa_se_config_t` structure, which is declared in `crypto_se_config.h`.
 * You can define a structure that can hold your device configuration and make sure it is available
 * then your SE is used.
 *
 * #### Making the Methods Available
 * At the bottom of the wrapper code, define structures with pointers to the available methods.
 * For example if you have implemented a `superse_allocate` and `superse_generate_key` function,
 * you need to add a `psa_drv_se_key_management_t` structure as shown below. Fill the unimplemented
 * methods with `NULL` pointers.
 * The last structure should be a `psa_drv_se_t` struct containing pointers to the other structures.
 * That one will be stored during driver registration to get access to all the implemented
 * functions.
 *
 * @code {.c}
 * static psa_drv_se_key_management_t superse_key_management = {
 *     .p_allocate = superse_allocate,
 *     .p_validate_slot_number = NULL,
 *     .p_import = NULL,
 *     .p_generate = superse_generate_key,
 *     .p_destroy = NULL,
 *     .p_export = NULL,
 *     .p_export_public = NULL
 * };
 *
 * psa_drv_se_t superse_methods = {
 *     .hal_version = PSA_DRV_SE_HAL_VERSION,
 *     .persistent_data_size = 0,
 *     .p_init = NULL,
 *     .key_management = &superse_key_management,
 *     .mac = NULL,
 *     .cipher = NULL,
 *     .aead = NULL,
 *     .asymmetric = NULL,
 *     .derivation = NULL
 * };
 * @endcode
 *
 * You should do this for all available functions. The structures for the functions are
 * declared in `sys/psa_crypto/include/psa_crypto_se_driver.h`.
 *
 * #### Driver Registration
 * At start-up all secure element drivers need to be registered with the PSA SE management module.
 * This happens by calling `psa_register_secure_element()` during the automatic driver
 * initialization in RIOT.
 * When you added support for our device to RIOT, you should have implemented an
 * `auto_init_<device>` function, which initializes the connected devices.
 * In this function, after initializing a device, you should call `psa_register_secure_element()`
 * and pass the device's location value, and pointers to the `psa_drv_se_t` structure,
 * the persistent data and some device specific context.
 * An example implementation of this can be seen in `sys/auto_init/security/auto_init_atca.c`.
 *
 * #### Telling PSA Crypto about it
 * To be able to choose our `superSE` during configuration, we need to define the corresponding
 * modules in the Kconfig files and Makefiles.
 *
 * To `pkg/super_se_lib/Kconfig` we add something like
 * @code
 * config MODULE_PSA_SUPERSE_DRIVER
 *     bool
 *     depends on PACKAGE_SUPERSE_LIB
 *     default y if MODULE_PSA_CRYPTO
 *     select PSA_KEY_MANAGEMENT
 * @endcode
 * This tells the build system that whenever this driver and PSA Crypto are used at the same time,
 * the wrapper and the PSA key management module are needed, too.
 *
 * To `sys/psa_crypto/psa_se_mgmt/Kconfig` we add a menu for the SE like so:
 * @code
 * menuconfig MODULE_PSA_SECURE_ELEMENT_SUPERSE
 *     bool "Our Vendor's SuperSE"
 *     select PACKAGE_SUPERSE_LIB
 *     depends on <whatever protocol is needed for communication, e.g. HAS_PERIPH_I2C>
 *     help
 *         <Some helpful information about this module>
 * @endcode
 * This makes our driver selectable whenever an application configuration selects the PSA secure
 * element module.
 *
 * As described in the [Configuration Section](#configuration-keys), references to keys on secure
 * elements are stored by PSA in a different type of key slot than other keys.
 * The slot for protected keys usually only contains a slot number or address and not the actual
 * key, which requires a lot less memory space.
 *
 * **BUT:** If your secure element supports asymmetric cryptography and exports a public key part
 * during key generation, that key part must be stored somewhere. So when you choose an
 * asymmetric operation, the protected key slots will have the space to store a public
 * key.
 *
 * #### Dependencies
 * Secure Element operations also depend on the PSA modules. E.g. when you want to use an ECC
 * operation, you need to make sure that you also build the asymmetric PSA functions.
 *
 * For this we need to add the following to the `superSE` menu:
 * @code
 * config MODULE_PSA_SECURE_ELEMENT_SUPERSE_ECC_P256
 *     bool "Our Vendor's Elliptic Curve P256"
 *     select PSA_KEY_SIZE_256
 *     select MODULE_PSA_ASYMMETRIC
 *     depends on MODULE_PSA_SECURE_ELEMENT_SUPERSE
 * @endcode
 * This tells us, what size a key slot should have to store the public key. If your SE supports
 * other curves, you need to modify this accordingly or add more of them.
 *
 * Now we need to add the same to the Makefiles. In `Makefile.include` we add the source file path
 * and the PSA include folders and define the new available pseudomodules:
 * @code
 * ifneq (,$(filter psa_crypto,$(USEMODULE)))
 *     DIRS += $(RIOTPKG)/superse_lib/psa_superse_driver
 *     INCLUDES += -I$(RIOTBASE)/sys/psa_crypto/include
 *     PSEUDOMODULES += psa_secure_element_superse
 *     PSEUDOMODULES += psa_secure_element_superse_ecc_p256
 * endif
 * @endcode
 *
 * In `Makefile.dep` we automatically add required modules when PSA Crypto and the ECC curve
 * module are chosen:
 * @code
 * ifneq (,$(filter psa_crypto,$(USEMODULE)))
 *   USEMODULE += psa_superse_driver
 * endif
 *
 * ifneq (,$(filter psa_secure_element_superse_ecc_p256, $(USEMODULE)))
 *   USEMODULE += psa_asymmetric
 * endif
 * @endcode
 * This needs to be done for all other supported operations (e.g. ATECCX08 operations in
 * `pkg/cryptoauthlib/Makefile.include`, `pkg/cryptoauthlib/Makefile.dep` and
 * `sys/psa_crypto/psa_se_mgmt/Kconfig`. Now the secure element should be available for use
 * with PSA Crypto.
 */<|MERGE_RESOLUTION|>--- conflicted
+++ resolved
@@ -615,12 +615,9 @@
  * - `psa_hashes_sha256_ctx_t`
  * - `psa_hashes_sha384_ctx_t`
  * - `psa_hashes_sha512_ctx_t`
-<<<<<<< HEAD
- * - `psa_hashes_sha3_ctx_t`
-=======
  * - `psa_hashes_sha512_224_ctx_t`
  * - `psa_hashes_sha512_256_ctx_t`
->>>>>>> 436b6edb
+ * - `psa_hashes_sha3_ctx_t`
  *
  * #### Ciphers
  * - `psa_cipher_aes_128_ctx_t`
