--- conflicted
+++ resolved
@@ -98,8 +98,6 @@
   endif
 endif
 
-<<<<<<< HEAD
-=======
 ## AEAD
 PSEUDOMODULES += psa_aead
 PSEUDOMODULES += psa_aead_aes_128_ccm
@@ -137,7 +135,6 @@
   endif
 endif
 
->>>>>>> a23948c2
 ## Hash
 PSEUDOMODULES += psa_hash
 PSEUDOMODULES += psa_hash_md5
