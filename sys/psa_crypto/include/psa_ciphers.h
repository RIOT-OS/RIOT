/*
 * Copyright (C) 2021 HAW Hamburg
 *
 * This file is subject to the terms and conditions of the GNU Lesser
 * General Public License v2.1. See the file LICENSE in the top level
 * directory for more details.
 */

#pragma once

/**
 * @ingroup     sys_psa_crypto
 * @defgroup    sys_psa_crypto_cipher   PSA Wrapper Functions: Cipher
 * @{
 *
 * @file        psa_ciphers.h
 * @brief       Function declarations for low level wrapper functions for cipher operations.
 *
 * @author      Lena Boeckmann <lena.boeckmann@haw-hamburg.de>
 */

#ifdef __cplusplus
extern "C" {
#endif

#include "psa/crypto.h"
#include "psa/crypto_contexts.h"

#if IS_USED(MODULE_PSA_CIPHER_AES_128_CBC) || defined(DOXYGEN)
/**
 * @brief   Low level wrapper function to call a driver for an AES 128 CBC encryption.
 *          See @ref psa_cipher_encrypt()
 */
psa_status_t psa_cipher_cbc_aes_128_encrypt(const psa_key_attributes_t *attributes,
                                            const uint8_t *key_buffer,
                                            size_t key_buffer_size,
                                            psa_algorithm_t alg,
                                            const uint8_t *input,
                                            size_t input_length,
                                            uint8_t *output,
                                            size_t output_size,
                                            size_t *output_length);

/**
 * @brief   Low level wrapper function to call a driver for an AES 128 CBC decryption.
 *          See @ref psa_cipher_decrypt()
 */
psa_status_t psa_cipher_cbc_aes_128_decrypt(const psa_key_attributes_t *attributes,
                                            const uint8_t *key_buffer,
                                            size_t key_buffer_size,
                                            psa_algorithm_t alg,
                                            const uint8_t *input,
                                            size_t input_length,
                                            uint8_t *output,
                                            size_t output_size,
                                            size_t *output_length);
#endif /* MODULE_PSA_CIPHER_AES_128_CBC */

#if IS_USED(MODULE_PSA_CIPHER_AES_192_CBC) || defined(DOXYGEN)
/**
 * @brief   Low level wrapper function to call a driver for an AES 192 CBC encryption.
 *          See @ref psa_cipher_encrypt()
 */
psa_status_t psa_cipher_cbc_aes_192_encrypt(const psa_key_attributes_t *attributes,
                                            const uint8_t *key_buffer,
                                            size_t key_buffer_size,
                                            psa_algorithm_t alg,
                                            const uint8_t *input,
                                            size_t input_length,
                                            uint8_t *output,
                                            size_t output_size,
                                            size_t *output_length);
#endif /* MODULE_PSA_CIPHER_AES_192_CBC */

#if IS_USED(MODULE_PSA_CIPHER_AES_256_CBC) || defined(DOXYGEN)
/**
 * @brief   Low level wrapper function to call a driver for an AES 256 CBC encryption.
 *          See @ref psa_cipher_encrypt()
 */
psa_status_t psa_cipher_cbc_aes_256_encrypt(const psa_key_attributes_t *attributes,
                                            const uint8_t *key_buffer,
                                            size_t key_buffer_size,
                                            psa_algorithm_t alg,
                                            const uint8_t *input,
                                            size_t input_length,
                                            uint8_t *output,
                                            size_t output_size,
                                            size_t *output_length);
#endif /* MODULE_PSA_CIPHER_AES_256_CBC */
<<<<<<< HEAD

#if IS_USED(MODULE_PSA_CIPHER_CHACHA20) || defined(DOXYGEN)

/**
 * @brief   ChaCha20 setup function
 *
 * @param   ctx         Driver specific ChaCha20 context of type @c psa_cipher_chacha20_ctx_t
 * @param   key_data    Key Buffer.
 * @param   key_length  Length of the key buffer. Must be @c 32 bytes.
 * @return  psa_status_t
 */
psa_status_t psa_cipher_chacha20_encrypt_setup( psa_cipher_chacha20_ctx_t *ctx,
                                                uint8_t *key_data,
                                                size_t key_length);

/**
 * @brief   ChaCha20 setup function
 *
 * @param   ctx         Driver specific ChaCha20 context of type @c psa_cipher_chacha20_ctx_t
 * @param   key_data    Key Buffer.
 * @param   key_length  Length of the key buffer. Must be @c 32 bytes.
 * @return  psa_status_t
 */
psa_status_t psa_cipher_chacha20_decrypt_setup( psa_cipher_chacha20_ctx_t *ctx,
                                                uint8_t *key_data,
                                                size_t key_length);

/**
 * @brief ChaCha20 set nonce and initial counter function
 *
 * @param ctx       Driver specific ChaCha20 context of type @c psa_cipher_chacha20_ctx_t
 * @param iv        Buffer of IV to be set
 * @param iv_length Length of the IV Buffer.
 *                  - 12 bytes: the provided IV is used as the nonce, and the
 *                  counter value is set to zero.
 *                  - 16 bytes: the first four bytes of the IV are used as the
 *                  counter value (encoded as little-endian), and the remaining
 *                  12 bytes are used as the nonce.
 *                  - 8 bytes: the cipher operation uses the original [CHACHA20]
 *                  definition of ChaCha20: the provided IV is used as the
 *                  64-bit nonce, and the 64-bit counter value is set to zero.
 *                  - It is recommended that implementations do not support
 *                  other sizes of IV.
 */
psa_status_t psa_cipher_chacha20_set_iv(psa_cipher_chacha20_ctx_t *ctx,
                                        const uint8_t *iv,
                                        size_t iv_length);

/**
 * @brief   ChaCha20 update function, encrypting/decrypting aligned blocks.
 *
 * @param   ctx             Driver specific ChaCha20 context of type @c psa_cipher_chacha20_ctx_t
 * @param   input           Input that is going to be encrypted/decrypted
 * @param   input_length    Length of @c input buffer
 * @param   output          Output Buffer for the encrypted/decrypted input
 * @param   output_size     Length of @c output buffer. Must be large enough to
 *                          fit the output blocks from buffer and input
 * @param   output_length   Actual length of the output data. Will be multiple
 *                          of Block size (64B).
 * @return  psa_status_t
 */
psa_status_t psa_cipher_chacha20_update(psa_cipher_chacha20_ctx_t *ctx,
                                        const uint8_t *input,
                                        size_t input_length,
                                        uint8_t *output,
                                        size_t output_size,
                                        size_t *output_length);

/**
 * @brief   ChaCha20 finish function. Outputs the xcrytion of the remaining buffer.
 *
 * @param   ctx             Driver specific ChaCha context of type @c psa_cipher_chacha20_ctx_t
 * @param   output          Output Buffer for the encrypted/decrypted data
 * @param   output_size     Length of @c output buffer. Must be large enough to
 *                          fit the buffer (64B).
 * @param   output_length   Actual length of the output data. Will be less than
 *                          Block size (64B).
 * @return  psa_status_t
 */
psa_status_t psa_cipher_chacha20_finish(psa_cipher_chacha20_ctx_t *ctx,
                                        uint8_t *output,
                                        size_t output_size,
                                        size_t *output_length);

/**
 * @brief   Low level wrapper function to call a driver for ChaCha20 encryption/decryption.
 *          See @ref psa_cipher_encrypt().
 * @param key_buffer        Buffer containing the Key.
 * @param key_buffer_size   Size of the key in bytes. Must be 32 bytes.
 * @param input             Input Buffer containing the message to be encrypted.
 * @param input_length      Size of input buffer.
 * @param output            Output buffer containing the generated 12 byte nonce
 *                          followed by the cipher of the input.
 * @param output_size       Size of output buffer. Must be at least
 *                          (input_length + 12) bytes long.
 * @param output_length     Actual size of the output (including nonce).
*/
psa_status_t psa_cipher_chacha20_encrypt(   uint8_t *key_buffer,
                                            size_t key_buffer_size,
                                            const uint8_t *input,
                                            size_t input_length,
                                            uint8_t *output,
                                            size_t output_size,
                                            size_t *output_length);

/**
 * @brief   Low level wrapper function to call a driver for ChaCha20 decryption.
 *          See @ref  psa_cipher_decrypt().
 * @param key_buffer        Buffer containing the Key.
 * @param key_buffer_size   Size of the key in bytes. Must be 32 bytes long.
 * @param input             Input buffer containing the 12 byte nonce used in the
 *                          encryption followed by the cipher to be decrypted.
 * @param input_length      Size of input buffer (including 12 byte nonce).
 * @param output            Output buffer.
 * @param output_size       Size of output buffer. Must be at least
 *                          (input_length - 12) bytes long.
 * @param output_length     Actual size of the output.
*/
psa_status_t psa_cipher_chacha20_decrypt(   uint8_t *key_buffer,
                                            size_t key_buffer_size,
                                            const uint8_t *input,
                                            size_t input_length,
                                            uint8_t *output,
                                            size_t output_size,
                                            size_t *output_length);

=======

#if IS_USED(MODULE_PSA_CIPHER_CHACHA20) || defined(DOXYGEN)

/**
 * @brief   Low level wrapper function to call a driver for ChaCha20 encryption/decryption.
 *          See @ref psa_cipher_encrypt().
 * @param key_buffer        Buffer containing the Key.
 * @param key_buffer_size   Size of the key in bytes. Must be 32 bytes.
 * @param input             Input Buffer containing the message to be encrypted.
 * @param input_length      Size of input buffer.
 * @param output            Output buffer containing the generated 12 byte nonce
 *                          followed by the cipher of the input.
 * @param output_size       Size of output buffer. Must be at least
 *                          (input_length + 12) bytes long.
 * @param output_length     Actual size of the output (including nonce).
*/
psa_status_t psa_cipher_chacha20_encrypt(uint8_t *key_buffer,
                                         size_t key_buffer_size,
                                         const uint8_t *input,
                                         size_t input_length,
                                         uint8_t *output,
                                         size_t output_size,
                                         size_t *output_length);

/**
 * @brief   Low level wrapper function to call a driver for ChaCha20 decryption.
 *          See @ref  psa_cipher_decrypt().
 * @param key_buffer        Buffer containing the Key.
 * @param key_buffer_size   Size of the key in bytes. Must be 32 bytes long.
 * @param input             Input buffer containing the 12 byte nonce used in the
 *                          encryption followed by the cipher to be decrypted.
 * @param input_length      Size of input buffer (including 12 byte nonce).
 * @param output            Output buffer.
 * @param output_size       Size of output buffer. Must be at least
 *                          (input_length - 12) bytes long.
 * @param output_length     Actual size of the output.
*/
psa_status_t psa_cipher_chacha20_decrypt(uint8_t *key_buffer,
                                         size_t key_buffer_size,
                                         const uint8_t *input,
                                         size_t input_length,
                                         uint8_t *output,
                                         size_t output_size,
                                         size_t *output_length);

>>>>>>> a23948c2
#endif /* MODULE_PSA_CIPHER_CHACHA20 */
#ifdef __cplusplus
}
#endif

/** @} */<|MERGE_RESOLUTION|>--- conflicted
+++ resolved
@@ -87,7 +87,6 @@
                                             size_t output_size,
                                             size_t *output_length);
 #endif /* MODULE_PSA_CIPHER_AES_256_CBC */
-<<<<<<< HEAD
 
 #if IS_USED(MODULE_PSA_CIPHER_CHACHA20) || defined(DOXYGEN)
 
@@ -214,53 +213,6 @@
                                             size_t output_size,
                                             size_t *output_length);
 
-=======
-
-#if IS_USED(MODULE_PSA_CIPHER_CHACHA20) || defined(DOXYGEN)
-
-/**
- * @brief   Low level wrapper function to call a driver for ChaCha20 encryption/decryption.
- *          See @ref psa_cipher_encrypt().
- * @param key_buffer        Buffer containing the Key.
- * @param key_buffer_size   Size of the key in bytes. Must be 32 bytes.
- * @param input             Input Buffer containing the message to be encrypted.
- * @param input_length      Size of input buffer.
- * @param output            Output buffer containing the generated 12 byte nonce
- *                          followed by the cipher of the input.
- * @param output_size       Size of output buffer. Must be at least
- *                          (input_length + 12) bytes long.
- * @param output_length     Actual size of the output (including nonce).
-*/
-psa_status_t psa_cipher_chacha20_encrypt(uint8_t *key_buffer,
-                                         size_t key_buffer_size,
-                                         const uint8_t *input,
-                                         size_t input_length,
-                                         uint8_t *output,
-                                         size_t output_size,
-                                         size_t *output_length);
-
-/**
- * @brief   Low level wrapper function to call a driver for ChaCha20 decryption.
- *          See @ref  psa_cipher_decrypt().
- * @param key_buffer        Buffer containing the Key.
- * @param key_buffer_size   Size of the key in bytes. Must be 32 bytes long.
- * @param input             Input buffer containing the 12 byte nonce used in the
- *                          encryption followed by the cipher to be decrypted.
- * @param input_length      Size of input buffer (including 12 byte nonce).
- * @param output            Output buffer.
- * @param output_size       Size of output buffer. Must be at least
- *                          (input_length - 12) bytes long.
- * @param output_length     Actual size of the output.
-*/
-psa_status_t psa_cipher_chacha20_decrypt(uint8_t *key_buffer,
-                                         size_t key_buffer_size,
-                                         const uint8_t *input,
-                                         size_t input_length,
-                                         uint8_t *output,
-                                         size_t output_size,
-                                         size_t *output_length);
-
->>>>>>> a23948c2
 #endif /* MODULE_PSA_CIPHER_CHACHA20 */
 #ifdef __cplusplus
 }
