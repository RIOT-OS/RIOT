/**
 * Generic transceiver module as an interface to NIC driver.
 *
 * Copyright (C) 2013  INRIA.
 *
 * This file subject to the terms and conditions of the GNU Lesser General
 * Public License. See the file LICENSE in the top level directory for more
 * details.
 *
 * @ingroup transceiver
 * @{
 * @file    transceiver.c
 * @brief   Providing a generic interface to the driver implementation for any supported network device.
 * @author  Oliver Hahm <oliver.hahm@inria.fr>
 * @}
 */

#include <stdint.h>
#include <stdio.h>
#include <errno.h>
#include <string.h>

#include <thread.h>
#include <msg.h>

#include <transceiver.h>
#include <radio/types.h>

/* supported transceivers */
#ifdef MODULE_CC110X
#include <cc1100-interface.h>
#if (CC1100_MAX_DATA_LENGTH > PAYLOAD_SIZE)
#undef PAYLOAD_SIZE
#define PAYLOAD_SIZE (CC1100_MAX_DATA_LENGTH)
#endif
#endif

#ifdef MODULE_CC110X_NG
#include <cc110x_ng.h>
#if (CC1100_MAX_DATA_LENGTH > PAYLOAD_SIZE)
#undef PAYLOAD_SIZE
#define PAYLOAD_SIZE (CC1100_MAX_DATA_LENGTH)
#endif
#endif

#ifdef MODULE_CC2420
#include <cc2420.h>
#if (CC2420_MAX_DATA_LENGTH > PAYLOAD_SIZE)
    #undef PAYLOAD_SIZE
    #define PAYLOAD_SIZE (CC2420_MAX_DATA_LENGTH)
#endif
#endif

#ifdef MODULE_MC1322X
#include <mc1322x.h>
#include <maca.h>
#include <maca_packet.h>
#endif

#define ENABLE_DEBUG (0)
#include <debug.h>

/*------------------------------------------------------------------------------------*/
/* used transceiver types */
transceiver_type_t transceivers = TRANSCEIVER_NONE;

/* registered upper layer threads */
registered_t reg[TRANSCEIVER_MAX_REGISTERED];

/* packet buffers */
radio_packet_t transceiver_buffer[TRANSCEIVER_BUFFER_SIZE];
uint8_t data_buffer[TRANSCEIVER_BUFFER_SIZE *PAYLOAD_SIZE];

/* message buffer */
msg_t msg_buffer[TRANSCEIVER_MSG_BUFFER_SIZE];

uint32_t response; ///< response bytes for messages to upper layer threads

int transceiver_pid = -1; ///< the transceiver thread's pid

static volatile uint8_t rx_buffer_pos = 0;
static volatile uint8_t transceiver_buffer_pos = 0;

#ifdef MODULE_CC110X
void *cc1100_payload;
int cc1100_payload_size;
packet_info_t *cc1100_packet_info;
uint8_t cc1100_pkt[CC1100_MAX_DATA_LENGTH];
#endif


/* transceiver stack */
char transceiver_stack[TRANSCEIVER_STACK_SIZE];

/*------------------------------------------------------------------------------------*/
/* function prototypes */
static void run(void);
static void receive_packet(uint16_t type, uint8_t pos);
#ifdef MODULE_CC110X_NG
static void receive_cc110x_packet(radio_packet_t *trans_p);
#elif MODULE_CC110X
void cc1100_packet_monitor(void *payload, int payload_size, protocol_t protocol, packet_info_t *packet_info);
void receive_cc1100_packet(radio_packet_t *trans_p);
#elif MODULE_CC2420
static void receive_cc2420_packet(radio_packet_t *trans_p);
#endif
static uint8_t send_packet(transceiver_type_t t, void *pkt);
static int16_t get_channel(transceiver_type_t t);
static int16_t set_channel(transceiver_type_t t, void *channel);
static int16_t get_address(transceiver_type_t t);
static int16_t set_address(transceiver_type_t t, void *address);
static uint16_t get_pan(transceiver_type_t t);
static uint16_t set_pan(transceiver_type_t t, void *pan);

static void set_monitor(transceiver_type_t t, void *mode);
static void powerdown(transceiver_type_t t);
static void switch_to_rx(transceiver_type_t t);

#ifdef DBG_IGNORE
static void ignore_add(transceiver_type_t t, void *address);
#endif

/*------------------------------------------------------------------------------------*/
/* Transceiver init */
void transceiver_init(transceiver_type_t t)
{
    uint8_t i;

    if (transceiver_pid >= 0) {
        /* do not re-initialize an already running transceiver */
        return;
    }

    /* Initializing transceiver buffer and data buffer */
    memset(transceiver_buffer, 0, TRANSCEIVER_BUFFER_SIZE);
    memset(data_buffer, 0, TRANSCEIVER_BUFFER_SIZE * PAYLOAD_SIZE);

    for (i = 0; i < TRANSCEIVER_MAX_REGISTERED; i++) {
        reg[i].transceivers = TRANSCEIVER_NONE;
        reg[i].pid          = 0;
    }
    if (t & (TRANSCEIVER_CC1100 | TRANSCEIVER_CC2420)) {
        transceivers |= t;
    }
    else if (t & TRANSCEIVER_MC1322X) {
        transceivers |= t;
    }
    else if (t & TRANSCEIVER_MC1322X) {
        transceivers |= t;
    }
    else {
        puts("Invalid transceiver type");
    }
}

/* Start the transceiver thread */
int transceiver_start(void)
{
    transceiver_pid = thread_create(transceiver_stack, TRANSCEIVER_STACK_SIZE, PRIORITY_MAIN - 3, CREATE_STACKTEST, run, "Transceiver");

    if (transceiver_pid < 0) {
        puts("Error creating transceiver thread");
    }
#ifdef MODULE_CC110X_NG
    else if (transceivers & TRANSCEIVER_CC1100) {
        DEBUG("Transceiver started for CC1100\n");
        cc110x_init(transceiver_pid);
    }
#elif MODULE_CC110X
    else if (transceivers & TRANSCEIVER_CC1100) {
        DEBUG("Transceiver started for CC1100\n");
        cc1100_init();
        cc1100_set_packet_monitor(cc1100_packet_monitor);
    }
#elif MODULE_CC2420
    else if(transceivers & TRANSCEIVER_CC2420) {
        DEBUG("Transceiver started for CC2420\n");
        cc2420_init(transceiver_pid);
    }
#endif
#ifdef MODULE_MC1322X
    else if (transceivers & TRANSCEIVER_MC1322X) {
        maca_init();
    }
#endif
    return transceiver_pid;
}

/* Register an upper layer thread */
uint8_t transceiver_register(transceiver_type_t t, int pid)
{
    uint8_t i;

    for (i = 0; ((reg[i].pid != pid) &&
                (i < TRANSCEIVER_MAX_REGISTERED) &&
                (reg[i].transceivers != TRANSCEIVER_NONE)); i++);

    if (i >= TRANSCEIVER_MAX_REGISTERED) {
        return ENOMEM;
    }
    else {
        reg[i].transceivers |= t;
        reg[i].pid         = pid;
        DEBUG("Thread %i registered for %i\n", reg[i].pid, reg[i].transceivers);
        return 1;
    }
}

/*------------------------------------------------------------------------------------*/
/*                                Internal functions                                  */
/*------------------------------------------------------------------------------------*/

/*
 * @brief The main thread run, receiving and processing messages in an infinite
 * loop
 */
void run(void)
{
    msg_t m;
    transceiver_command_t *cmd;

    msg_init_queue(msg_buffer, TRANSCEIVER_MSG_BUFFER_SIZE);

    while (1) {
        DEBUG("Waiting for next message\n");
        msg_receive(&m);
        /* only makes sense for messages for upper layers */
        cmd = (transceiver_command_t *) m.content.ptr;
        DEBUG("Transceiver: Message received\n");

        switch(m.type) {
            case RCV_PKT_CC1020:
            case RCV_PKT_CC1100:
            case RCV_PKT_MC1322X:
            case RCV_PKT_CC2420:
                receive_packet(m.type, m.content.value);
                break;
            case SND_PKT:
                response = send_packet(cmd->transceivers, cmd->data);
                m.content.value = response;
                msg_reply(&m, &m);
                break;

            case GET_CHANNEL:
                *((int16_t *) cmd->data) = get_channel(cmd->transceivers);
                msg_reply(&m, &m);
                break;

            case SET_CHANNEL:
                *((int16_t *) cmd->data) = set_channel(cmd->transceivers, cmd->data);
                msg_reply(&m, &m);
                break;

            case GET_ADDRESS:
                *((int16_t *) cmd->data) = get_address(cmd->transceivers);
                msg_reply(&m, &m);
                break;

            case SET_ADDRESS:
                *((int16_t *) cmd->data) = set_address(cmd->transceivers, cmd->data);
                msg_reply(&m, &m);
                break;

            case SET_MONITOR:
                set_monitor(cmd->transceivers, cmd->data);
                break;

            case POWERDOWN:
                powerdown(cmd->transceivers);
                break;

            case SWITCH_RX:
                switch_to_rx(cmd->transceivers);
                break;
            case GET_PAN:
                *((int16_t*) cmd->data) = get_pan(cmd->transceivers);
                msg_reply(&m, &m);
                break;
            case SET_PAN:
                *((int16_t*) cmd->data) = set_pan(cmd->transceivers, cmd->data);
                msg_reply(&m, &m);
                break;
#ifdef DBG_IGNORE

            case DBG_IGN:
                printf("Transceiver PID: %i (%p), rx_buffer_next: %u\n", transceiver_pid, &transceiver_pid, rx_buffer_next);
                ignore_add(cmd->transceivers, cmd->data);
                break;
#endif

            default:
                DEBUG("Unknown message received\n");
                break;
        }
    }
}

#ifdef MODULE_CC110X
void cc1100_packet_monitor(void *payload, int payload_size, protocol_t protocol, packet_info_t *packet_info)
{
    cc1100_payload = payload;
    cc1100_payload_size = payload_size - 3;
    cc1100_packet_info = packet_info;
    receive_packet(TRANSCEIVER_CC1100, 0);
}
#endif

/*------------------------------------------------------------------------------------*/
/*
 * @brief Processes a packet received by any transceiver device
 *
 * @param type  The message type to determine which device has received the
 * packet
 * @param pos   The current device driver's buffer position
 */
static void receive_packet(uint16_t type, uint8_t pos)
{
    uint8_t i = 0;
    transceiver_type_t t;
    rx_buffer_pos = pos;
    msg_t m;

    DEBUG("Packet received\n");

    switch(type) {
        case RCV_PKT_CC1020:
            t = TRANSCEIVER_CC1020;
            break;

        case RCV_PKT_CC1100:
            t = TRANSCEIVER_CC1100;
            break;
        case RCV_PKT_CC2420:
            t = TRANSCEIVER_CC2420;
<<<<<<< HEAD
        case RCV_PKT_MC1322X:
            t = TRANSCEIVER_MC1322X;
            break;
=======
>>>>>>> 233b4d66
        case RCV_PKT_MC1322X:
            t = TRANSCEIVER_MC1322X;
            break;
        default:
            t = TRANSCEIVER_NONE;
            break;
    }

    /* search first free position in transceiver buffer */
    for (i = 0; (i < TRANSCEIVER_BUFFER_SIZE) && (transceiver_buffer[transceiver_buffer_pos].processing); i++) {
        if (++transceiver_buffer_pos == TRANSCEIVER_BUFFER_SIZE) {
            transceiver_buffer_pos = 0;
        }
    }

    /* no buffer left */
    if (i >= TRANSCEIVER_BUFFER_SIZE) {
        /* inform upper layers of lost packet */
        m.type = ENOBUFFER;
        m.content.value = t;
    }
    /* copy packet and handle it */
    else {
        radio_packet_t *trans_p = &(transceiver_buffer[transceiver_buffer_pos]);
        m.type = PKT_PENDING;

        if (type == RCV_PKT_CC1100) {
#ifdef MODULE_CC110X_NG
            receive_cc110x_packet(trans_p); 
#elif MODULE_CC110X
            receive_cc1100_packet(trans_p);
#endif
        } 
        else if (type == RCV_PKT_MC1322X) {
#ifdef MODULE_MC1322X
            receive_mc1322x_packet(trans_p);
#endif
        }
        else if (type == RCV_PKT_CC2420) {
#ifdef MODULE_CC2420
            receive_cc2420_packet(trans_p);
#endif
        }
        else {
            puts("Invalid transceiver type");
            return;
        }
    }

    /* finally notify waiting upper layers
     * this is done non-blocking, so packets can get lost */
    i = 0;

    while (reg[i].transceivers != TRANSCEIVER_NONE) {
        if (reg[i].transceivers & t) {
            m.content.ptr = (char *) & (transceiver_buffer[transceiver_buffer_pos]);
            DEBUG("Notify thread %i\n", reg[i].pid);

            if (msg_send(&m, reg[i].pid, false) && (m.type != ENOBUFFER)) {
                transceiver_buffer[transceiver_buffer_pos].processing++;
            }
        }

        i++;
    }
}

#ifdef MODULE_CC110X_NG
/*
 * @brief process packets from CC1100
 *
 * @param trans_p   The current entry in the transceiver buffer
 */
static void receive_cc110x_packet(radio_packet_t *trans_p)
{
    DEBUG("Handling CC1100 packet\n");
    /* disable interrupts while copying packet */
    dINT();
    cc110x_packet_t p = cc110x_rx_buffer[rx_buffer_pos].packet;

    trans_p->src = p.phy_src;
    trans_p->dst = p.address;
    trans_p->rssi = cc110x_rx_buffer[rx_buffer_pos].rssi;
    trans_p->lqi = cc110x_rx_buffer[rx_buffer_pos].lqi;
    trans_p->length = p.length - CC1100_HEADER_LENGTH;
    memcpy((void *)&(data_buffer[transceiver_buffer_pos * PAYLOAD_SIZE]), p.data, CC1100_MAX_DATA_LENGTH);
    eINT();

    DEBUG("Packet %p was from %hu to %hu, size: %u\n", trans_p, trans_p->src, trans_p->dst, trans_p->length);
    trans_p->data = (uint8_t *)&(data_buffer[transceiver_buffer_pos * CC1100_MAX_DATA_LENGTH]);
}
#endif

#ifdef MODULE_CC110X
void receive_cc1100_packet(radio_packet_t *trans_p)
{
    dINT();
    trans_p->src = cc1100_packet_info->source;
    trans_p->dst = cc1100_packet_info->destination;
    trans_p->rssi = cc1100_packet_info->rssi;
    trans_p->lqi = cc1100_packet_info->lqi;
    trans_p->length = cc1100_payload_size;
    memcpy((void *)&(data_buffer[transceiver_buffer_pos * PAYLOAD_SIZE]), cc1100_payload, CC1100_MAX_DATA_LENGTH);
    eINT();

    trans_p->data = (uint8_t *)&(data_buffer[transceiver_buffer_pos * CC1100_MAX_DATA_LENGTH]);
}
#endif


#ifdef MODULE_CC2420
void receive_cc2420_packet(radio_packet_t *trans_p) {
    DEBUG("Handling CC2420 packet\n");
    dINT();
    cc2420_packet_t p = cc2420_rx_buffer[rx_buffer_pos];
    trans_p->src = (uint16_t)((p.frame.src_addr[1] << 8) | p.frame.src_addr[0]);
    trans_p->dst = (uint16_t)((p.frame.dest_addr[1] << 8)| p.frame.dest_addr[0]);
    trans_p->rssi = p.rssi;
    trans_p->lqi = p.lqi;
    trans_p->length = p.frame.payload_len;
    memcpy((void*) &(data_buffer[transceiver_buffer_pos * PAYLOAD_SIZE]), p.frame.payload, CC2420_MAX_DATA_LENGTH);
    eINT();

    DEBUG("Packet %p was from %u to %u, size: %u\n", trans_p, trans_p->src, trans_p->dst, trans_p->length);
    trans_p->data = (uint8_t*) &(data_buffer[transceiver_buffer_pos * CC2420_MAX_DATA_LENGTH]);
    DEBUG("Content: %s\n", trans_p->data);
}
#endif

#ifdef MODULE_MC1322X
void receive_mc1322x_packet(radio_packet_t *trans_p) {
    maca_packet_t* maca_pkt;
    dINT();
    maca_pkt = maca_get_rx_packet ();
    trans_p->lqi = maca_pkt->lqi;
    trans_p->length = maca_pkt->length;
    memcpy((void*) &(data_buffer[transceiver_buffer_pos * PAYLOAD_SIZE]), maca_pkt->data, MACA_MAX_PAYLOAD_SIZE);
    maca_free_packet( maca_pkt );
    eINT();
    
    trans_p->data = (uint8_t*) &(data_buffer[transceiver_buffer_pos * MACA_MAX_PAYLOAD_SIZE]);
}
#endif

/*------------------------------------------------------------------------------------*/
/*
 * @brief Sends a radio packet to the receiver
 *
 * @param t     The transceiver device
 * @param pkt   Generic pointer to the packet
 *
 * @return 1 on success, 0 otherwise
 */
static uint8_t send_packet(transceiver_type_t t, void *pkt)
{
    uint8_t res = 0;
#ifdef MODULE_CC110X
    int snd_ret;
#endif
    radio_packet_t p = *((radio_packet_t *)pkt);

#ifdef MODULE_CC110X_NG
    cc110x_packet_t cc110x_pkt;
#endif
#ifdef MODULE_MC1322X
    maca_packet_t* maca_pkt = maca_get_free_packet();
#endif

#ifdef MODULE_CC2420
    cc2420_packet_t cc2420_pkt;
#endif

    switch (t) {
        case TRANSCEIVER_CC1100:
#ifdef MODULE_CC110X_NG
            DEBUG("Send packet to %" PRIu16 "\n", p.dst);
            cc110x_pkt.length = p.length + CC1100_HEADER_LENGTH;
            cc110x_pkt.address = p.dst;
            cc110x_pkt.flags = 0;
            memcpy(cc110x_pkt.data, p.data, p.length);
            res = cc110x_send(&cc110x_pkt);
#elif MODULE_CC110X
            memcpy(cc1100_pkt, p.data, p.length);

            if ((snd_ret = cc1100_send_csmaca(p.dst, 4, 0, (char *) cc1100_pkt, p.length)) < 0) {
                DEBUG("snd_ret (%u) = %i\n", p.length, snd_ret);
                res = 0;
            }
            else {
                res = 1;
            }

#endif
            break;
#ifdef MODULE_CC2420
        case TRANSCEIVER_CC2420:
            cc2420_pkt.frame.payload_len = p.length;
            cc2420_pkt.frame.dest_addr[1] = (uint8_t)(p.dst >> 8);
            cc2420_pkt.frame.dest_addr[0] = (uint8_t)(p.dst & 0xFF);
            cc2420_pkt.frame.dest_pan_id = cc2420_get_pan();
            cc2420_pkt.frame.fcf.dest_addr_m = 2;
            cc2420_pkt.frame.fcf.src_addr_m = 2;
            cc2420_pkt.frame.fcf.ack_req = 0;
            cc2420_pkt.frame.fcf.sec_enb = 0;
            cc2420_pkt.frame.fcf.frame_type = 1;
            cc2420_pkt.frame.fcf.frame_pend = 0;
            cc2420_pkt.frame.payload = p.data;
            res = cc2420_send(&cc2420_pkt);
            break;
#endif
#ifdef MODULE_MC1322X
        case TRANSCEIVER_MC1322X:
            maca_pkt->length = p.length;
            memcpy(maca_pkt->data, p.data, p.length);
            maca_set_tx_packet( maca_pkt );
            res = 1;
#endif
        default:
            puts("Unknown transceiver");
            break;
    }

    return res;
}

/*------------------------------------------------------------------------------------*/
/*
 * @brief Sets the radio channel for any transceiver device
 *
 * @param t         The transceiver device
 * @param channel   The channel to be set
 *
 * @return The radio channel AFTER calling the set command, -1 on error
 */
static int16_t set_channel(transceiver_type_t t, void *channel)
{
    uint8_t c = *((uint8_t *)channel);

    switch(t) {
        case TRANSCEIVER_CC1100:
#ifdef MODULE_CC110X_NG
            return cc110x_set_channel(c);
#elif MODULE_CC110X
            return cc1100_set_channel(c);
#endif
        case TRANSCEIVER_CC2420:
#ifdef MODULE_CC2420
            return cc2420_set_channel(c);
#endif
        case TRANSCEIVER_MC1322X:
#ifdef MODULE_MC1322X
            maca_set_channel(c);
            return c; ///< TODO: should be changed! implement get channel
#endif
        default:
            return -1;
    }
}

/*
 * @brief Get the radio channel of any transceiver device
 *
 * @param t     The transceiver device
 *
 * @return The current radio channel of the transceiver, -1 on error
 */
static int16_t get_channel(transceiver_type_t t)
{
    switch(t) {
        case TRANSCEIVER_CC1100:
#ifdef MODULE_CC110X_NG
            return cc110x_get_channel();
#elif MODULE_CC110X
            return cc1100_get_channel();
#endif
        case TRANSCEIVER_CC2420:
#ifdef MODULE_CC2420
            return cc2420_get_channel();
#endif
        case TRANSCEIVER_MC1322X:
            ///< TODO:implement return maca_get_channel(); 
        default:
            return -1;
    }
}

/*------------------------------------------------------------------------------------*/
/*
 * @brief Sets the pan for the CC2420 transceiver device
 *
 * @param t         The transceiver device
 * @param channel   The channel to be set
 *
 * @return The pan AFTER calling the set command, -1 on error
 */
static uint16_t set_pan(transceiver_type_t t, void *pan) {
    uint16_t c = *((uint16_t*) pan);
    switch (t) {
        case TRANSCEIVER_CC2420:
#ifdef MODULE_CC2420
            return cc2420_set_pan(c);
#endif
        case TRANSCEIVER_MC1322X:
            return maca_set_pan(c);
        default:
            /* get rid of compiler warning about unused variable */
            (void) c;
            return -1;
    }
}

/*
 * @brief Get the pan for the cc2420 transceiver device
 *
 * @param t     The transceiver device
 *
 * @return The current pan of the transceiver, -1 on error
 */
static uint16_t get_pan(transceiver_type_t t) {
    switch (t) {
        case TRANSCEIVER_CC2420:
#ifdef MODULE_CC2420
            return cc2420_get_pan();
#endif
        case TRANSCEIVER_MC1322X:
<<<<<<< HEAD
            return maca_get_pan();
=======
#ifdef MODULE_MC1322X
            return maca_get_pan();
#endif
>>>>>>> 233b4d66
        default:
            return -1;
    }
}
/*------------------------------------------------------------------------------------*/
/*
 * @brief Get the current address of transceiver device
 *
 * @param t     The transciever device
 *
 * @return  The configured address of the device, -1 on error
 */
static int16_t get_address(transceiver_type_t t)
{
    switch(t) {
        case TRANSCEIVER_CC1100:
#ifdef MODULE_CC110X_NG
            return cc110x_get_address();
#elif MODULE_CC110X
            return cc1100_get_address();
#endif
        case TRANSCEIVER_CC2420:
#ifdef MODULE_CC2420
            return cc2420_get_address();
#endif
        case TRANSCEIVER_MC1322X:
#ifdef MODULE_MC1322X
            return maca_get_address();
#endif
        default:
            return -1;
    }
}

/*
 * @brief Set the address of the transceiver device
 *
 * @param t         The transceiver device
 * @param address   Generic pointer to the address to set
 *
 * @return  The new radio address of the device
 */
static int16_t set_address(transceiver_type_t t, void *address)
{
    radio_address_t addr = *((radio_address_t *)address);

    switch(t) {
        case TRANSCEIVER_CC1100:
#ifdef MODULE_CC110X_NG
            return cc110x_set_address(addr);
#elif MODULE_CC110X
            return cc1100_set_address(addr);
#endif
        case TRANSCEIVER_CC2420:
#ifdef MODULE_CC2420
            return cc2420_set_address(addr);
#endif
        case TRANSCEIVER_MC1322X:
#ifdef MODULE_MC1322X
            return maca_set_address(addr);
#endif
        default:
            return -1;
    }
}

/*
 * @brief Set the transceiver device into monitor mode (disabling address check)
 *
 * @param t         The transceiver device
 * @param mode      1 for enabling monitor mode, 0 for enabling address check
 */
static void set_monitor(transceiver_type_t t, void *mode)
{
    switch(t) {
        case TRANSCEIVER_CC1100:
#ifdef MODULE_CC110X_NG
            cc110x_set_monitor(*((uint8_t *)mode));
#endif
            break;
        case TRANSCEIVER_CC2420:
#ifdef MODULE_CC2420
            cc2420_set_monitor(*((uint8_t*) mode));
#endif
            break;
        default:
            break;
    }
}
/*------------------------------------------------------------------------------------*/
static void powerdown(transceiver_type_t t)
{
    switch(t) {
        case TRANSCEIVER_CC1100:
#ifdef MODULE_CC110X_NG
            cc110x_switch_to_pwd();
#endif
            break;
        case TRANSCEIVER_MC1322X:
#ifdef MODULE_MC1322X
            maca_off();
#endif
            break;
        default:
            break;
    }
}

/*------------------------------------------------------------------------------------*/
static void switch_to_rx(transceiver_type_t t)
{
    switch(t) {
        case TRANSCEIVER_CC1100:
#ifdef MODULE_CC110X_NG
            cc110x_switch_to_rx();
#endif
            break;
        case TRANSCEIVER_CC2420:
#ifdef MODULE_CC2420
            cc2420_switch_to_rx();
#endif
            break;
        default:
            break;
    }
}

#ifdef DBG_IGNORE
static void ignore_add(transceiver_type_t t, void *address)
{
    radio_address_t addr = *((radio_address_t *)address);

    switch(t) {
        case TRANSCEIVER_CC1100:
            cc110x_add_ignored(addr);
            break;

        default:
            break;
    }
}
#endif<|MERGE_RESOLUTION|>--- conflicted
+++ resolved
@@ -332,12 +332,7 @@
             break;
         case RCV_PKT_CC2420:
             t = TRANSCEIVER_CC2420;
-<<<<<<< HEAD
-        case RCV_PKT_MC1322X:
-            t = TRANSCEIVER_MC1322X;
-            break;
-=======
->>>>>>> 233b4d66
+            break;
         case RCV_PKT_MC1322X:
             t = TRANSCEIVER_MC1322X;
             break;
@@ -663,13 +658,9 @@
             return cc2420_get_pan();
 #endif
         case TRANSCEIVER_MC1322X:
-<<<<<<< HEAD
+#ifdef MODULE_MC1322X
             return maca_get_pan();
-=======
-#ifdef MODULE_MC1322X
-            return maca_get_pan();
-#endif
->>>>>>> 233b4d66
+#endif
         default:
             return -1;
     }
