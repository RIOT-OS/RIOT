--- conflicted
+++ resolved
@@ -140,12 +140,9 @@
         reg[i].pid          = 0;
     }
     if (t & (TRANSCEIVER_CC1100 | TRANSCEIVER_CC2420)) {
-<<<<<<< HEAD
-=======
         transceivers |= t;
     }
     else if (t & TRANSCEIVER_MC1322X) {
->>>>>>> 51d00c9a
         transceivers |= t;
     }
     else if (t & TRANSCEIVER_MC1322X) {
@@ -174,18 +171,6 @@
         DEBUG("Transceiver started for CC1100\n");
         cc1100_init();
         cc1100_set_packet_monitor(cc1100_packet_monitor);
-<<<<<<< HEAD
-=======
-    }
-#elif MODULE_CC2420
-    else if(transceivers & TRANSCEIVER_CC2420) {
-        DEBUG("Transceiver started for CC2420\n");
-        cc2420_init(transceiver_pid);
-    }
-#endif
-    else if (transceivers & TRANSCEIVER_MC1322X) {
-        maca_init();
->>>>>>> 51d00c9a
     }
 #elif MODULE_CC2420
     else if(transceivers & TRANSCEIVER_CC2420) {
@@ -250,9 +235,6 @@
             case RCV_PKT_CC2420:
                 receive_packet(m.type, m.content.value);
                 break;
-            case RCV_PKT_CC2420:
-                receive_packet(m.type, m.content.value);
-                break;
             case SND_PKT:
                 response = send_packet(cmd->transceivers, cmd->data);
                 m.content.value = response;
@@ -350,12 +332,6 @@
             break;
         case RCV_PKT_CC2420:
             t = TRANSCEIVER_CC2420;
-<<<<<<< HEAD
-        case RCV_PKT_MC1322X:
-            t = TRANSCEIVER_MC1322X;
-=======
->>>>>>> 51d00c9a
-            break;
         case RCV_PKT_MC1322X:
             t = TRANSCEIVER_MC1322X;
             break;
@@ -392,11 +368,6 @@
         else if (type == RCV_PKT_MC1322X) {
 #ifdef MODULE_MC1322X
             receive_mc1322x_packet(trans_p);
-#endif
-        }
-        else if (type == RCV_PKT_CC2420) {
-#ifdef MODULE_CC2420
-            receive_cc2420_packet(trans_p);
 #endif
         }
         else if (type == RCV_PKT_CC2420) {
@@ -464,7 +435,6 @@
     trans_p->lqi = cc1100_packet_info->lqi;
     trans_p->length = cc1100_payload_size;
     memcpy((void *)&(data_buffer[transceiver_buffer_pos * PAYLOAD_SIZE]), cc1100_payload, CC1100_MAX_DATA_LENGTH);
-<<<<<<< HEAD
     eINT();
 
     trans_p->data = (uint8_t *)&(data_buffer[transceiver_buffer_pos * CC1100_MAX_DATA_LENGTH]);
@@ -485,28 +455,6 @@
     memcpy((void*) &(data_buffer[transceiver_buffer_pos * PAYLOAD_SIZE]), p.frame.payload, CC2420_MAX_DATA_LENGTH);
     eINT();
 
-=======
-    eINT();
-
-    trans_p->data = (uint8_t *)&(data_buffer[transceiver_buffer_pos * CC1100_MAX_DATA_LENGTH]);
-}
-#endif
-
-
-#ifdef MODULE_CC2420
-void receive_cc2420_packet(radio_packet_t *trans_p) {
-    DEBUG("Handling CC2420 packet\n");
-    dINT();
-    cc2420_packet_t p = cc2420_rx_buffer[rx_buffer_pos];
-    trans_p->src = (uint16_t)((p.frame.src_addr[1] << 8) | p.frame.src_addr[0]);
-    trans_p->dst = (uint16_t)((p.frame.dest_addr[1] << 8)| p.frame.dest_addr[0]);
-    trans_p->rssi = p.rssi;
-    trans_p->lqi = p.lqi;
-    trans_p->length = p.frame.payload_len;
-    memcpy((void*) &(data_buffer[transceiver_buffer_pos * PAYLOAD_SIZE]), p.frame.payload, CC2420_MAX_DATA_LENGTH);
-    eINT();
-
->>>>>>> 51d00c9a
     DEBUG("Packet %p was from %u to %u, size: %u\n", trans_p, trans_p->src, trans_p->dst, trans_p->length);
     trans_p->data = (uint8_t*) &(data_buffer[transceiver_buffer_pos * CC2420_MAX_DATA_LENGTH]);
     DEBUG("Content: %s\n", trans_p->data);
@@ -550,10 +498,6 @@
 #endif
 #ifdef MODULE_MC1322X
     maca_packet_t* maca_pkt = maca_get_free_packet();
-#endif
-
-#ifdef MODULE_CC2420
-    cc2420_packet_t cc2420_pkt;
 #endif
 
 #ifdef MODULE_CC2420
@@ -598,10 +542,7 @@
             res = cc2420_send(&cc2420_pkt);
             break;
 #endif
-<<<<<<< HEAD
-#ifdef MODULE_MC1322X
-=======
->>>>>>> 51d00c9a
+#ifdef MODULE_MC1322X
         case TRANSCEIVER_MC1322X:
             maca_pkt->length = p.length;
             memcpy(maca_pkt->data, p.data, p.length);
@@ -693,11 +634,8 @@
 #ifdef MODULE_CC2420
             return cc2420_set_pan(c);
 #endif
-<<<<<<< HEAD
         case TRANSCEIVER_MC1322X:
             return maca_set_pan(c);
-=======
->>>>>>> 51d00c9a
         default:
             /* get rid of compiler warning about unused variable */
             (void) c;
@@ -718,11 +656,10 @@
 #ifdef MODULE_CC2420
             return cc2420_get_pan();
 #endif
-<<<<<<< HEAD
         case TRANSCEIVER_MC1322X:
+#ifdef MODULE_MC1322X
             return maca_get_pan();
-=======
->>>>>>> 51d00c9a
+#endif
         default:
             return -1;
     }
@@ -748,11 +685,8 @@
 #ifdef MODULE_CC2420
             return cc2420_get_address();
 #endif
-<<<<<<< HEAD
-#ifdef MODULE_MC1322X
-=======
->>>>>>> 51d00c9a
         case TRANSCEIVER_MC1322X:
+#ifdef MODULE_MC1322X
             return maca_get_address();
 #endif
         default:
@@ -783,11 +717,8 @@
 #ifdef MODULE_CC2420
             return cc2420_set_address(addr);
 #endif
-<<<<<<< HEAD
-#ifdef MODULE_MC1322X
-=======
->>>>>>> 51d00c9a
         case TRANSCEIVER_MC1322X:
+#ifdef MODULE_MC1322X
             return maca_set_address(addr);
 #endif
         default:
