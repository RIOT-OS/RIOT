--- conflicted
+++ resolved
@@ -678,11 +678,7 @@
     trans_p->rssi = p->rssi;
     trans_p->crc = p->crc;
     trans_p->lqi = p->lqi;
-<<<<<<< HEAD
-    memcpy(&trans_p->frame, &p->frame, sizeof(p->frame));//p->length);
-=======
     memcpy(&trans_p->frame, &p->frame, sizeof(trans_p->frame));
->>>>>>> 580ae0a6
     memcpy(&data_buffer[transceiver_buffer_pos * AT86RF231_MAX_DATA_LENGTH], p->frame.payload,
            p->frame.payload_len);
     trans_p->frame.payload = (uint8_t *) & (data_buffer[transceiver_buffer_pos * AT86RF231_MAX_DATA_LENGTH]);
