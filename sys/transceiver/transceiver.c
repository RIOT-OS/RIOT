/**
 * Generic transceiver module as an interface to NIC driver.
 *
 * Copyright (C) 2013  INRIA.
 *
 * This file subject to the terms and conditions of the GNU Lesser General
 * Public License. See the file LICENSE in the top level directory for more
 * details.
 *
 * @ingroup transceiver
 * @{
 * @file    transceiver.c
 * @brief   Providing a generic interface to the driver implementation for any supported network device.
 * @author  Oliver Hahm <oliver.hahm@inria.fr>
 * @}
 */

#include <stdint.h>
#include <stdio.h>
#include <errno.h>
#include <string.h>

#include <thread.h>
#include <msg.h>

#include <transceiver.h>
#include <radio/types.h>

/* supported transceivers */
#ifdef MODULE_CC110X
#include <cc1100-interface.h>
#if (CC1100_MAX_DATA_LENGTH > PAYLOAD_SIZE)
#undef PAYLOAD_SIZE
#define PAYLOAD_SIZE (CC1100_MAX_DATA_LENGTH)
#endif
#endif

#ifdef MODULE_CC110X_NG
#include <cc110x_ng.h>
#if (CC1100_MAX_DATA_LENGTH > PAYLOAD_SIZE)
#undef PAYLOAD_SIZE
#define PAYLOAD_SIZE (CC1100_MAX_DATA_LENGTH)
#endif
#endif

#ifdef MODULE_CC2420
#include <cc2420.h>
#if (CC2420_MAX_DATA_LENGTH > PAYLOAD_SIZE)
    #undef PAYLOAD_SIZE
    #define PAYLOAD_SIZE (CC2420_MAX_DATA_LENGTH)
#endif
#endif

//#ifdef MODULE_MC1322X
#include <mc1322x.h>
#include <maca.h>
#include <maca_packet.h>
//#endif

<<<<<<< HEAD
#define ENABLE_DEBUG (0)
=======
//#define ENABLE_DEBUG (1)
>>>>>>> 4bc89bd4
#include <debug.h>

/*------------------------------------------------------------------------------------*/
/* used transceiver types */
transceiver_type_t transceivers = TRANSCEIVER_NONE;

/* registered upper layer threads */
registered_t reg[TRANSCEIVER_MAX_REGISTERED];

/* packet buffers */
radio_packet_t transceiver_buffer[TRANSCEIVER_BUFFER_SIZE];
uint8_t data_buffer[TRANSCEIVER_BUFFER_SIZE *PAYLOAD_SIZE];

/* message buffer */
msg_t msg_buffer[TRANSCEIVER_MSG_BUFFER_SIZE];

uint32_t response; ///< response bytes for messages to upper layer threads

int transceiver_pid = -1; ///< the transceiver thread's pid

static volatile uint8_t rx_buffer_pos = 0;
static volatile uint8_t transceiver_buffer_pos = 0;

#ifdef MODULE_CC110X
void *cc1100_payload;
int cc1100_payload_size;
packet_info_t *cc1100_packet_info;
uint8_t cc1100_pkt[CC1100_MAX_DATA_LENGTH];
#endif


/* transceiver stack */
char transceiver_stack[TRANSCEIVER_STACK_SIZE];

/*------------------------------------------------------------------------------------*/
/* function prototypes */
static void run(void);
static void receive_packet(uint16_t type, uint8_t pos);
#ifdef MODULE_CC110X_NG
static void receive_cc110x_packet(radio_packet_t *trans_p);
#elif MODULE_CC110X
void cc1100_packet_monitor(void *payload, int payload_size, protocol_t protocol, packet_info_t *packet_info);
void receive_cc1100_packet(radio_packet_t *trans_p);
#elif MODULE_CC2420
static void receive_cc2420_packet(radio_packet_t *trans_p);
#endif
static uint8_t send_packet(transceiver_type_t t, void *pkt);
static int16_t get_channel(transceiver_type_t t);
static int16_t set_channel(transceiver_type_t t, void *channel);
static int16_t get_address(transceiver_type_t t);
static int16_t set_address(transceiver_type_t t, void *address);
static uint16_t get_pan(transceiver_type_t t);
static uint16_t set_pan(transceiver_type_t t, void *pan);

static void set_monitor(transceiver_type_t t, void *mode);
static void powerdown(transceiver_type_t t);
static void switch_to_rx(transceiver_type_t t);

#ifdef DBG_IGNORE
static void ignore_add(transceiver_type_t t, void *address);
#endif

/*------------------------------------------------------------------------------------*/
/* Transceiver init */
void transceiver_init(transceiver_type_t t)
{
    uint8_t i;

    if (transceiver_pid >= 0) {
        /* do not re-initialize an already running transceiver */
        return;
    }

    /* Initializing transceiver buffer and data buffer */
    memset(transceiver_buffer, 0, TRANSCEIVER_BUFFER_SIZE);
    memset(data_buffer, 0, TRANSCEIVER_BUFFER_SIZE * PAYLOAD_SIZE);

    for (i = 0; i < TRANSCEIVER_MAX_REGISTERED; i++) {
        reg[i].transceivers = TRANSCEIVER_NONE;
        reg[i].pid          = 0;
    }
    if (t & (TRANSCEIVER_CC1100 | TRANSCEIVER_CC2420)) {
        transceivers |= t;
    }
    else if (t & TRANSCEIVER_MC1322X) {
        transceivers |= t;
    }
    else if (t & TRANSCEIVER_MC1322X) {
        transceivers |= t;
    }
    else {
        puts("Invalid transceiver type");
    }
}

/* Start the transceiver thread */
int transceiver_start(void)
{
    transceiver_pid = thread_create(transceiver_stack, TRANSCEIVER_STACK_SIZE, PRIORITY_MAIN - 3, CREATE_STACKTEST, run, "Transceiver");

    if (transceiver_pid < 0) {
        puts("Error creating transceiver thread");
    }
#ifdef MODULE_CC110X_NG
    else if (transceivers & TRANSCEIVER_CC1100) {
        DEBUG("Transceiver started for CC1100\n");
        cc110x_init(transceiver_pid);
    }
#elif MODULE_CC110X
    else if (transceivers & TRANSCEIVER_CC1100) {
        DEBUG("Transceiver started for CC1100\n");
        cc1100_init();
        cc1100_set_packet_monitor(cc1100_packet_monitor);
    }
#elif MODULE_CC2420
    else if(transceivers & TRANSCEIVER_CC2420) {
        DEBUG("Transceiver started for CC2420\n");
        cc2420_init(transceiver_pid);
    }
#endif
    else if (transceivers & TRANSCEIVER_MC1322X) {
        maca_init();
    }
    else if (transceivers & TRANSCEIVER_MC1322X) {
        maca_init();
    }
    return transceiver_pid;
}

/* Register an upper layer thread */
uint8_t transceiver_register(transceiver_type_t t, int pid)
{
    uint8_t i;

    for (i = 0; ((reg[i].pid != pid) &&
                (i < TRANSCEIVER_MAX_REGISTERED) &&
                (reg[i].transceivers != TRANSCEIVER_NONE)); i++);

    if (i >= TRANSCEIVER_MAX_REGISTERED) {
        return ENOMEM;
    }
    else {
        reg[i].transceivers |= t;
        reg[i].pid         = pid;
        DEBUG("Thread %i registered for %i\n", reg[i].pid, reg[i].transceivers);
        return 1;
    }
}

/*------------------------------------------------------------------------------------*/
/*                                Internal functions                                  */
/*------------------------------------------------------------------------------------*/

/*
 * @brief The main thread run, receiving and processing messages in an infinite
 * loop
 */
void run(void)
{
    msg_t m;
    transceiver_command_t *cmd;

    msg_init_queue(msg_buffer, TRANSCEIVER_MSG_BUFFER_SIZE);

    while (1) {
        DEBUG("Waiting for next message\n");
        msg_receive(&m);
        /* only makes sense for messages for upper layers */
        cmd = (transceiver_command_t *) m.content.ptr;
        DEBUG("Transceiver: Message received\n");

        switch(m.type) {
            case RCV_PKT_CC1020:
            case RCV_PKT_CC1100:
            case RCV_PKT_MC1322X:
<<<<<<< HEAD
                receive_packet(m.type, m.content.value);
                break;
            case RCV_PKT_CC2420:
=======
>>>>>>> 4bc89bd4
                receive_packet(m.type, m.content.value);
                break;
            case SND_PKT:
                response = send_packet(cmd->transceivers, cmd->data);
                m.content.value = response;
                msg_reply(&m, &m);
                break;

            case GET_CHANNEL:
                *((int16_t *) cmd->data) = get_channel(cmd->transceivers);
                msg_reply(&m, &m);
                break;

            case SET_CHANNEL:
                *((int16_t *) cmd->data) = set_channel(cmd->transceivers, cmd->data);
                msg_reply(&m, &m);
                break;

            case GET_ADDRESS:
                *((int16_t *) cmd->data) = get_address(cmd->transceivers);
                msg_reply(&m, &m);
                break;

            case SET_ADDRESS:
                *((int16_t *) cmd->data) = set_address(cmd->transceivers, cmd->data);
                msg_reply(&m, &m);
                break;

            case SET_MONITOR:
                set_monitor(cmd->transceivers, cmd->data);
                break;

            case POWERDOWN:
                powerdown(cmd->transceivers);
                break;

            case SWITCH_RX:
                switch_to_rx(cmd->transceivers);
                break;
            case GET_PAN:
                *((int16_t*) cmd->data) = get_pan(cmd->transceivers);
                msg_reply(&m, &m);
                break;
            case SET_PAN:
                *((int16_t*) cmd->data) = set_pan(cmd->transceivers, cmd->data);
                msg_reply(&m, &m);
                break;
#ifdef DBG_IGNORE

            case DBG_IGN:
                printf("Transceiver PID: %i (%p), rx_buffer_next: %u\n", transceiver_pid, &transceiver_pid, rx_buffer_next);
                ignore_add(cmd->transceivers, cmd->data);
                break;
#endif

            default:
                DEBUG("Unknown message received\n");
                break;
        }
    }
}

#ifdef MODULE_CC110X
void cc1100_packet_monitor(void *payload, int payload_size, protocol_t protocol, packet_info_t *packet_info)
{
    cc1100_payload = payload;
    cc1100_payload_size = payload_size - 3;
    cc1100_packet_info = packet_info;
    receive_packet(TRANSCEIVER_CC1100, 0);
}
#endif

/*------------------------------------------------------------------------------------*/
/*
 * @brief Processes a packet received by any transceiver device
 *
 * @param type  The message type to determine which device has received the
 * packet
 * @param pos   The current device driver's buffer position
 */
static void receive_packet(uint16_t type, uint8_t pos)
{
    uint8_t i = 0;
    transceiver_type_t t;
    rx_buffer_pos = pos;
    msg_t m;

    DEBUG("Packet received\n");

    switch(type) {
        case RCV_PKT_CC1020:
            t = TRANSCEIVER_CC1020;
            break;

        case RCV_PKT_CC1100:
            t = TRANSCEIVER_CC1100;
            break;
<<<<<<< HEAD
        case RCV_PKT_CC2420:
            t = TRANSCEIVER_CC2420;
=======
>>>>>>> 4bc89bd4
        case RCV_PKT_MC1322X:
            t = TRANSCEIVER_MC1322X;
            break;
        default:
            t = TRANSCEIVER_NONE;
            break;
    }

    /* search first free position in transceiver buffer */
    for (i = 0; (i < TRANSCEIVER_BUFFER_SIZE) && (transceiver_buffer[transceiver_buffer_pos].processing); i++) {
        if (++transceiver_buffer_pos == TRANSCEIVER_BUFFER_SIZE) {
            transceiver_buffer_pos = 0;
        }
    }

    /* no buffer left */
    if (i >= TRANSCEIVER_BUFFER_SIZE) {
        /* inform upper layers of lost packet */
        m.type = ENOBUFFER;
        m.content.value = t;
    }
    /* copy packet and handle it */
    else {
        radio_packet_t *trans_p = &(transceiver_buffer[transceiver_buffer_pos]);
        m.type = PKT_PENDING;

        if (type == RCV_PKT_CC1100) {
#ifdef MODULE_CC110X_NG
            receive_cc110x_packet(trans_p); 
#elif MODULE_CC110X
            receive_cc1100_packet(trans_p);
#endif
        } else if (type == RCV_PKT_MC1322X) {
            receive_mc1322x_packet(trans_p);
<<<<<<< HEAD
        }
        else if (type == RCV_PKT_CC2420) {
#ifdef MODULE_CC2420
            receive_cc2420_packet(trans_p);
#endif
=======
>>>>>>> 4bc89bd4
        }
        else {
            puts("Invalid transceiver type");
            return;
        }
    }

    /* finally notify waiting upper layers
     * this is done non-blocking, so packets can get lost */
    i = 0;

    while (reg[i].transceivers != TRANSCEIVER_NONE) {
        if (reg[i].transceivers & t) {
            m.content.ptr = (char *) & (transceiver_buffer[transceiver_buffer_pos]);
            DEBUG("Notify thread %i\n", reg[i].pid);

            if (msg_send(&m, reg[i].pid, false) && (m.type != ENOBUFFER)) {
                transceiver_buffer[transceiver_buffer_pos].processing++;
            }
        }

        i++;
    }
}

#ifdef MODULE_CC110X_NG
/*
 * @brief process packets from CC1100
 *
 * @param trans_p   The current entry in the transceiver buffer
 */
static void receive_cc110x_packet(radio_packet_t *trans_p)
{
    DEBUG("Handling CC1100 packet\n");
    /* disable interrupts while copying packet */
    dINT();
    cc110x_packet_t p = cc110x_rx_buffer[rx_buffer_pos].packet;

    trans_p->src = p.phy_src;
    trans_p->dst = p.address;
    trans_p->rssi = cc110x_rx_buffer[rx_buffer_pos].rssi;
    trans_p->lqi = cc110x_rx_buffer[rx_buffer_pos].lqi;
    trans_p->length = p.length - CC1100_HEADER_LENGTH;
    memcpy((void *)&(data_buffer[transceiver_buffer_pos * PAYLOAD_SIZE]), p.data, CC1100_MAX_DATA_LENGTH);
    eINT();

    DEBUG("Packet %p was from %hu to %hu, size: %u\n", trans_p, trans_p->src, trans_p->dst, trans_p->length);
    trans_p->data = (uint8_t *)&(data_buffer[transceiver_buffer_pos * CC1100_MAX_DATA_LENGTH]);
}
#endif

#ifdef MODULE_CC110X
void receive_cc1100_packet(radio_packet_t *trans_p)
{
    dINT();
    trans_p->src = cc1100_packet_info->source;
    trans_p->dst = cc1100_packet_info->destination;
    trans_p->rssi = cc1100_packet_info->rssi;
    trans_p->lqi = cc1100_packet_info->lqi;
    trans_p->length = cc1100_payload_size;
    memcpy((void *)&(data_buffer[transceiver_buffer_pos * PAYLOAD_SIZE]), cc1100_payload, CC1100_MAX_DATA_LENGTH);
    eINT();

    trans_p->data = (uint8_t *)&(data_buffer[transceiver_buffer_pos * CC1100_MAX_DATA_LENGTH]);
}
#endif


#ifdef MODULE_CC2420
void receive_cc2420_packet(radio_packet_t *trans_p) {
    DEBUG("Handling CC2420 packet\n");
    dINT();
    cc2420_packet_t p = cc2420_rx_buffer[rx_buffer_pos];
    trans_p->src = (uint16_t)((p.frame.src_addr[1] << 8) | p.frame.src_addr[0]);
    trans_p->dst = (uint16_t)((p.frame.dest_addr[1] << 8)| p.frame.dest_addr[0]);
    trans_p->rssi = p.rssi;
    trans_p->lqi = p.lqi;
    trans_p->length = p.frame.payload_len;
    memcpy((void*) &(data_buffer[transceiver_buffer_pos * PAYLOAD_SIZE]), p.frame.payload, CC2420_MAX_DATA_LENGTH);
    eINT();

    DEBUG("Packet %p was from %u to %u, size: %u\n", trans_p, trans_p->src, trans_p->dst, trans_p->length);
    trans_p->data = (uint8_t*) &(data_buffer[transceiver_buffer_pos * CC2420_MAX_DATA_LENGTH]);
    DEBUG("Content: %s\n", trans_p->data);
}
#endif

//#ifdef MODULE_MC1322X
void receive_mc1322x_packet(radio_packet_t *trans_p) {
    maca_packet_t* maca_pkt;
    dINT();
    maca_pkt = maca_get_rx_packet ();
    trans_p->lqi = maca_pkt->lqi;
    trans_p->length = maca_pkt->length;
    memcpy((void*) &(data_buffer[transceiver_buffer_pos * PAYLOAD_SIZE]), maca_pkt->data, MACA_MAX_PAYLOAD_SIZE);
    maca_free_packet( maca_pkt );
    eINT();
    
    trans_p->data = (uint8_t*) &(data_buffer[transceiver_buffer_pos * MACA_MAX_PAYLOAD_SIZE]);
}
//#endif

<<<<<<< HEAD
=======
 
>>>>>>> 4bc89bd4
/*------------------------------------------------------------------------------------*/
/*
 * @brief Sends a radio packet to the receiver
 *
 * @param t     The transceiver device
 * @param pkt   Generic pointer to the packet
 *
 * @return 1 on success, 0 otherwise
 */
static uint8_t send_packet(transceiver_type_t t, void *pkt)
{
    uint8_t res = 0;
#ifdef MODULE_CC110X
    int snd_ret;
#endif
    radio_packet_t p = *((radio_packet_t *)pkt);

#ifdef MODULE_CC110X_NG
    cc110x_packet_t cc110x_pkt;
#endif
//#ifdef MODULE_MC1322X
    maca_packet_t* maca_pkt = maca_get_free_packet();
//#endif
<<<<<<< HEAD

#ifdef MODULE_CC2420
    cc2420_packet_t cc2420_pkt;
#endif
=======
>>>>>>> 4bc89bd4

    switch (t) {
        case TRANSCEIVER_CC1100:
#ifdef MODULE_CC110X_NG
            cc110x_pkt.length = p.length + CC1100_HEADER_LENGTH;
            cc110x_pkt.address = p.dst;
            cc110x_pkt.flags = 0;
            memcpy(cc110x_pkt.data, p.data, p.length);
            res = cc110x_send(&cc110x_pkt);
#elif MODULE_CC110X
            memcpy(cc1100_pkt, p.data, p.length);

            if ((snd_ret = cc1100_send_csmaca(p.dst, 4, 0, (char *) cc1100_pkt, p.length)) < 0) {
                DEBUG("snd_ret (%u) = %i\n", p.length, snd_ret);
                res = 0;
            }
            else {
                res = 1;
            }

#endif
            break;
<<<<<<< HEAD
#ifdef MODULE_CC2420
        case TRANSCEIVER_CC2420:
            cc2420_pkt.frame.payload_len = p.length;
            cc2420_pkt.frame.dest_addr[1] = (uint8_t)(p.dst >> 8);
            cc2420_pkt.frame.dest_addr[0] = (uint8_t)(p.dst & 0xFF);
            cc2420_pkt.frame.dest_pan_id = cc2420_get_pan();
            cc2420_pkt.frame.fcf.dest_addr_m = 2;
            cc2420_pkt.frame.fcf.src_addr_m = 2;
            cc2420_pkt.frame.fcf.ack_req = 0;
            cc2420_pkt.frame.fcf.sec_enb = 0;
            cc2420_pkt.frame.fcf.frame_type = 1;
            cc2420_pkt.frame.fcf.frame_pend = 0;
            cc2420_pkt.frame.payload = p.data;
            res = cc2420_send(&cc2420_pkt);
            break;
#endif
=======
>>>>>>> 4bc89bd4
        case TRANSCEIVER_MC1322X:
            maca_pkt->length = p.length;
            memcpy(maca_pkt->data, p.data, p.length);
            maca_set_tx_packet( maca_pkt );
            res = 1;
        default:
            puts("Unknown transceiver");
            break;
    }

    return res;
}

/*------------------------------------------------------------------------------------*/
/*
 * @brief Sets the radio channel for any transceiver device
 *
 * @param t         The transceiver device
 * @param channel   The channel to be set
 *
 * @return The radio channel AFTER calling the set command, -1 on error
 */
static int16_t set_channel(transceiver_type_t t, void *channel)
{
    uint8_t c = *((uint8_t *)channel);

    switch(t) {
        case TRANSCEIVER_CC1100:
#ifdef MODULE_CC110X_NG
            return cc110x_set_channel(c);
#elif MODULE_CC110X
            return cc1100_set_channel(c);
#endif
<<<<<<< HEAD
        case TRANSCEIVER_CC2420:
#ifdef MODULE_CC2420
            return cc2420_set_channel(c);
#endif
=======
>>>>>>> 4bc89bd4
        case TRANSCEIVER_MC1322X:
            maca_set_channel(c);
            return c; ///< TODO: should be changed! implement get channel
        default:
            return -1;
    }
}

/*
 * @brief Get the radio channel of any transceiver device
 *
 * @param t     The transceiver device
 *
 * @return The current radio channel of the transceiver, -1 on error
 */
static int16_t get_channel(transceiver_type_t t)
{
    switch(t) {
        case TRANSCEIVER_CC1100:
#ifdef MODULE_CC110X_NG
            return cc110x_get_channel();
#elif MODULE_CC110X
            return cc1100_get_channel();
#endif
<<<<<<< HEAD
        case TRANSCEIVER_CC2420:
#ifdef MODULE_CC2420
            return cc2420_get_channel();
#endif
        case TRANSCEIVER_MC1322X:
            ///< TODO:implement return maca_get_channel(); 
        default:
            return -1;
    }
}

/*------------------------------------------------------------------------------------*/
/*
 * @brief Sets the pan for the CC2420 transceiver device
 *
 * @param t         The transceiver device
 * @param channel   The channel to be set
 *
 * @return The pan AFTER calling the set command, -1 on error
 */
static uint16_t set_pan(transceiver_type_t t, void *pan) {
    uint16_t c = *((uint16_t*) pan);
    switch (t) {
        case TRANSCEIVER_CC2420:
#ifdef MODULE_CC2420
            return cc2420_set_pan(c);
#endif
        default:
            /* get rid of compiler warning about unused variable */
            (void) c;
            return -1;
    }
}

/*
 * @brief Get the pan for the cc2420 transceiver device
 *
 * @param t     The transceiver device
 *
 * @return The current pan of the transceiver, -1 on error
 */
static uint16_t get_pan(transceiver_type_t t) {
    switch (t) {
        case TRANSCEIVER_CC2420:
#ifdef MODULE_CC2420
            return cc2420_get_pan();
#endif
=======
        case TRANSCEIVER_MC1322X:
            ///< TODO:implement return maca_get_channel(); 
>>>>>>> 4bc89bd4
        default:
            return -1;
    }
}
/*------------------------------------------------------------------------------------*/
/*
 * @brief Get the current address of transceiver device
 *
 * @param t     The transciever device
 *
 * @return  The configured address of the device, -1 on error
 */
static int16_t get_address(transceiver_type_t t)
{
    switch(t) {
        case TRANSCEIVER_CC1100:
#ifdef MODULE_CC110X_NG
            return cc110x_get_address();
#elif MODULE_CC110X
            return cc1100_get_address();
#endif
<<<<<<< HEAD
        case TRANSCEIVER_CC2420:
#ifdef MODULE_CC2420
            return cc2420_get_address();
#endif
=======
>>>>>>> 4bc89bd4
        case TRANSCEIVER_MC1322X:
            return maca_get_address();
        default:
            return -1;
    }
}

/*
 * @brief Set the address of the transceiver device
 *
 * @param t         The transceiver device
 * @param address   Generic pointer to the address to set
 *
 * @return  The new radio address of the device
 */
static int16_t set_address(transceiver_type_t t, void *address)
{
    radio_address_t addr = *((radio_address_t *)address);

    switch(t) {
        case TRANSCEIVER_CC1100:
#ifdef MODULE_CC110X_NG
            return cc110x_set_address(addr);
#elif MODULE_CC110X
            return cc1100_set_address(addr);
#endif
<<<<<<< HEAD
        case TRANSCEIVER_CC2420:
#ifdef MODULE_CC2420
            return cc2420_set_address(addr);
#endif
=======
>>>>>>> 4bc89bd4
        case TRANSCEIVER_MC1322X:
            return maca_set_address(addr);
        default:
            return -1;
    }
}

/*
 * @brief Set the transceiver device into monitor mode (disabling address check)
 *
 * @param t         The transceiver device
 * @param mode      1 for enabling monitor mode, 0 for enabling address check
 */
static void set_monitor(transceiver_type_t t, void *mode)
{
    switch(t) {
        case TRANSCEIVER_CC1100:
#ifdef MODULE_CC110X_NG
            cc110x_set_monitor(*((uint8_t *)mode));
#endif
            break;
        case TRANSCEIVER_CC2420:
#ifdef MODULE_CC2420
            cc2420_set_monitor(*((uint8_t*) mode));
#endif
            break;
        default:
            break;
    }
}
/*------------------------------------------------------------------------------------*/
static void powerdown(transceiver_type_t t)
{
    switch(t) {
        case TRANSCEIVER_CC1100:
#ifdef MODULE_CC110X_NG
            cc110x_switch_to_pwd();
#endif
            break;
        case TRANSCEIVER_MC1322X:
            maca_off();
            break;
        default:
            break;
    }
}

/*------------------------------------------------------------------------------------*/
static void switch_to_rx(transceiver_type_t t)
{
    switch(t) {
        case TRANSCEIVER_CC1100:
#ifdef MODULE_CC110X_NG
            cc110x_switch_to_rx();
#endif
            break;
        case TRANSCEIVER_CC2420:
#ifdef MODULE_CC2420
            cc2420_switch_to_rx();
#endif
            break;
        default:
            break;
    }
}

#ifdef DBG_IGNORE
static void ignore_add(transceiver_type_t t, void *address)
{
    radio_address_t addr = *((radio_address_t *)address);

    switch(t) {
        case TRANSCEIVER_CC1100:
            cc110x_add_ignored(addr);
            break;

        default:
            break;
    }
}
#endif<|MERGE_RESOLUTION|>--- conflicted
+++ resolved
@@ -57,11 +57,7 @@
 #include <maca_packet.h>
 //#endif
 
-<<<<<<< HEAD
 #define ENABLE_DEBUG (0)
-=======
-//#define ENABLE_DEBUG (1)
->>>>>>> 4bc89bd4
 #include <debug.h>
 
 /*------------------------------------------------------------------------------------*/
@@ -237,12 +233,7 @@
             case RCV_PKT_CC1020:
             case RCV_PKT_CC1100:
             case RCV_PKT_MC1322X:
-<<<<<<< HEAD
-                receive_packet(m.type, m.content.value);
-                break;
             case RCV_PKT_CC2420:
-=======
->>>>>>> 4bc89bd4
                 receive_packet(m.type, m.content.value);
                 break;
             case SND_PKT:
@@ -340,11 +331,9 @@
         case RCV_PKT_CC1100:
             t = TRANSCEIVER_CC1100;
             break;
-<<<<<<< HEAD
         case RCV_PKT_CC2420:
             t = TRANSCEIVER_CC2420;
-=======
->>>>>>> 4bc89bd4
+            break;
         case RCV_PKT_MC1322X:
             t = TRANSCEIVER_MC1322X;
             break;
@@ -379,14 +368,11 @@
 #endif
         } else if (type == RCV_PKT_MC1322X) {
             receive_mc1322x_packet(trans_p);
-<<<<<<< HEAD
         }
         else if (type == RCV_PKT_CC2420) {
 #ifdef MODULE_CC2420
             receive_cc2420_packet(trans_p);
 #endif
-=======
->>>>>>> 4bc89bd4
         }
         else {
             puts("Invalid transceiver type");
@@ -489,10 +475,6 @@
 }
 //#endif
 
-<<<<<<< HEAD
-=======
- 
->>>>>>> 4bc89bd4
 /*------------------------------------------------------------------------------------*/
 /*
  * @brief Sends a radio packet to the receiver
@@ -516,13 +498,10 @@
 //#ifdef MODULE_MC1322X
     maca_packet_t* maca_pkt = maca_get_free_packet();
 //#endif
-<<<<<<< HEAD
 
 #ifdef MODULE_CC2420
     cc2420_packet_t cc2420_pkt;
 #endif
-=======
->>>>>>> 4bc89bd4
 
     switch (t) {
         case TRANSCEIVER_CC1100:
@@ -545,7 +524,6 @@
 
 #endif
             break;
-<<<<<<< HEAD
 #ifdef MODULE_CC2420
         case TRANSCEIVER_CC2420:
             cc2420_pkt.frame.payload_len = p.length;
@@ -562,8 +540,6 @@
             res = cc2420_send(&cc2420_pkt);
             break;
 #endif
-=======
->>>>>>> 4bc89bd4
         case TRANSCEIVER_MC1322X:
             maca_pkt->length = p.length;
             memcpy(maca_pkt->data, p.data, p.length);
@@ -597,13 +573,10 @@
 #elif MODULE_CC110X
             return cc1100_set_channel(c);
 #endif
-<<<<<<< HEAD
         case TRANSCEIVER_CC2420:
 #ifdef MODULE_CC2420
             return cc2420_set_channel(c);
 #endif
-=======
->>>>>>> 4bc89bd4
         case TRANSCEIVER_MC1322X:
             maca_set_channel(c);
             return c; ///< TODO: should be changed! implement get channel
@@ -628,7 +601,6 @@
 #elif MODULE_CC110X
             return cc1100_get_channel();
 #endif
-<<<<<<< HEAD
         case TRANSCEIVER_CC2420:
 #ifdef MODULE_CC2420
             return cc2420_get_channel();
@@ -676,10 +648,6 @@
 #ifdef MODULE_CC2420
             return cc2420_get_pan();
 #endif
-=======
-        case TRANSCEIVER_MC1322X:
-            ///< TODO:implement return maca_get_channel(); 
->>>>>>> 4bc89bd4
         default:
             return -1;
     }
@@ -701,13 +669,10 @@
 #elif MODULE_CC110X
             return cc1100_get_address();
 #endif
-<<<<<<< HEAD
         case TRANSCEIVER_CC2420:
 #ifdef MODULE_CC2420
             return cc2420_get_address();
 #endif
-=======
->>>>>>> 4bc89bd4
         case TRANSCEIVER_MC1322X:
             return maca_get_address();
         default:
@@ -734,13 +699,10 @@
 #elif MODULE_CC110X
             return cc1100_set_address(addr);
 #endif
-<<<<<<< HEAD
         case TRANSCEIVER_CC2420:
 #ifdef MODULE_CC2420
             return cc2420_set_address(addr);
 #endif
-=======
->>>>>>> 4bc89bd4
         case TRANSCEIVER_MC1322X:
             return maca_set_address(addr);
         default:
