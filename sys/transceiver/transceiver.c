--- conflicted
+++ resolved
@@ -237,12 +237,7 @@
 uint8_t transceiver_register(transceiver_type_t t, kernel_pid_t pid)
 {
     int result = 0;
-<<<<<<< HEAD
-
-    int state = disableIRQ();
-=======
     unsigned state = disableIRQ();
->>>>>>> d7dd0a54
     for (size_t i = 0; i < TRANSCEIVER_MAX_REGISTERED; i++) {
         if ((reg[i].pid == pid) || (reg[i].transceivers == TRANSCEIVER_NONE)) {
             reg[i].transceivers |= t;
