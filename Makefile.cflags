# Test if the input language was specified externally.
# Otherwise test if the compiler unterstands the "-std=gnu99" flag, and use it if so.
# Otherwise test if the compiler unterstands the "-std=c99" flag, and use it if so.
ifeq ($(filter -std=%,$(CFLAGS)),)
  ifeq ($(shell $(CC) -std=gnu99 -E - 2>/dev/null >/dev/null </dev/null ; echo $$?),0)
    CFLAGS += -std=gnu99
  else
    ifeq ($(shell $(CC) -std=c99 -E - 2>/dev/null >/dev/null </dev/null ; echo $$?),0)
      CFLAGS += -std=c99
    endif
  endif
endif

# Add `-fno-delete-null-pointer-checks` flag iff the compiler supports it.
# GCC removes moves tests whether `x == NULL`, if previously `x` or even `x->y` was accessed.
# 0x0 might be a sane memory location for embedded systems, so the test must not be removed.
# Right now clang does not use the *delete-null-pointer* optimization, and does not understand the parameter.
# Related issues: #628, #664.
ifeq ($(shell $(CC) -fno-delete-null-pointer-checks -E - 2>/dev/null >/dev/null </dev/null ; echo $$?),0)
  ifeq ($(shell LANG=C $(CC) -fno-delete-null-pointer-checks -E - 2>&1 1>/dev/null </dev/null | grep warning: | grep -- -fno-delete-null-pointer-checks),)
    CFLAGS += -fno-delete-null-pointer-checks

    ifneq ($(shell $(CXX) -fno-delete-null-pointer-checks -E - 2>/dev/null >/dev/null </dev/null ; echo $$?),0)
      CXXUWFLAGS += -fno-delete-null-pointer-checks
    else
      ifneq ($(shell LANG=C $(CXX) -fno-delete-null-pointer-checks -E - 2>&1 1>/dev/null </dev/null | grep warning: | grep -- -fno-delete-null-pointer-checks),)
        CXXUWFLAGS += -fno-delete-null-pointer-checks
      endif
    endif
  endif
endif

# Fast-out on old style function definitions.
# They cause unreadable error compiler errors on missing semicolons.
# Worse yet they hide errors by accepting wildcard argument types.
ifeq ($(shell $(CC) -Wstrict-prototypes -Werror=strict-prototypes -Wold-style-definition -Werror=old-style-definition -E - 2>/dev/null >/dev/null </dev/null ; echo $$?),0)
<<<<<<< HEAD
  # duplicated parameters don't hurt
  CFLAGS += -Wstrict-prototypes -Werror=strict-prototypes -Wold-style-definition -Werror=old-style-definition
  CXXUWFLAGS += -Wstrict-prototypes -Wold-style-definition
endif

# Unwanted flags for c++
CXXUWFLAGS += -std=%

ifeq ($(LTO),1)
  $(warning Building with Link-Time-Optimizations is currently an experimental feature. Expect broken binaries.)
  LTOFLAGS = -flto
  LINKFLAGS += ${LTOFLAGS}
endif

# Forbid common symbols to prevent accidental aliasing.
CFLAGS += -fno-common

# Enable all default warnings
CFLAGS += -Wall

ifeq (,$(filter -DDEVELHELP,$(CFLAGS)))
  ifneq (1,$(FORCE_ASSERTS))
    CFLAGS += -DNDEBUG
  endif
endif

# Default ARFLAGS for platforms which do not specify it.
# Note: make by default provides ARFLAGS=rv which we want to override
ifeq ($(origin ARFLAGS),default)
  ARFLAGS = rcs
endif
=======
# duplicated parameters don't hurt
CFLAGS += -Wstrict-prototypes -Werror=strict-prototypes -Wold-style-definition -Werror=old-style-definition
endif

# Feature test `sizeof(int)` and `sizeof(void*)`.
# Provide the results as `SIZEOF_INT` and `SIZEOF_PTR` in preprocessor statements.
all:

${BINDIR}constants.var: SHELL=bash
${BINDIR}constants.var:
	@mkdir -p ${@D}
	@TEMPDIR=$$(mktemp -d) || exit 1; \
	RESULT=0; \
	\
	for (( i=1; i<=8; i*=2 )); do \
		echo "typedef int test[sizeof (void *) == $${i} ? +1 : -1];" > "$${TEMPDIR}/test.c"; \
		$${CC} $${CFLAGS} $${INCLUDES} -c "$${TEMPDIR}/test.c" -o "$${TEMPDIR}/test.o" 2>/dev/null; \
		if [[ $$? == 0 ]]; then \
			SIZEOF_PTR=$${i}; \
			break; \
		fi; \
	done; \
	if [[ -z "$${SIZEOF_PTR}" ]]; then \
		echo 'The sizeof(void*) could not be determinded.'; \
		RESULT=1; \
	fi; \
	\
	for (( i=1; i<=8; i*=2 )); do \
		echo "typedef int test[sizeof (int) == $${i} ? +1 : -1];" > "$${TEMPDIR}/test.c"; \
		$${CC} $${CFLAGS} $${INCLUDES} -c "$${TEMPDIR}/test.c" -o "$${TEMPDIR}/test.o" 2>/dev/null; \
		if [[ $$? == 0 ]]; then \
			SIZEOF_INT=$${i}; \
			break; \
		fi; \
	done; \
	if [[ -z "$${SIZEOF_INT}" ]]; then \
		echo 'The sizeof(int) could not be determinded.'; \
		RESULT=1; \
	fi; \
	\
	[[ $${RESULT} == 0 ]] && echo "CFLAGS += -DSIZEOF_PTR=$${SIZEOF_PTR} -DSIZEOF_INT=$${SIZEOF_INT}" > $@; \
	rm -rf "$${TEMPDIR}"; \
	exit $${RESULT}

-include ${BINDIR}constants.var
>>>>>>> 7e1b9fe9
<|MERGE_RESOLUTION|>--- conflicted
+++ resolved
@@ -34,7 +34,6 @@
 # They cause unreadable error compiler errors on missing semicolons.
 # Worse yet they hide errors by accepting wildcard argument types.
 ifeq ($(shell $(CC) -Wstrict-prototypes -Werror=strict-prototypes -Wold-style-definition -Werror=old-style-definition -E - 2>/dev/null >/dev/null </dev/null ; echo $$?),0)
-<<<<<<< HEAD
   # duplicated parameters don't hurt
   CFLAGS += -Wstrict-prototypes -Werror=strict-prototypes -Wold-style-definition -Werror=old-style-definition
   CXXUWFLAGS += -Wstrict-prototypes -Wold-style-definition
@@ -65,10 +64,6 @@
 # Note: make by default provides ARFLAGS=rv which we want to override
 ifeq ($(origin ARFLAGS),default)
   ARFLAGS = rcs
-endif
-=======
-# duplicated parameters don't hurt
-CFLAGS += -Wstrict-prototypes -Werror=strict-prototypes -Wold-style-definition -Werror=old-style-definition
 endif
 
 # Feature test `sizeof(int)` and `sizeof(void*)`.
@@ -111,5 +106,4 @@
 	rm -rf "$${TEMPDIR}"; \
 	exit $${RESULT}
 
--include ${BINDIR}constants.var
->>>>>>> 7e1b9fe9
+-include ${BINDIR}constants.var