<<<<<<< HEAD
ifneq (,$(filter powermon,$(USEMODULE)))
    DIRS += powermon
endif
ifneq (,$(filter cc2420,$(USEMODULE)))
    DIRS += cc2420
endif
ifneq (,$(filter sht11,$(USEMODULE)))
    DIRS += sht11
endif
ifneq (,$(filter sht2x,$(USEMODULE)))
    DIRS += sht2x
endif
ifneq (,$(filter ltc4150,$(USEMODULE)))
    DIRS += ltc4150
endif
ifneq (,$(filter cc110x_legacy_csma,$(USEMODULE)))
    DIRS += cc110x_legacy_csma
endif
ifneq (,$(filter cc110x_legacy,$(USEMODULE)))
    DIRS += cc110x_legacy
endif
ifneq (,$(filter at86rf231,$(USEMODULE)))
    DIRS += at86rf231
endif
ifneq (,$(filter gps_ublox,$(USEMODULE)))
    DIRS += gps_ublox
endif
ifneq (,$(filter srf02,$(USEMODULE)))
    DIRS += srf02
endif
ifneq (,$(filter srf08,$(USEMODULE)))
    DIRS += srf08
endif
ifneq (,$(filter lm75a,$(USEMODULE)))
    DIRS += lm75a
endif
ifneq (,$(filter rgbled,$(USEMODULE)))
    DIRS += rgbled
endif
ifneq (,$(filter servo,$(USEMODULE)))
    DIRS += servo
endif
ifneq (,$(filter pir,$(USEMODULE)))
    DIRS += pir
endif
=======
>>>>>>> 876ccde3
ifneq (,$(filter netdev_base,$(USEMODULE)))
    DIRS += netdev/base
endif
ifneq (,$(filter netdev_802154,$(USEMODULE)))
    DIRS += netdev/802154
endif

DIRS += $(dir $(wildcard $(addsuffix /Makefile, ${USEMODULE})))

include $(RIOTBASE)/Makefile.base<|MERGE_RESOLUTION|>--- conflicted
+++ resolved
@@ -1,51 +1,6 @@
-<<<<<<< HEAD
-ifneq (,$(filter powermon,$(USEMODULE)))
-    DIRS += powermon
-endif
-ifneq (,$(filter cc2420,$(USEMODULE)))
-    DIRS += cc2420
-endif
-ifneq (,$(filter sht11,$(USEMODULE)))
-    DIRS += sht11
-endif
 ifneq (,$(filter sht2x,$(USEMODULE)))
     DIRS += sht2x
 endif
-ifneq (,$(filter ltc4150,$(USEMODULE)))
-    DIRS += ltc4150
-endif
-ifneq (,$(filter cc110x_legacy_csma,$(USEMODULE)))
-    DIRS += cc110x_legacy_csma
-endif
-ifneq (,$(filter cc110x_legacy,$(USEMODULE)))
-    DIRS += cc110x_legacy
-endif
-ifneq (,$(filter at86rf231,$(USEMODULE)))
-    DIRS += at86rf231
-endif
-ifneq (,$(filter gps_ublox,$(USEMODULE)))
-    DIRS += gps_ublox
-endif
-ifneq (,$(filter srf02,$(USEMODULE)))
-    DIRS += srf02
-endif
-ifneq (,$(filter srf08,$(USEMODULE)))
-    DIRS += srf08
-endif
-ifneq (,$(filter lm75a,$(USEMODULE)))
-    DIRS += lm75a
-endif
-ifneq (,$(filter rgbled,$(USEMODULE)))
-    DIRS += rgbled
-endif
-ifneq (,$(filter servo,$(USEMODULE)))
-    DIRS += servo
-endif
-ifneq (,$(filter pir,$(USEMODULE)))
-    DIRS += pir
-endif
-=======
->>>>>>> 876ccde3
 ifneq (,$(filter netdev_base,$(USEMODULE)))
     DIRS += netdev/base
 endif
