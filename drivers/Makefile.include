--- conflicted
+++ resolved
@@ -19,9 +19,6 @@
 ifneq (,$(filter lsm303dlhc,$(USEMODULE)))
     USEMODULE_INCLUDES += $(RIOTBASE)/drivers/lsm303dlhc/include
 endif
-<<<<<<< HEAD
-=======
 ifneq (,$(filter l3g4200d,$(USEMODULE)))
     USEMODULE_INCLUDES += $(RIOTBASE)/drivers/l3g4200d/include
-endif
->>>>>>> 876ccde3
+endif