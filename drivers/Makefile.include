ifneq (,$(filter dht,$(USEMODULE)))
    USEMODULE_INCLUDES += $(RIOTBASE)/drivers/dht/include
endif
ifneq (,$(filter at86rf2xx,$(USEMODULE)))
    USEMODULE_INCLUDES += $(RIOTBASE)/drivers/at86rf2xx/include
endif
<<<<<<< HEAD

ifneq (,$(filter at86rfr2,$(USEMODULE)))
  #$(error CAUTION: AT86RFR2 not implemented jet!)
    USEMODULE_INCLUDES += $(RIOTBASE)/drivers/at86rfr2/include
endif
ifneq (,$(filter gnrc_netdev_default,$(USEMODULE)))
 #$(error CAUTION: gnrc_netdev_default !)
    USEMODULE_INCLUDES += $(RIOTBASE)/drivers/netdev2_ieee802154/include
=======
ifneq (,$(filter gnrc_netdev_default,$(USEMODULE)))
 #$(error CAUTION: gnrc_netdev_default !)
    USEMODULE_INCLUDES += $(RIOTBASE)/drivers/netdev_ieee802154/include
>>>>>>> be867589
endif
ifneq (,$(filter mrf24j40,$(USEMODULE)))
    USEMODULE_INCLUDES += $(RIOTBASE)/drivers/mrf24j40/include
endif

ifneq (,$(filter cc110x,$(USEMODULE)))
    USEMODULE_INCLUDES += $(RIOTBASE)/drivers/cc110x/include
endif
ifneq (,$(filter kw2xrf,$(USEMODULE)))
    USEMODULE_INCLUDES += $(RIOTBASE)/drivers/kw2xrf/include
endif
ifneq (,$(filter io1_xplained,$(USEMODULE)))
    USEMODULE_INCLUDES += $(RIOTBASE)/drivers/io1_xplained/include
endif
ifneq (,$(filter isl29020,$(USEMODULE)))
    USEMODULE_INCLUDES += $(RIOTBASE)/drivers/isl29020/include
endif
ifneq (,$(filter isl29125,$(USEMODULE)))
    USEMODULE_INCLUDES += $(RIOTBASE)/drivers/isl29125/include
endif
ifneq (,$(filter hd44780,$(USEMODULE)))
    USEMODULE_INCLUDES += $(RIOTBASE)/drivers/hd44780/include
endif
ifneq (,$(filter lps331ap,$(USEMODULE)))
    USEMODULE_INCLUDES += $(RIOTBASE)/drivers/lps331ap/include
endif
ifneq (,$(filter lsm303dlhc,$(USEMODULE)))
    USEMODULE_INCLUDES += $(RIOTBASE)/drivers/lsm303dlhc/include
endif
ifneq (,$(filter l3g4200d,$(USEMODULE)))
    USEMODULE_INCLUDES += $(RIOTBASE)/drivers/l3g4200d/include
endif
ifneq (,$(filter nrf24l01p,$(USEMODULE)))
    USEMODULE_INCLUDES += $(RIOTBASE)/drivers/nrf24l01p/include
endif
ifneq (,$(filter mpl3115a2,$(USEMODULE)))
    USEMODULE_INCLUDES += $(RIOTBASE)/drivers/mpl3115a2/include
endif
ifneq (,$(filter mma8x5x,$(USEMODULE)))
    USEMODULE_INCLUDES += $(RIOTBASE)/drivers/mma8x5x/include
endif
ifneq (,$(filter mag3110,$(USEMODULE)))
    USEMODULE_INCLUDES += $(RIOTBASE)/drivers/mag3110/include
endif
ifneq (,$(filter mpu9150,$(USEMODULE)))
    USEMODULE_INCLUDES += $(RIOTBASE)/drivers/mpu9150/include
endif
ifneq (,$(filter ina220,$(USEMODULE)))
    USEMODULE_INCLUDES += $(RIOTBASE)/drivers/ina220/include
endif
ifneq (,$(filter pcd8544,$(USEMODULE)))
    USEMODULE_INCLUDES += $(RIOTBASE)/drivers/pcd8544/include
endif
ifneq (,$(filter encx24j600,$(USEMODULE)))
    USEMODULE_INCLUDES += $(RIOTBASE)/drivers/encx24j600/include
endif
ifneq (,$(filter tcs37727,$(USEMODULE)))
    USEMODULE_INCLUDES += $(RIOTBASE)/drivers/tcs37727/include
endif
ifneq (,$(filter enc28j60,$(USEMODULE)))
    USEMODULE_INCLUDES += $(RIOTBASE)/drivers/enc28j60/include
endif
ifneq (,$(filter bh1750fvi,$(USEMODULE)))
    USEMODULE_INCLUDES += $(RIOTBASE)/drivers/bh1750fvi/include
endif
ifneq (,$(filter bmp180,$(USEMODULE)))
    USEMODULE_INCLUDES += $(RIOTBASE)/drivers/bmp180/include
endif
ifneq (,$(filter jc42,$(USEMODULE)))
    USEMODULE_INCLUDES += $(RIOTBASE)/drivers/jc42/include
endif
ifneq (,$(filter bme280,$(USEMODULE)))
    USEMODULE_INCLUDES += $(RIOTBASE)/drivers/bme280/include
endif
ifneq (,$(filter tsl2561,$(USEMODULE)))
    USEMODULE_INCLUDES += $(RIOTBASE)/drivers/tsl2561/include
endif
ifneq (,$(filter cc2420,$(USEMODULE)))
    USEMODULE_INCLUDES += $(RIOTBASE)/drivers/cc2420/include
endif
ifneq (,$(filter lpd8808,$(USEMODULE)))
    USEMODULE_INCLUDES += $(RIOTBASE)/drivers/lpd8808/include
endif
ifneq (,$(filter w5100,$(USEMODULE)))
    USEMODULE_INCLUDES += $(RIOTBASE)/drivers/w5100/include
endif
ifneq (,$(filter xbee,$(USEMODULE)))
    USEMODULE_INCLUDES += $(RIOTBASE)/drivers/xbee/include
endif
ifneq (,$(filter si70xx,$(USEMODULE)))
    USEMODULE_INCLUDES += $(RIOTBASE)/drivers/si70xx/include
endif
ifneq (,$(filter hdc1000,$(USEMODULE)))
    USEMODULE_INCLUDES += $(RIOTBASE)/drivers/hdc1000/include
endif
ifneq (,$(filter lis3dh,$(USEMODULE)))
    USEMODULE_INCLUDES += $(RIOTBASE)/drivers/lis3dh/include
endif
ifneq (,$(filter sdcard_spi,$(USEMODULE)))
    USEMODULE_INCLUDES += $(RIOTBASE)/drivers/sdcard_spi/include
endif
ifneq (,$(filter veml6070,$(USEMODULE)))
    USEMODULE_INCLUDES += $(RIOTBASE)/drivers/veml6070/include
endif
ifneq (,$(filter adxl345,$(USEMODULE)))
    USEMODULE_INCLUDES += $(RIOTBASE)/drivers/adxl345/include
endif
ifneq (,$(filter uart_half_duplex,$(USEMODULE)))
    USEMODULE_INCLUDES += $(RIOTBASE)/drivers/uart_half_duplex/include
endif
ifneq (,$(filter feetech,$(USEMODULE)))
    USEMODULE_INCLUDES += $(RIOTBASE)/drivers/feetech/include
endif
ifneq (,$(filter dynamixel,$(USEMODULE)))
    USEMODULE_INCLUDES += $(RIOTBASE)/drivers/dynamixel/include
endif
ifneq (,$(filter lsm6dsl,$(USEMODULE)))
    USEMODULE_INCLUDES += $(RIOTBASE)/drivers/lsm6dsl/include
endif<|MERGE_RESOLUTION|>--- conflicted
+++ resolved
@@ -4,20 +4,9 @@
 ifneq (,$(filter at86rf2xx,$(USEMODULE)))
     USEMODULE_INCLUDES += $(RIOTBASE)/drivers/at86rf2xx/include
 endif
-<<<<<<< HEAD
-
-ifneq (,$(filter at86rfr2,$(USEMODULE)))
-  #$(error CAUTION: AT86RFR2 not implemented jet!)
-    USEMODULE_INCLUDES += $(RIOTBASE)/drivers/at86rfr2/include
-endif
-ifneq (,$(filter gnrc_netdev_default,$(USEMODULE)))
- #$(error CAUTION: gnrc_netdev_default !)
-    USEMODULE_INCLUDES += $(RIOTBASE)/drivers/netdev2_ieee802154/include
-=======
 ifneq (,$(filter gnrc_netdev_default,$(USEMODULE)))
  #$(error CAUTION: gnrc_netdev_default !)
     USEMODULE_INCLUDES += $(RIOTBASE)/drivers/netdev_ieee802154/include
->>>>>>> be867589
 endif
 ifneq (,$(filter mrf24j40,$(USEMODULE)))
     USEMODULE_INCLUDES += $(RIOTBASE)/drivers/mrf24j40/include
