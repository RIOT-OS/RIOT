--- conflicted
+++ resolved
@@ -378,38 +378,6 @@
 /** @} */
 
 /**
-<<<<<<< HEAD
- * @name    Bitfield definitions for the RX_CTRL register
- * @{
- */
-
-/* TODO: Check other radio device datasheets and check wether this register exists in those. */
-
-#define AT86RF2XX_RX_CTRL_MASK__PEL_SHIFT_VALUES                (0xC0)
-#define AT86RF2XX_RX_CTRL_MASK__PDT_THRES                       (0x0F)
-
-#define AT86RF2XX_RX_CTRL_PDT_THRES__NO_ANT_DIV_THRES           (0x07)
-#define AT86RF2XX_RX_CTRL_PDT_THRES__ANT_DIV_THRES              (0x03)
-
-/** @} */
-
-/**
- * @name    Bitfield definitions for the ANT_DIV register
- * @{
- */
-
-/* TODO: Check other radio device datasheets and check wether this register exists in those. */
-
-#define AT86RF2XX_ANT_DIV_MASK__ANT_SEL                         (0x80)
-#define AT86RF2XX_ANT_DIV_MASK__ANT_DIV_EN                      (0x08)
-#define AT86RF2XX_ANT_DIV_MASK__ANT_EXT_SW_EN                   (0x04)
-#define AT86RF2XX_ANT_DIV_MASK__ANT_CTRL                        (0x03)
-
-#define AT86RF2XX_ANT_DIV_ANT_CTRL__ANT_0                       (0x01)
-#define AT86RF2XX_ANT_DIV_ANT_CTRL__ANT_1                       (0x02)
-
-/** @} */
-=======
  * @name    Bitfield definitions for the TRX_RPC register
  * @{
  */
@@ -421,7 +389,40 @@
 #define AT86RF2XX_TRX_RPC_MASK__XAH_TX_RPC_EN                   (0x04)
 #define AT86RF2XX_TRX_RPC_MASK__IPAN_RPC_EN                     (0x02)
 #endif
->>>>>>> 68d68d18
+
+/** @} */
+
+/**
+ * @name    Bitfield definitions for the RX_CTRL register
+ * @{
+ */
+
+/* TODO: Check other radio device datasheets and check wether this register exists in those. */
+
+#define AT86RF2XX_RX_CTRL_MASK__PEL_SHIFT_VALUES                (0xC0)
+#define AT86RF2XX_RX_CTRL_MASK__PDT_THRES                       (0x0F)
+
+#define AT86RF2XX_RX_CTRL_PDT_THRES__NO_ANT_DIV_THRES           (0x07)
+#define AT86RF2XX_RX_CTRL_PDT_THRES__ANT_DIV_THRES              (0x03)
+
+/** @} */
+
+/**
+ * @name    Bitfield definitions for the ANT_DIV register
+ * @{
+ */
+
+/* TODO: Check other radio device datasheets and check wether this register exists in those. */
+
+#define AT86RF2XX_ANT_DIV_MASK__ANT_SEL                         (0x80)
+#define AT86RF2XX_ANT_DIV_MASK__ANT_DIV_EN                      (0x08)
+#define AT86RF2XX_ANT_DIV_MASK__ANT_EXT_SW_EN                   (0x04)
+#define AT86RF2XX_ANT_DIV_MASK__ANT_CTRL                        (0x03)
+
+#define AT86RF2XX_ANT_DIV_ANT_CTRL__ANT_0                       (0x01)
+#define AT86RF2XX_ANT_DIV_ANT_CTRL__ANT_1                       (0x02)
+
+/** @} */
 
 #ifdef __cplusplus
 }
