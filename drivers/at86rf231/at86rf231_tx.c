--- conflicted
+++ resolved
@@ -171,10 +171,7 @@
 
     /* Start TX */
     at86rf231_reg_write(AT86RF231_REG__TRX_STATE, AT86RF231_TRX_STATE__TX_START);
-<<<<<<< HEAD
-=======
     DEBUG("at86rf231: Started TX\n");
->>>>>>> d56ebcbf
 
     if (!wait_for_ack) {
         DEBUG("at86rf231: Don't wait for ACK, TX done.\n");
@@ -272,11 +269,7 @@
 
     /* load packet into fifo */
     at86rf231_write_fifo(pkt, packet->length);
-<<<<<<< HEAD
-=======
     DEBUG("at86rf231: Wrote to FIFO\n");
-
->>>>>>> d56ebcbf
     return packet->length;
 }
 
