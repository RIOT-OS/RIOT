/*
 * Copyright (C) 2013 Alaeddine Weslati <alaeddine.weslati@inria.fr>
 *
 * This file is subject to the terms and conditions of the GNU Lesser
 * General Public License v2.1. See the file LICENSE in the top level
 * directory for more details.
 */

/**
 * @ingroup     drivers_at86rf231
 * @{
 *
 * @file
 * @brief       Driver implementation of the AT86RF231 device driver
 *
 * @author      Alaeddine Weslati <alaeddine.weslati@inria.fr>
 * @author      Thomas Eichinger <thomas.eichinger@fu-berlin.de>
 *
 * @}
 */

#include "at86rf231.h"
#include "at86rf231_spi.h"
#include "board.h"
#include "periph/gpio.h"
#include "periph/spi.h"
#include "kernel_types.h"
#include "transceiver.h"
#include "hwtimer.h"
#include "hwtimer.h"

#define ENABLE_DEBUG (0)
#include "debug.h"

#ifndef AT86RF231_SPI_SPEED
#define SPI_SPEED    SPI_SPEED_5MHZ
#else
#define SPI_SPEED    AT86RF231_SPI_SPEED
#endif

#define _MAX_RETRIES    (100)

static uint16_t radio_pan;
static uint8_t  radio_channel;
static uint16_t radio_address;
static uint64_t radio_address_long;

netdev_802154_raw_packet_cb_t at86rf231_raw_packet_cb;
netdev_rcv_data_cb_t at86rf231_data_packet_cb;

/* default source address length for sending in number of byte */
static size_t _default_src_addr_len = 2;

uint8_t  driver_state;

void at86rf231_gpio_spi_interrupts_init(void);
void at86rf231_reset(void);

#ifdef MODULE_TRANSCEIVER
void at86rf231_init(kernel_pid_t tpid)
{
    transceiver_pid = tpid;
    at86rf231_initialize(NULL);
}
#endif

int at86rf231_initialize(netdev_t *dev)
{
    at86rf231_gpio_spi_interrupts_init();

    at86rf231_reset();

    at86rf231_on();

    /* TODO :
     * and configure security, power
     */
#ifdef MODULE_CONFIG
    at86rf231_set_pan(sysconfig.radio_pan_id);
#else
    at86rf231_set_pan(0x0001);
#endif

    radio_channel = at86rf231_reg_read(AT86RF231_REG__PHY_CC_CCA) & AT86RF231_PHY_CC_CCA_MASK__CHANNEL;

    radio_address = 0x00FF & (uint16_t)at86rf231_reg_read(AT86RF231_REG__SHORT_ADDR_0);
    radio_address |= at86rf231_reg_read(AT86RF231_REG__SHORT_ADDR_1) << 8;

    radio_address_long = 0x00000000000000FF & (uint64_t)at86rf231_reg_read(AT86RF231_REG__IEEE_ADDR_0);
    radio_address_long |= ((uint64_t)at86rf231_reg_read(AT86RF231_REG__IEEE_ADDR_1)) << 8;
    radio_address_long |= ((uint64_t)at86rf231_reg_read(AT86RF231_REG__IEEE_ADDR_1)) << 16;
    radio_address_long |= ((uint64_t)at86rf231_reg_read(AT86RF231_REG__IEEE_ADDR_1)) << 24;
    radio_address_long |= ((uint64_t)at86rf231_reg_read(AT86RF231_REG__IEEE_ADDR_1)) << 32;
    radio_address_long |= ((uint64_t)at86rf231_reg_read(AT86RF231_REG__IEEE_ADDR_1)) << 40;
    radio_address_long |= ((uint64_t)at86rf231_reg_read(AT86RF231_REG__IEEE_ADDR_1)) << 48;
    radio_address_long |= ((uint64_t)at86rf231_reg_read(AT86RF231_REG__IEEE_ADDR_1)) << 56;

    return 0;
}

int at86rf231_on(void)
{
    /* Send a FORCE TRX OFF command */
    at86rf231_reg_write(AT86RF231_REG__TRX_STATE, AT86RF231_TRX_STATE__FORCE_TRX_OFF);

    /* busy wait for TRX_OFF state */
    do {
        int delay = _MAX_RETRIES;
        if (!--delay) {
            DEBUG("at86rf231 : ERROR : could not enter TRX_OFF mode\n");
            return 0;
        }
    } while (at86rf231_get_status() != AT86RF231_TRX_STATUS__TRX_OFF);

    at86rf231_reg_write(AT86RF231_REG__TRX_STATE, AT86RF231_TRX_STATE__RX_ON);

    /* change into basic reception mode to initialise CSMA seed by RNG */
    do {
        int delay = _MAX_RETRIES;
        if (!--delay) {
            DEBUG("at86rf231 : ERROR : could not enter RX_ON mode\n");
            return 0;
        }
    } while (at86rf231_get_status() != AT86RF231_TRX_STATUS__RX_ON);

    /* read RNG values into CSMA_SEED_0 */
    for (int i=0; i<7; i+=2) {
        uint8_t tmp = at86rf231_reg_read(AT86RF231_REG__PHY_CC_CCA);
        tmp = ((tmp&0x60)>>5);
        at86rf231_reg_write(AT86RF231_REG__CSMA_SEED_0, tmp << i);
    }
    /* read CSMA_SEED_1 and write back with RNG value */
    uint8_t tmp = at86rf231_reg_read(AT86RF231_REG__CSMA_SEED_1);
    tmp |= ((at86rf231_reg_read(AT86RF231_REG__PHY_CC_CCA)&0x60)>>5);
    at86rf231_reg_write(AT86RF231_REG__CSMA_SEED_1, tmp);

    /* change into reception mode */
    at86rf231_switch_to_rx();

    return 1;
}

void at86rf231_off(void)
{
    /* TODO */
}

int at86rf231_is_on(void)
{
    return ((at86rf231_get_status() & 0x1f) != 0);
}

void at86rf231_switch_to_rx(void)
{
    gpio_irq_disable(AT86RF231_INT);

    /* now change to PLL_ON state for extended operating mode */
    at86rf231_reg_write(AT86RF231_REG__TRX_STATE, AT86RF231_TRX_STATE__PLL_ON);

    do {
        int max_wait = _MAX_RETRIES;
        if (!--max_wait) {
            DEBUG("at86rf231 : ERROR : could not enter PLL_ON mode\n");
            break;
        }
    } while (at86rf231_get_status() != AT86RF231_TRX_STATUS__PLL_ON);

    /* Reset IRQ to TRX END only */
    at86rf231_reg_write(AT86RF231_REG__IRQ_MASK, AT86RF231_IRQ_STATUS_MASK__TRX_END);

    /* Read IRQ to clear it */
    at86rf231_reg_read(AT86RF231_REG__IRQ_STATUS);

    /* Enable IRQ interrupt */
    gpio_irq_enable(AT86RF231_INT);

    /* Enter RX_AACK_ON state */
    at86rf231_reg_write(AT86RF231_REG__TRX_STATE, AT86RF231_TRX_STATE__RX_AACK_ON);

    do {
        int max_wait = _MAX_RETRIES;
        if (!--max_wait) {
            DEBUG("at86rf231 : ERROR : could not enter RX_AACK_ON mode\n");
            break;
        }
    } while (at86rf231_get_status() != AT86RF231_TRX_STATUS__RX_AACK_ON);
}

void at86rf231_rxoverflow_irq(void)
{
    /* TODO */
}

void at86rf231_rx_irq(void)
{
    /* check if we are in sending state */
    if (driver_state == AT_DRIVER_STATE_SENDING) {
        /* Read IRQ to clear it */
        at86rf231_reg_read(AT86RF231_REG__IRQ_STATUS);
        /* tx done, listen again */
        at86rf231_switch_to_rx();
        /* clear internal state */
        driver_state = AT_DRIVER_STATE_DEFAULT;
    }
    else {
        /* handle receive */
        at86rf231_rx_handler();
    }
}

int at86rf231_add_raw_recv_callback(netdev_t *dev,
                                    netdev_802154_raw_packet_cb_t recv_cb)
{
    (void)dev;

    if (at86rf231_raw_packet_cb == NULL){
        at86rf231_raw_packet_cb = recv_cb;
        return 0;
    }

    return -ENOBUFS;

}

int at86rf231_rem_raw_recv_callback(netdev_t *dev,
                                    netdev_802154_raw_packet_cb_t recv_cb)
{
    (void)dev;

    at86rf231_raw_packet_cb = NULL;
    return 0;
}

int at86rf231_add_data_recv_callback(netdev_t *dev,
                                     netdev_rcv_data_cb_t recv_cb)
{
    (void)dev;

    if (at86rf231_data_packet_cb == NULL){
        at86rf231_data_packet_cb = recv_cb;
        return 0;
    }

    return -ENOBUFS;
}

int at86rf231_rem_data_recv_callback(netdev_t *dev,
                                     netdev_rcv_data_cb_t recv_cb)
{
    (void)dev;

    at86rf231_data_packet_cb = NULL;
    return 0;
}

radio_address_t at86rf231_set_address(radio_address_t address)
{
    radio_address = address;

    uint8_t old_state = at86rf231_get_status() & AT86RF231_TRX_STATUS_MASK__TRX_STATUS;

    /* Go to state PLL_ON */
    at86rf231_reg_write(AT86RF231_REG__TRX_STATE, AT86RF231_TRX_STATE__PLL_ON);

    /* wait until it is on PLL_ON state */
    do {
        int max_wait = _MAX_RETRIES;
        if (!--max_wait) {
            DEBUG("at86rf231 : ERROR : could not enter PLL_ON mode\n");
            break;
        }
    } while ((at86rf231_get_status() & AT86RF231_TRX_STATUS_MASK__TRX_STATUS)
             != AT86RF231_TRX_STATUS__PLL_ON);

    at86rf231_reg_write(AT86RF231_REG__SHORT_ADDR_0, (uint8_t)(0x00FF & radio_address));
    at86rf231_reg_write(AT86RF231_REG__SHORT_ADDR_1, (uint8_t)(radio_address >> 8));

    /* Go to state old state */
    at86rf231_reg_write(AT86RF231_REG__TRX_STATE, old_state);

    /* wait until it is on old state */
    do {
        int max_wait = _MAX_RETRIES;
        if (!--max_wait) {
            DEBUG("at86rf231 : ERROR : could not enter old state %x\n", old_state);
            break;
        }
    } while ((at86rf231_get_status() & AT86RF231_TRX_STATUS_MASK__TRX_STATUS)
             != old_state);

    return radio_address;
}

radio_address_t at86rf231_get_address(void)
{
    return radio_address;
}

uint64_t at86rf231_set_address_long(uint64_t address)
{
    radio_address_long = address;

    uint8_t old_state = at86rf231_get_status() & AT86RF231_TRX_STATUS_MASK__TRX_STATUS;

    /* Go to state PLL_ON */
    at86rf231_reg_write(AT86RF231_REG__TRX_STATE, AT86RF231_TRX_STATE__PLL_ON);

    /* wait until it is on PLL_ON state */
    do {
        int max_wait = _MAX_RETRIES;
        if (!--max_wait) {
            DEBUG("at86rf231 : ERROR : could not enter PLL_ON mode\n");
            break;
        }
    } while ((at86rf231_get_status() & AT86RF231_TRX_STATUS_MASK__TRX_STATUS)
             != AT86RF231_TRX_STATUS__PLL_ON);

    at86rf231_reg_write(AT86RF231_REG__IEEE_ADDR_0, (uint8_t)(0x00000000000000FF & radio_address_long));
    at86rf231_reg_write(AT86RF231_REG__IEEE_ADDR_1, (uint8_t)(0x000000000000FF00 & radio_address_long >> 8));
    at86rf231_reg_write(AT86RF231_REG__IEEE_ADDR_2, (uint8_t)(0x0000000000FF0000 & radio_address_long >> 16));
    at86rf231_reg_write(AT86RF231_REG__IEEE_ADDR_3, (uint8_t)(0x00000000FF000000 & radio_address_long >> 24));
    at86rf231_reg_write(AT86RF231_REG__IEEE_ADDR_4, (uint8_t)(0x000000FF00000000 & radio_address_long >> 32));
    at86rf231_reg_write(AT86RF231_REG__IEEE_ADDR_5, (uint8_t)(0x0000FF0000000000 & radio_address_long >> 40));
    at86rf231_reg_write(AT86RF231_REG__IEEE_ADDR_6, (uint8_t)(0x00FF000000000000 & radio_address_long >> 48));
    at86rf231_reg_write(AT86RF231_REG__IEEE_ADDR_7, (uint8_t)(radio_address_long >> 56));

    /* Go to state old state */
    at86rf231_reg_write(AT86RF231_REG__TRX_STATE, old_state);

    /* wait until it is on old state */
    do {
        int max_wait = _MAX_RETRIES;
        if (!--max_wait) {
            DEBUG("at86rf231 : ERROR : could not enter old state %x\n", old_state);
            break;
        }
    } while ((at86rf231_get_status() & AT86RF231_TRX_STATUS_MASK__TRX_STATUS)
             != old_state);

    return radio_address_long;
}

uint64_t at86rf231_get_address_long(void)
{
    return radio_address_long;
}

uint16_t at86rf231_set_pan(uint16_t pan)
{
    radio_pan = pan;

    at86rf231_reg_write(AT86RF231_REG__PAN_ID_0, (uint8_t)(0x00FF & radio_pan));
    at86rf231_reg_write(AT86RF231_REG__PAN_ID_1, (uint8_t)(radio_pan >> 8));

    return radio_pan;
}

uint16_t at86rf231_get_pan(void)
{
    return radio_pan;
}

int at86rf231_set_channel(unsigned int channel)
{
    radio_channel = channel;

    if (channel < AT86RF231_MIN_CHANNEL ||
        channel > AT86RF231_MAX_CHANNEL) {
#if DEVELHELP
        puts("[at86rf231] channel out of range!");
#endif
        return -1;
    }
    at86rf231_reg_write(AT86RF231_REG__PHY_CC_CCA, (radio_channel & AT86RF231_PHY_CC_CCA_MASK__CHANNEL));
    return radio_channel;
}

unsigned int at86rf231_get_channel(void)
{
    return radio_channel;
}

void at86rf231_set_monitor(int mode)
{
    /* read register */
    uint8_t tmp = at86rf231_reg_read(AT86RF231_REG__XAH_CTRL_1);
    /* set promicuous mode depending on *mode* */
    if (mode) {
        at86rf231_reg_write(AT86RF231_REG__XAH_CTRL_1, (tmp|AT86RF231_XAH_CTRL_1__AACK_PROM_MODE));
    }
    else {
        at86rf231_reg_write(AT86RF231_REG__XAH_CTRL_1, (tmp&(~AT86RF231_XAH_CTRL_1__AACK_PROM_MODE)));
    }
}

int at86rf231_get_monitor(void)
{
    return (at86rf231_reg_read(AT86RF231_REG__XAH_CTRL_1) & AT86RF231_XAH_CTRL_1__AACK_PROM_MODE);
}

void at86rf231_gpio_spi_interrupts_init(void)
{
    /* SPI init */
<<<<<<< HEAD
    spi_init_master(AT86RF231_SPI, SPI_CONF_FIRST_RISING, SPI_SPEED_1MHZ);
=======
    spi_init_master(AT86RF231_SPI, SPI_CONF_FIRST_RISING, SPI_SPEED);
>>>>>>> 32b59590
    /* IRQ0 */
    gpio_init_int(AT86RF231_INT, GPIO_NOPULL, GPIO_RISING, (gpio_cb_t)at86rf231_rx_irq, NULL);
    /* CS */
    gpio_init_out(AT86RF231_CS, GPIO_NOPULL);
    /* SLEEP */
    gpio_init_out(AT86RF231_SLEEP, GPIO_NOPULL);
    /* RESET */
    gpio_init_out(AT86RF231_RESET, GPIO_NOPULL);
}

void at86rf231_reset(void)
{
    /* force reset */
    gpio_clear(AT86RF231_RESET);

    /* put pins to default values */
    gpio_set(AT86RF231_CS);
    gpio_clear(AT86RF231_SLEEP);

    /* additional waiting to comply to min rst pulse width */
    uint8_t volatile delay = 50; /* volatile to ensure it isn't optimized away */
    while (--delay);
    gpio_set(AT86RF231_RESET);
}

int at86rf231_get_option(netdev_t *dev, netdev_opt_t opt, void *value,
                         size_t *value_len)
{
    /* XXX: first check only for backwards compatibility with transceiver
     *      (see at86rf231_init) remove when adapter for transceiver exists */
    if (dev != &at86rf231_netdev) {
        return -ENODEV;
    }

    switch (opt) {
        case NETDEV_OPT_CHANNEL:
            if (*value_len < sizeof(unsigned int)) {
                return -EOVERFLOW;
            }
            if (*value_len > sizeof(unsigned int)) {
                *value_len = sizeof(unsigned int);
            }
            *((unsigned int *)value) = at86rf231_get_channel();
            break;

        case NETDEV_OPT_ADDRESS:
            if (*value_len < sizeof(uint16_t)) {
                return -EOVERFLOW;
            }
            if (*value_len > sizeof(uint16_t)) {
                *value_len = sizeof(uint16_t);
            }
            *((uint16_t *)value) = at86rf231_get_address();
            break;

        case NETDEV_OPT_NID:
            if (*value_len < sizeof(uint16_t)) {
                return -EOVERFLOW;
            }
            if (*value_len > sizeof(uint16_t)) {
                *value_len = sizeof(uint16_t);
            }
            *((uint16_t *)value) = at86rf231_get_pan();
            break;

        case NETDEV_OPT_ADDRESS_LONG:
            if (*value_len < sizeof(uint64_t)) {
                return -EOVERFLOW;
            }
            if (*value_len > sizeof(uint64_t)) {
                *value_len = sizeof(uint64_t);
            }
            *((uint64_t *)value) = at86rf231_get_address_long();
            break;

        case NETDEV_OPT_MAX_PACKET_SIZE:
            if (*value_len == 0) {
                return -EOVERFLOW;
            }
            if (*value_len > sizeof(uint8_t)) {
                *value_len = sizeof(uint8_t);
            }
            *((uint8_t *)value) = AT86RF231_MAX_PKT_LENGTH;
            break;

        case NETDEV_OPT_PROTO:
            if (*value_len < sizeof(netdev_proto_t)) {
                return -EOVERFLOW;
            }
            if (*value_len > sizeof(netdev_proto_t)) {
                *value_len = sizeof(netdev_proto_t);
            }
            *((netdev_type_t *)value) = NETDEV_PROTO_802154;
            break;

        case NETDEV_OPT_SRC_LEN:
            if (*value_len < sizeof(size_t)) {
                return -EOVERFLOW;
            }
            if (*value_len > sizeof(size_t)) {
                *value_len = sizeof(size_t);
            }
            *((size_t *)value) = _default_src_addr_len;

        default:
            return -ENOTSUP;
    }

    return 0;
}

static int _type_pun_up_unsigned(void *value_out, size_t desired_len,
                                 void *value_in, size_t given_len)
{
    if (given_len > desired_len) {
        return -EOVERFLOW;
    }

    /* XXX this is ugly, but bear with me */
    switch (given_len) {
        case 8:
            switch (desired_len) {
                case 8:
                    *((uint64_t *)value_out) = (*((uint64_t *)value_in));
                    return 0;
                default:
                    return -EINVAL;
            }

        case 4:
            switch (desired_len) {
                case 8:
                    *((uint64_t *)value_out) = (uint64_t)(*((uint32_t *)value_in));
                    return 0;
                case 4:
                    *((uint32_t *)value_out) = (*((uint32_t *)value_in));
                    return 0;
                default:
                    return -EINVAL;
            }

        case 2:
            switch (desired_len) {
                case 8:
                    *((uint64_t *)value_out) = (uint64_t)(*((uint16_t *)value_in));
                    return 0;
                case 4:
                    *((uint32_t *)value_out) = (uint32_t)(*((uint16_t *)value_in));
                    return 0;
                case 2:
                    *((uint16_t *)value_out) = (*((uint16_t *)value_in));
                    return 0;
                default:
                    return -EINVAL;
            }

        case 1:
            switch (desired_len) {
                case 8:
                    *((uint64_t *)value_out) = (uint64_t)(*((uint8_t *)value_in));
                    return 0;
                case 4:
                    *((uint32_t *)value_out) = (uint32_t)(*((uint8_t *)value_in));
                    return 0;
                case 2:
                    *((uint16_t *)value_out) = (uint16_t)(*((uint8_t *)value_in));
                    return 0;
                case 1:
                    *((uint8_t *)value_out) = (*((uint8_t *)value_in));
                    return 0;
                default:
                    return -EINVAL;
            }

        default:
            return -EINVAL;
    }
}

int at86rf231_set_option(netdev_t *dev, netdev_opt_t opt, void *value,
                         size_t value_len)
{
    uint8_t set_value[sizeof(uint64_t)];
    int res = 0;

    /* XXX: first check only for backwards compatibility with transceiver
     *      (see at86rf231_init) remove when adapter for transceiver exists */
    if (dev != &at86rf231_netdev) {
        return -ENODEV;
    }

    switch (opt) {
        case NETDEV_OPT_CHANNEL:
            if ((res = _type_pun_up_unsigned(set_value, sizeof(unsigned int),
                                             value, value_len)) == 0) {
                unsigned int *v = (unsigned int *)set_value;
                if (*v > 26) {
                    return -EINVAL;
                }
                at86rf231_set_channel(*v);
            }
            break;

        case NETDEV_OPT_ADDRESS:
            if ((res = _type_pun_up_unsigned(set_value, sizeof(uint16_t),
                                             value, value_len)) == 0) {
                uint16_t *v = (uint16_t *)set_value;
                if (*v == 0xffff) {
                    /* Do not allow setting to broadcast */
                    return -EINVAL;
                }
                at86rf231_set_address(*v);
            }
            break;

        case NETDEV_OPT_NID:
            if ((res = _type_pun_up_unsigned(set_value, sizeof(uint16_t),
                                             value, value_len)) == 0) {
                uint16_t *v = (uint16_t *)set_value;
                if (*v == 0xffff) {
                    /* Do not allow setting to broadcast */
                    return -EINVAL;
                }
                at86rf231_set_pan(*v);
            }
            break;

        case NETDEV_OPT_ADDRESS_LONG:
            if ((res = _type_pun_up_unsigned(set_value, sizeof(uint64_t),
                                             value, value_len)) == 0) {
                uint64_t *v = (uint64_t *)set_value;
                /* TODO: error checking? */
                at86rf231_set_address_long(*v);
            }
            break;

        case NETDEV_OPT_SRC_LEN:
            if ((res = _type_pun_up_unsigned(set_value, sizeof(size_t),
                                             value, value_len)) == 0) {
                size_t *v = (size_t *)set_value;

                if (*v != 2 && *v != 8) {
                    return -EINVAL;
                }
                _default_src_addr_len = *v;
            }
            break;

        default:
            return -ENOTSUP;
    }

    return res;
}

int at86rf231_get_state(netdev_t *dev, netdev_state_t *state)
{
    /* XXX: first check only for backwards compatibility with transceiver
     *      (see at86rf231_init) remove when adapter for transceiver exists */
    if (dev != &at86rf231_netdev) {
        return -ENODEV;
    }

    if (!at86rf231_is_on()) {
        *state = NETDEV_STATE_POWER_OFF;
    }
    else if (at86rf231_get_monitor()) {
        *state = NETDEV_STATE_PROMISCUOUS_MODE;
    }
    else {
        *state = NETDEV_STATE_RX_MODE;
    }

    return 0;
}

int at86rf231_set_state(netdev_t *dev, netdev_state_t state)
{
    /* XXX: first check only for backwards compatibility with transceiver
     *      (see at86rf231_init) remove when adapter for transceiver exists */
    if (dev != &at86rf231_netdev) {
        return -ENODEV;
    }

    if (state != NETDEV_STATE_PROMISCUOUS_MODE && at86rf231_get_monitor()) {
        at86rf231_set_monitor(0);
    }

    switch (state) {
        case NETDEV_STATE_POWER_OFF:
            at86rf231_off();
            break;

        case NETDEV_STATE_RX_MODE:
            at86rf231_switch_to_rx();
            break;

        case NETDEV_STATE_PROMISCUOUS_MODE:
            at86rf231_set_monitor(1);
            break;

        default:
            return -ENOTSUP;
    }

    return 0;
}

int at86rf231_channel_is_clear(netdev_t *dev)
{
    (void)dev;
    /* channel is checked by hardware automatically before transmission */
    return 1;
}

void at86rf231_event(netdev_t *dev, uint32_t event_type)
{
    (void)dev;
    (void)event_type;
}

const netdev_802154_driver_t at86rf231_driver = {
    .init = at86rf231_initialize,
    .send_data = netdev_802154_send_data,
    .add_receive_data_callback = at86rf231_add_data_recv_callback,
    .rem_receive_data_callback = at86rf231_rem_data_recv_callback,
    .get_option = at86rf231_get_option,
    .set_option = at86rf231_set_option,
    .get_state = at86rf231_get_state,
    .set_state = at86rf231_set_state,
    .event = at86rf231_event,
    .load_tx = at86rf231_load_tx_buf,
    .transmit = at86rf231_transmit_tx_buf,
    .send = netdev_802154_send,
    .add_receive_raw_callback = at86rf231_add_raw_recv_callback,
    .rem_receive_raw_callback = at86rf231_rem_raw_recv_callback,
    .channel_is_clear = at86rf231_channel_is_clear,
};

netdev_t at86rf231_netdev = { NETDEV_TYPE_802154, (netdev_driver_t *) &at86rf231_driver, NULL };<|MERGE_RESOLUTION|>--- conflicted
+++ resolved
@@ -401,11 +401,7 @@
 void at86rf231_gpio_spi_interrupts_init(void)
 {
     /* SPI init */
-<<<<<<< HEAD
-    spi_init_master(AT86RF231_SPI, SPI_CONF_FIRST_RISING, SPI_SPEED_1MHZ);
-=======
     spi_init_master(AT86RF231_SPI, SPI_CONF_FIRST_RISING, SPI_SPEED);
->>>>>>> 32b59590
     /* IRQ0 */
     gpio_init_int(AT86RF231_INT, GPIO_NOPULL, GPIO_RISING, (gpio_cb_t)at86rf231_rx_irq, NULL);
     /* CS */
