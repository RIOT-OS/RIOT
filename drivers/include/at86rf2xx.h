/*
 * Copyright (C) 2015 Freie Universität Berlin
 *
 * This file is subject to the terms and conditions of the GNU Lesser General
 * Public License v2.1. See the file LICENSE in the top level directory for more
 * details.
 */

/**
 * @defgroup    drivers_at86rf2xx AT86RF2xx based drivers
 * @ingroup     drivers_netdev
 *
 * This module contains drivers for radio devices in Atmel's AT86RF2xx series.
 * The driver is aimed to work with all devices of this series.
 *
 * @{
 *
 * @file
 * @brief       Interface definition for AT86RF2xx based drivers
 *
 * @author      Thomas Eichinger <thomas.eichinger@fu-berlin.de>
 * @author      Hauke Petersen <hauke.petersen@fu-berlin.de>
 * @author      Kaspar Schleiser <kaspar@schleiser.de>
 * @author      Daniel Krebs <github@daniel-krebs.net>
 * @author      Kévin Roussel <Kevin.Roussel@inria.fr>
 * @author      Joakim Nohlgård <joakim.nohlgard@eistec.se>
 */

#ifndef AT86RF2XX_H
#define AT86RF2XX_H

#include <stdint.h>
#include <stdbool.h>

#include "board.h"
#include "periph/spi.h"
#include "periph/gpio.h"
#include "net/netdev.h"
#include "net/netdev/ieee802154.h"
#include "net/gnrc/nettype.h"

#ifdef __cplusplus
extern "C" {
#endif

/**
 * @brief   Maximum possible packet size in byte
 */
#define AT86RF2XX_MAX_PKT_LENGTH        (IEEE802154_FRAME_LEN_MAX)

/**
 * @brief   Channel configuration
 * @{
 */
#ifdef MODULE_AT86RF212B
/* the AT86RF212B has a sub-1GHz radio */
#define AT86RF2XX_MIN_CHANNEL           (IEEE802154_CHANNEL_MIN_SUBGHZ)
#define AT86RF2XX_MAX_CHANNEL           (IEEE802154_CHANNEL_MAX_SUBGHZ)
#define AT86RF2XX_DEFAULT_CHANNEL       (IEEE802154_DEFAULT_SUBGHZ_CHANNEL)
#else
#define AT86RF2XX_MIN_CHANNEL           (IEEE802154_CHANNEL_MIN)
#define AT86RF2XX_MAX_CHANNEL           (IEEE802154_CHANNEL_MAX)
#define AT86RF2XX_DEFAULT_CHANNEL       (IEEE802154_DEFAULT_CHANNEL)
#endif
/** @} */

/**
 * @brief   Default PAN ID
 *
 * @todo    Read some global network stack specific configuration value
 */
#define AT86RF2XX_DEFAULT_PANID         (IEEE802154_DEFAULT_PANID)

/**
 * @brief   Default TX power (0dBm)
 */
#define AT86RF2XX_DEFAULT_TXPOWER       (IEEE802154_DEFAULT_TXPOWER)

/**
 * @brief   Base (minimal) RSSI value in dBm
 */
#if MODULE_AT86RF233
#   define RSSI_BASE_VAL                   (-94)
#elif MODULE_AT86RF212B
/**
 * @note for the default settings in RIOT for the at86rf212b,
 *       for other seetings this value may change.
 */
#   define RSSI_BASE_VAL                   (-98)
#else
#   define RSSI_BASE_VAL                   (-91)
#endif

/**
 * @brief   Flags for device internal states (see datasheet)
 * @{
 */
<<<<<<< HEAD

#define AT86RF2XX_STATE_NOP    			(0x00)     /**< NOP */
#define AT86RF2XX_STATE_BUSY_RX   		(0x01)     /**< BUSY_RX */
#define AT86RF2XX_STATE_BUSY_TX     	(0x02)     /**< TX_START  */
#define AT86RF2XX_STATE_FORCE_TRX_OFF   (0x03)     /*<< FORCE_TRX_OFF */
#define AT86RF2XX_STATE_FORCE_PLL_ON   (0x03)     /*<< FORCE_PLL_ON */

#define AT86RF2XX_STATE_RX_ON			(0x06)     /**< idle */

#define AT86RF2XX_STATE_TRX_OFF      (0x08)     /**< idle */
#define AT86RF2XX_STATE_PLL_ON       (0x09)     /**< ready to transmit */
#define AT86RF2XX_STATE_SLEEP        (0x0f)     /**< sleep mode */
#define AT86RF2XX_STATE_BUSY_RX_AACK (0x11)     /**< busy receiving data */
#define AT86RF2XX_STATE_BUSY_TX_ARET (0x12)     /**< busy transmitting data */
#define AT86RF2XX_STATE_RX_AACK_ON   (0x16)     /**< wait for incoming data */
#define AT86RF2XX_STATE_TX_ARET_ON   (0x19)     /**< ready for sending data */
#define AT86RF2XX_STATE_IN_PROGRESS  (0x1f)     /**< ongoing state conversion */

=======
#define AT86RF2XX_STATE_FORCE_TRX_OFF  (0x03)     /**< force transition to idle */
#define AT86RF2XX_STATE_TRX_OFF        (0x08)     /**< idle */
#define AT86RF2XX_STATE_PLL_ON         (0x09)     /**< ready to transmit */
#define AT86RF2XX_STATE_SLEEP          (0x0f)     /**< sleep mode */
#define AT86RF2XX_STATE_BUSY_RX_AACK   (0x11)     /**< busy receiving data */
#define AT86RF2XX_STATE_BUSY_TX_ARET   (0x12)     /**< busy transmitting data */
#define AT86RF2XX_STATE_RX_AACK_ON     (0x16)     /**< wait for incoming data */
#define AT86RF2XX_STATE_TX_ARET_ON     (0x19)     /**< ready for sending data */
#define AT86RF2XX_STATE_IN_PROGRESS    (0x1f)     /**< ongoing state conversion */
>>>>>>> f839e73b
/** @} */

/**
 * @brief   Internal device option flags
 *
 * `0x00ff` is reserved for general IEEE 802.15.4 flags
 * (see @ref netdev_ieee802154_t)
 *
 * @{
 */
#define AT86RF2XX_OPT_SRC_ADDR_LONG  (NETDEV_IEEE802154_SRC_MODE_LONG)  /**< legacy define */
#define AT86RF2XX_OPT_RAWDUMP        (NETDEV_IEEE802154_RAW)            /**< legacy define */
#define AT86RF2XX_OPT_AUTOACK        (NETDEV_IEEE802154_ACK_REQ)        /**< legacy define */

#define AT86RF2XX_OPT_CSMA           (0x0100)       /**< CSMA active */
#define AT86RF2XX_OPT_PROMISCUOUS    (0x0200)       /**< promiscuous mode
                                                     *   active */
#define AT86RF2XX_OPT_PRELOADING     (0x0400)       /**< preloading enabled */
#define AT86RF2XX_OPT_TELL_TX_START  (0x0800)       /**< notify MAC layer on TX
                                                     *   start */
#define AT86RF2XX_OPT_TELL_TX_END    (0x1000)       /**< notify MAC layer on TX
                                                     *   finished */
#define AT86RF2XX_OPT_TELL_RX_START  (0x2000)       /**< notify MAC layer on RX
                                                     *   start */
#define AT86RF2XX_OPT_TELL_RX_END    (0x4000)       /**< notify MAC layer on RX
                                                     *   finished */
/** @} */

/**
 * @brief struct holding all params needed for device initialization
 */
typedef struct at86rf2xx_params {
    spi_t spi;              /**< SPI bus the device is connected to */
    spi_clk_t spi_clk;      /**< SPI clock speed to use */
    spi_cs_t cs_pin;        /**< GPIO pin connected to chip select */
    gpio_t int_pin;         /**< GPIO pin connected to the interrupt pin */
    gpio_t sleep_pin;       /**< GPIO pin connected to the sleep pin */
    gpio_t reset_pin;       /**< GPIO pin connected to the reset pin */
} at86rf2xx_params_t;

/**
 * @brief   Device descriptor for AT86RF2XX radio devices
 *
 * @extends netdev_ieee802154_t
 */
typedef struct {
    netdev_ieee802154_t netdev;             /**< netdev parent struct */
    /**
     * @brief   device specific fields
     * @{
     */
    at86rf2xx_params_t params;              /**< parameters for initialization */
    uint8_t state;                          /**< current state of the radio */
    uint8_t tx_frame_len;                   /**< length of the current TX frame */
#ifdef MODULE_AT86RF212B
    /* Only AT86RF212B supports multiple pages (PHY modes) */
    uint8_t page;                       /**< currently used channel page */
#endif
    uint8_t idle_state;                 /**< state to return to after sending */
    uint8_t pending_tx;                 /**< keep track of pending TX calls
                                             this is required to know when to
                                             return to @ref at86rf2xx_t::idle_state */
    /** @} */
} at86rf2xx_t;

/**
 * @brief   Setup an AT86RF2xx based device state
 *
 * @param[out] dev          device descriptor
 * @param[in]  params       parameters for device initialization
 */
void at86rf2xx_setup(at86rf2xx_t *dev, const at86rf2xx_params_t *params);

/**
 * @brief   Trigger a hardware reset and configure radio with default values
 *
 * @param[in] dev           device to reset
 */
void at86rf2xx_reset(at86rf2xx_t *dev);

/**
 * @brief   Get the short address of the given device
 *
 * @param[in] dev           device to read from
 *
 * @return                  the currently set (2-byte) short address
 */
uint16_t at86rf2xx_get_addr_short(at86rf2xx_t *dev);

/**
 * @brief   Set the short address of the given device
 *
 * @param[in] dev           device to write to
 * @param[in] addr          (2-byte) short address to set
 */
void at86rf2xx_set_addr_short(at86rf2xx_t *dev, uint16_t addr);

/**
 * @brief   Get the configured long address of the given device
 *
 * @param[in] dev           device to read from
 *
 * @return                  the currently set (8-byte) long address
 */
uint64_t at86rf2xx_get_addr_long(at86rf2xx_t *dev);

/**
 * @brief   Set the long address of the given device
 *
 * @param[in] dev           device to write to
 * @param[in] addr          (8-byte) long address to set
 */
void at86rf2xx_set_addr_long(at86rf2xx_t *dev, uint64_t addr);

/**
 * @brief   Get the configured channel number of the given device
 *
 * @param[in] dev           device to read from
 *
 * @return                  the currently set channel number
 */
uint8_t at86rf2xx_get_chan(at86rf2xx_t *dev);

/**
 * @brief   Set the channel number of the given device
 *
 * @param[in] dev           device to write to
 * @param[in] chan          channel number to set
 */
void at86rf2xx_set_chan(at86rf2xx_t *dev, uint8_t chan);

/**
 * @brief   Get the configured channel page of the given device
 *
 * @param[in] dev           device to read from
 *
 * @return                  the currently set channel page
 */
uint8_t at86rf2xx_get_page(at86rf2xx_t *dev);

/**
 * @brief   Set the channel page of the given device
 *
 * @param[in] dev           device to write to
 * @param[in] page          channel page to set
 */
void at86rf2xx_set_page(at86rf2xx_t *dev, uint8_t page);

/**
 * @brief   Get the configured PAN ID of the given device
 *
 * @param[in] dev           device to read from
 *
 * @return                  the currently set PAN ID
 */
uint16_t at86rf2xx_get_pan(at86rf2xx_t *dev);

/**
 * @brief   Set the PAN ID of the given device
 *
 * @param[in] dev           device to write to
 * @param[in] pan           PAN ID to set
 */
void at86rf2xx_set_pan(at86rf2xx_t *dev, uint16_t pan);

/**
 * @brief   Get the configured transmission power of the given device [in dBm]
 *
 * @param[in] dev           device to read from
 *
 * @return                  configured transmission power in dBm
 */
int16_t at86rf2xx_get_txpower(at86rf2xx_t *dev);

/**
 * @brief   Set the transmission power of the given device [in dBm]
 *
 * If the device does not support the exact dBm value given, it will set a value
 * as close as possible to the given value. If the given value is larger or
 * lower then the maximal or minimal possible value, the min or max value is
 * set, respectively.
 *
 * @param[in] dev           device to write to
 * @param[in] txpower       transmission power in dBm
 */
void at86rf2xx_set_txpower(at86rf2xx_t *dev, int16_t txpower);

/**
 * @brief   Get the maximum number of retransmissions
 *
 * @param[in] dev           device to read from
 *
 * @return                  configured number of retransmissions
 */
uint8_t at86rf2xx_get_max_retries(at86rf2xx_t *dev);

/**
 * @brief   Set the maximum number of retransmissions
 *
 * This setting specifies the number of attempts to retransmit a frame, when it
 * was not acknowledged by the recipient, before the transaction gets cancelled.
 * The maximum value is 7.
 *
 * @param[in] dev           device to write to
 * @param[in] max           the maximum number of retransmissions
 */
void at86rf2xx_set_max_retries(at86rf2xx_t *dev, uint8_t max);

/**
 * @brief   Get the maximum number of channel access attempts per frame (CSMA)
 *
 * @param[in] dev           device to read from
 *
 * @return                  configured number of retries
 */
uint8_t at86rf2xx_get_csma_max_retries(at86rf2xx_t *dev);

/**
 * @brief   Set the maximum number of channel access attempts per frame (CSMA)
 *
 * This setting specifies the number of attempts to access the channel to
 * transmit a frame. If the channel is busy @p retries times, then frame
 * transmission fails.
 * Valid values: 0 to 5, -1 means CSMA disabled
 *
 * @param[in] dev           device to write to
 * @param[in] retries       the maximum number of retries
 */
void at86rf2xx_set_csma_max_retries(at86rf2xx_t *dev, int8_t retries);

/**
 * @brief   Set the min and max backoff exponent for CSMA/CA
 *
 * - Maximum BE: 0 - 8
 * - Minimum BE: 0 - [max]
 *
 * @param[in] dev           device to write to
 * @param[in] min           the minimum BE
 * @param[in] max           the maximum BE
 */
void at86rf2xx_set_csma_backoff_exp(at86rf2xx_t *dev, uint8_t min, uint8_t max);

/**
 * @brief   Set seed for CSMA random backoff
 *
 * @param[in] dev           device to write to
 * @param[in] entropy       11 bit of entropy as seed for random backoff
 */
void at86rf2xx_set_csma_seed(at86rf2xx_t *dev, uint8_t entropy[2]);

/**
 * @brief   Get the CCA threshold value
 *
 * @param[in] dev           device to read value from
 *
 * @return                  the current CCA threshold value
 */
int8_t at86rf2xx_get_cca_threshold(at86rf2xx_t *dev);

/**
 * @brief   Set the CCA threshold value
 *
 * @param[in] dev           device to write to
 * @param[in] value         the new CCA threshold value
 */
void at86rf2xx_set_cca_threshold(at86rf2xx_t *dev, int8_t value);

/**
 * @brief   Enable or disable driver specific options
 *
 * @param[in] dev           device to set/clear option flag for
 * @param[in] option        option to enable/disable
 * @param[in] state         true for enable, false for disable
 */
void at86rf2xx_set_option(at86rf2xx_t *dev, uint16_t option, bool state);

/**
 * @brief   Set the state of the given device (trigger a state change)
 *
 * @param[in] dev           device to change state of
 * @param[in] state         the targeted new state
 */
void at86rf2xx_set_state(at86rf2xx_t *dev, uint8_t state);

/**
 * @brief   Reset the internal state machine to TRX_OFF mode.
 *
 * This will force a transition to TRX_OFF regardless of whether the transceiver
 * is currently busy sending or receiving. This function is used to get back to
 * a known state during driver initialization.
 *
 * @param[in] dev           device to operate on
 */
void at86rf2xx_reset_state_machine(at86rf2xx_t *dev);

/**
 * @brief   Convenience function for simply sending data
 *
 * @note This function ignores the PRELOADING option
 *
 * @param[in] dev           device to use for sending
 * @param[in] data          data to send (must include IEEE802.15.4 header)
 * @param[in] len           length of @p data
 *
 * @return                  number of bytes that were actually send
 * @return                  0 on error
 */
size_t at86rf2xx_send(at86rf2xx_t *dev, uint8_t *data, size_t len);

/**
 * @brief   Prepare for sending of data
 *
 * This function puts the given device into the TX state, so no receiving of
 * data is possible after it was called.
 *
 * @param[in] dev            device to prepare for sending
 */
void at86rf2xx_tx_prepare(at86rf2xx_t *dev);

/**
 * @brief   Load chunks of data into the transmit buffer of the given device
 *
 * @param[in] dev           device to write data to
 * @param[in] data          buffer containing the data to load
 * @param[in] len           number of bytes in @p buffer
 * @param[in] offset        offset used when writing data to internal buffer
 *
 * @return                  offset + number of bytes written
 */
size_t at86rf2xx_tx_load(at86rf2xx_t *dev, uint8_t *data, size_t len,
                         size_t offset);

/**
 * @brief   Trigger sending of data previously loaded into transmit buffer
 *
 * @param[in] dev           device to trigger
 */
void at86rf2xx_tx_exec(at86rf2xx_t *dev);

#ifdef __cplusplus
}
#endif

#endif /* AT86RF2XX_H */
/** @} */<|MERGE_RESOLUTION|>--- conflicted
+++ resolved
@@ -47,6 +47,14 @@
  * @brief   Maximum possible packet size in byte
  */
 #define AT86RF2XX_MAX_PKT_LENGTH        (IEEE802154_FRAME_LEN_MAX)
+
+/**
+ * @brief   Default addresses used if the CPUID module is not present
+ * @{
+ */
+#define AT86RF2XX_DEFAULT_ADDR_SHORT    (0x0230)
+#define AT86RF2XX_DEFAULT_ADDR_LONG     (0x1222334455667788)
+/** @} */
 
 /**
  * @brief   Channel configuration
@@ -95,27 +103,12 @@
  * @brief   Flags for device internal states (see datasheet)
  * @{
  */
-<<<<<<< HEAD
-
 #define AT86RF2XX_STATE_NOP    			(0x00)     /**< NOP */
 #define AT86RF2XX_STATE_BUSY_RX   		(0x01)     /**< BUSY_RX */
 #define AT86RF2XX_STATE_BUSY_TX     	(0x02)     /**< TX_START  */
-#define AT86RF2XX_STATE_FORCE_TRX_OFF   (0x03)     /*<< FORCE_TRX_OFF */
 #define AT86RF2XX_STATE_FORCE_PLL_ON   (0x03)     /*<< FORCE_PLL_ON */
-
+#define AT86RF2XX_STATE_FORCE_TRX_OFF  (0x03)     /**< force transition to idle */
 #define AT86RF2XX_STATE_RX_ON			(0x06)     /**< idle */
-
-#define AT86RF2XX_STATE_TRX_OFF      (0x08)     /**< idle */
-#define AT86RF2XX_STATE_PLL_ON       (0x09)     /**< ready to transmit */
-#define AT86RF2XX_STATE_SLEEP        (0x0f)     /**< sleep mode */
-#define AT86RF2XX_STATE_BUSY_RX_AACK (0x11)     /**< busy receiving data */
-#define AT86RF2XX_STATE_BUSY_TX_ARET (0x12)     /**< busy transmitting data */
-#define AT86RF2XX_STATE_RX_AACK_ON   (0x16)     /**< wait for incoming data */
-#define AT86RF2XX_STATE_TX_ARET_ON   (0x19)     /**< ready for sending data */
-#define AT86RF2XX_STATE_IN_PROGRESS  (0x1f)     /**< ongoing state conversion */
-
-=======
-#define AT86RF2XX_STATE_FORCE_TRX_OFF  (0x03)     /**< force transition to idle */
 #define AT86RF2XX_STATE_TRX_OFF        (0x08)     /**< idle */
 #define AT86RF2XX_STATE_PLL_ON         (0x09)     /**< ready to transmit */
 #define AT86RF2XX_STATE_SLEEP          (0x0f)     /**< sleep mode */
@@ -124,7 +117,6 @@
 #define AT86RF2XX_STATE_RX_AACK_ON     (0x16)     /**< wait for incoming data */
 #define AT86RF2XX_STATE_TX_ARET_ON     (0x19)     /**< ready for sending data */
 #define AT86RF2XX_STATE_IN_PROGRESS    (0x1f)     /**< ongoing state conversion */
->>>>>>> f839e73b
 /** @} */
 
 /**
@@ -206,6 +198,16 @@
 void at86rf2xx_reset(at86rf2xx_t *dev);
 
 /**
+ * @brief   Trigger a clear channel assessment
+ *
+ * @param[in] dev           device to use
+ *
+ * @return                  true if channel is clear
+ * @return                  false if channel is busy
+ */
+bool at86rf2xx_cca(at86rf2xx_t *dev);
+
+/**
  * @brief   Get the short address of the given device
  *
  * @param[in] dev           device to read from
