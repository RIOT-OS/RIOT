/*
 * Copyright (C) 2014 Simon Brummer
<<<<<<< HEAD
 *               2015 Freie Universität Berlin
=======
 *               2015-2016 Freie Universität Berlin
>>>>>>> 1d6d54e1
 *
 * This file is subject to the terms and conditions of the GNU Lesser
 * General Public License v2.1. See the file LICENSE in the top level
 * directory for more details.
 */

/**
 * @defgroup    drivers_periph_dac DAC
 * @ingroup     drivers_periph
 * @brief       DAC peripheral driver interface
 *
 * Similar to the ADC driver interface (@ref drivers_periph_adc), the DAC
 * interface uses the concept of lines, corresponds to a tuple of a DAC device
 * and a DAC output channel.
 *
 * The DAC interface expects data to be served as a 16-bit unsigned integer,
 * independent of the actual resolution of the hardware device. It is up to the
 * DAC driver, to scale the given value to the maximal width that can be
 * handled. The device driver should, on the other hand, implement the DAC in a
 * way, that it will use the bit width, that comes closest to 16-bit.
 *
 * This kind of 'auto-scaling' is quite sufficient for this interface, as
 * standard DAC peripherals use a fixed conversion resolution internally anyway,
 * so that any particular bit-width configuration on this driver level would not
 * have much effect...
 *
 * @{
 * @file
 * @brief       DAC peripheral driver interface definition
 *
 * @author      Simon Brummer <simon.brummer@haw-hamburg.de>
 * @author      Hauke Petersen <hauke.petersen@fu-berlin.de>
 */

#ifndef PERIPH_DAC_H
#define PERIPH_DAC_H

#include <stdint.h>
<<<<<<< HEAD
=======
#include <limits.h>
>>>>>>> 1d6d54e1

#include "periph_cpu.h"
#include "periph_conf.h"
/* TODO: remove once all platforms are ported to this interface */
#include "periph/dev_enums.h"

#ifdef __cplusplus
extern "C" {
#endif

/**
 * @brief   Make sure the number of available DAC lines is defined
 * @{
 */
#ifndef DAC_NUMOF
#define "DAC_NUMOF undefined"
#endif
/** @} */

/**
 * @brief   Define default DAC type identifier
 * @{
 */
#ifndef HAVE_DAC_T
typedef unsigned int dac_t;
#endif
/** @} */

/**
 * @brief   Default DAC undefined value
 * @{
 */
#ifndef DAC_UNDEF
<<<<<<< HEAD
#define DAC_UNDEF           (0xffff)
=======
#define DAC_UNDEF           (UINT_MAX)
>>>>>>> 1d6d54e1
#endif
/** @} */

/**
 * @brief   Default DAC access macro
 * @{
 */
#ifndef DAC_LINE
#define DAC_LINE(x)         (x)
#endif
/** @} */

/**
 * @brief   Initialize the given DAC line
 *
 * @param[in] line         DAC line to initialize
 *
 * @return                 0 on success
 * @return                 -1 on invalid DAC line
 */
int8_t dac_init(dac_t line);

/**
 * @brief Write a value onto DAC Device on a given Channel.
 *
 * @param[in] line         DAC line to set
 * @param[in] value        value to set @p line to
 */
void dac_set(dac_t line, uint16_t value);

/**
 * @brief   Enable the given DAC line
 *
 * @param[in] line          DAC line to power on
 */
void dac_poweron(dac_t line);

/**
 * @brief   Disable the given DAC line
 *
 * @param[in] line          DAC line to power off
 */
void dac_poweroff(dac_t line);


#ifdef __cplusplus
}
#endif

#endif /* PERIPH_DAC_H */
/** @} */<|MERGE_RESOLUTION|>--- conflicted
+++ resolved
@@ -1,10 +1,6 @@
 /*
  * Copyright (C) 2014 Simon Brummer
-<<<<<<< HEAD
- *               2015 Freie Universität Berlin
-=======
  *               2015-2016 Freie Universität Berlin
->>>>>>> 1d6d54e1
  *
  * This file is subject to the terms and conditions of the GNU Lesser
  * General Public License v2.1. See the file LICENSE in the top level
@@ -43,10 +39,7 @@
 #define PERIPH_DAC_H
 
 #include <stdint.h>
-<<<<<<< HEAD
-=======
 #include <limits.h>
->>>>>>> 1d6d54e1
 
 #include "periph_cpu.h"
 #include "periph_conf.h"
@@ -80,11 +73,7 @@
  * @{
  */
 #ifndef DAC_UNDEF
-<<<<<<< HEAD
-#define DAC_UNDEF           (0xffff)
-=======
 #define DAC_UNDEF           (UINT_MAX)
->>>>>>> 1d6d54e1
 #endif
 /** @} */
 
