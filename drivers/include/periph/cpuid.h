/*
 * Copyright (C) 2014 Martin Lenders <mlenders@inf.fu-berlin.de>
 *
 * This file is subject to the terms and conditions of the GNU Lesser
 * General Public License v2.1. See the file LICENSE in the top level
 * directory for more details.
 */

/**
 * @addtogroup  driver_periph
 * @{
 *
 * @file        periph/cpuid.h
 * @brief       Provides access the CPU's serial number
 *
 * @author      Martine Lenders <mlenders@inf.fu-berlin.de>
 */

#ifndef __PERIPH_CPUID_H_
#define __PERIPH_CPUID_H_

#include "cpu-conf.h"

<<<<<<< HEAD
=======
#ifdef __cplusplus
extern "C" {
#endif

>>>>>>> e80c7120
/**
 * @def CPUID_ID_LEN
 *
 * @brief   The length in byte of the CPU's serial number.
 *
 * @note    Must be defined in the CPU's @ref cpu-conf.h
 */

#if CPUID_ID_LEN
/**
 * @brief   Gets the serial number of the CPU.
 *
 * @param[out] id   The serial number of the CPU of length CPU_ID_LEN (must be
 *                  defined in the CPU's cpu-conf.h)
 */
void cpuid_get(void *id);
#endif /* CPUID_ID_LEN */

#ifdef __cplusplus
}
#endif

#endif /* __PERIPH_CPUID_H_ */
/**
 * @}
 */<|MERGE_RESOLUTION|>--- conflicted
+++ resolved
@@ -21,13 +21,10 @@
 
 #include "cpu-conf.h"
 
-<<<<<<< HEAD
-=======
 #ifdef __cplusplus
 extern "C" {
 #endif
 
->>>>>>> e80c7120
 /**
  * @def CPUID_ID_LEN
  *
