--- conflicted
+++ resolved
@@ -20,11 +20,7 @@
  * these features will ever be integrated in this interface, or if it does make
  * more sense to create a second, advanced ADC interface for this.
  *
-<<<<<<< HEAD
- * The ADC driver interface is build around the concept of ADC lines. An ADC
-=======
  * The ADC driver interface is built around the concept of ADC lines. An ADC
->>>>>>> 3587d060
  * line in this context is a tuple consisting out of a hardware ADC device (an
  * ADC functional unit on the MCU) and an ADC channel connected to pin.
  *
@@ -47,11 +43,6 @@
 #ifndef PERIPH_ADC_H
 #define PERIPH_ADC_H
 
-<<<<<<< HEAD
-#include <stdint.h>
-
-=======
->>>>>>> 3587d060
 #include "periph_cpu.h"
 #include "periph_conf.h"
 /* TODO: remove once all platforms are ported to this interface */
