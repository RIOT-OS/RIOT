# driver dependencies (in alphabetical order)

ifneq (,$(filter adxl345,$(USEMODULE)))
    USEMODULE += periph_driver_i2c
endif

ifneq (,$(filter at30tse75x,$(USEMODULE)))
  USEMODULE += xtimer
  USEMODULE += periph_driver_i2c
endif

ifneq (,$(filter at86rf2%,$(USEMODULE)))
  USEMODULE += at86rf2xx
  USEMODULE += xtimer
  USEMODULE += luid
  USEMODULE += netif
  USEMODULE += ieee802154
  USEMODULE += netdev_ieee802154
  USEMODULE += periph_driver_gpio
  USEMODULE += periph_driver_spi
  ifneq (,$(filter gnrc_netdev_default,$(USEMODULE)))
	# XXX: this can be modelled as a dependency for gnrc_netdev_default as soon
	# as all drivers are ported to netdev
    USEMODULE += gnrc_netdev
  endif
endif

ifneq (,$(filter mrf24j40,$(USEMODULE)))
  USEMODULE += xtimer
  USEMODULE += luid
  USEMODULE += netif
  USEMODULE += ieee802154
  USEMODULE += netdev_ieee802154
  USEMODULE += periph_driver_gpio
  USEMODULE += periph_driver_spi
  ifneq (,$(filter gnrc_netdev_default,$(USEMODULE)))
	# XXX: this can be modelled as a dependency for gnrc_netdev_default as soon
	# as all drivers are ported to netdev
    USEMODULE += gnrc_netdev
  endif
endif

ifneq (,$(filter bh1750fvi,$(USEMODULE)))
  USEMODULE += xtimer
  USEMODULE += periph_driver_i2c
endif

ifneq (,$(filter bmp180,$(USEMODULE)))
    USEMODULE += xtimer
    USEMODULE += periph_driver_i2c
endif

ifneq (,$(filter bme280,$(USEMODULE)))
    USEMODULE += periph_driver_i2c
    USEMODULE += xtimer
endif

ifneq (,$(filter cc110x,$(USEMODULE)))
  USEMODULE += ieee802154
  USEMODULE += luid
  USEMODULE += xtimer
  ifneq (,$(filter gnrc_netdev_default,$(USEMODULE)))
    USEMODULE += gnrc_cc110x
	# XXX: this can be modelled as a dependency for gnrc_netdev_default as soon
	# as all drivers are ported to netdev
	USEMODULE += gnrc_netdev
  endif
  USEMODULE += periph_driver_gpio
  USEMODULE += periph_driver_spi
endif

ifneq (,$(filter cc2420,$(USEMODULE)))
  USEMODULE += xtimer
  USEMODULE += luid
  USEMODULE += netif
  USEMODULE += ieee802154
  USEMODULE += netdev_ieee802154
  ifneq (,$(filter gnrc_netdev_default,$(USEMODULE)))
	# XXX: this can be modelled as a dependency for gnrc_netdev_default as soon
	# as all drivers are ported to netdev
    USEMODULE += gnrc_netdev
  endif
  USEMODULE += periph_driver_gpio
  USEMODULE += periph_driver_spi
endif

ifneq (,$(filter dht,$(USEMODULE)))
    USEMODULE += xtimer
    USEMODULE += periph_driver_gpio
endif

ifneq (,$(filter enc28j60,$(USEMODULE)))
  USEMODULE += netdev_eth
  USEMODULE += xtimer
  USEMODULE += luid
  USEMODULE += periph_driver_gpio
  USEMODULE += periph_driver_spi
endif

ifneq (,$(filter encx24j600,$(USEMODULE)))
  USEMODULE += netdev_eth
  USEMODULE += xtimer
  USEMODULE += periph_driver_gpio
  USEMODULE += periph_driver_spi
endif

ifneq (,$(filter ethos,$(USEMODULE)))
    USEMODULE += netdev_eth
    USEMODULE += random
    USEMODULE += tsrb
    USEMODULE += periph_driver_uart
endif

ifneq (,$(filter hdc1000,$(USEMODULE)))
  USEMODULE += xtimer
endif

ifneq (,$(filter hih6130,$(USEMODULE)))
  USEMODULE += xtimer
endif

ifneq (,$(filter io1_xplained,$(USEMODULE)))
  USEMODULE += periph_driver_gpio
  USEMODULE += at30tse75x
endif

ifneq (,$(filter jc42,$(USEMODULE)))
  USEMODULE += periph_driver_i2c
endif

ifneq (,$(filter kw2xrf,$(USEMODULE)))
    USEMODULE += luid
    USEMODULE += netif
    USEMODULE += ieee802154
    USEMODULE += netdev_ieee802154
    USEMODULE += periph_driver_gpio
    USEMODULE += periph_driver_spi
    ifneq (,$(filter gnrc_netdev_default,$(USEMODULE)))
      # XXX: this can be modelled as a dependency for gnrc_netdev_default as soon
      # as all drivers are ported to netdev
      USEMODULE += gnrc_netdev
    endif
endif

ifneq (,$(filter hd44780,$(USEMODULE)))
    FEATURES_REQUIRED += periph_gpio
    USEMODULE += xtimer
endif

ifneq (,$(filter lis3dh,$(USEMODULE)))
    USEMODULE += periph_driver_gpio
    USEMODULE += periph_driver_spi
endif

ifneq (,$(filter l3g4200d,$(USEMODULE)))
  USEMODULE += periph_driver_i2c
  USEMODULE += uuid
  USEMODULE += netif
  USEMODULE += ieee802154
  USEMODULE += netdev2_ieee802154
  ifneq (,$(filter gnrc_netdev_default,$(USEMODULE)))
    # XXX: this can be modelled as a dependency for gnrc_netdev_default as soon
    # as all drivers are ported to netdev2
    USEMODULE += gnrc_netdev2
  endif
  USEMODULE += periph_driver_gpio
  USEMODULE += periph_driver_spi
endif

ifneq (,$(filter lis3dh,$(USEMODULE)))
  USEMODULE += periph_driver_gpio
  USEMODULE += periph_driver_spi
endif

ifneq (,$(filter l3g4200d,$(USEMODULE)))
  USEMODULE += periph_driver_i2c
endif

ifneq (,$(filter lm75a,$(USEMODULE)))
    USEMODULE += xtimer
endif

ifneq (,$(filter lpd8808,$(USEMODULE)))
    USEMODULE += color
    USEMODULE += periph_driver_gpio
endif

ifneq (,$(filter lps331ap,$(USEMODULE)))
  USEMODULE += periph_driver_i2c
endif

ifneq (,$(filter lsm303dlhc,$(USEMODULE)))
  USEMODULE += periph_driver_i2c
endif

ifneq (,$(filter ltc4150,$(USEMODULE)))
    USEMODULE += xtimer
endif

ifneq (,$(filter mma8652,$(USEMODULE)))
  USEMODULE += periph_driver_i2c
endif

ifneq (,$(filter mpu9150,$(USEMODULE)))
    USEMODULE += xtimer
endif

ifneq (,$(filter nrfmin,$(USEMODULE)))
    FEATURES_REQUIRED += radio_nrfmin
    USEMODULE += periph_driver_cpuid
    USEMODULE += netif
endif

ifneq (,$(filter nrf24l01p,$(USEMODULE)))
  USEMODULE += periph_driver_gpio
  USEMODULE += periph_driver_spi
endif

ifneq (,$(filter nvram_spi,$(USEMODULE)))
  USEMODULE += nvram
  USEMODULE += xtimer
  USEMODULE += periph_driver_spi
  USEMODULE += periph_driver_gpio
endif

ifneq (,$(filter pcd8544,$(USEMODULE)))
    USEMODULE += xtimer
endif

ifneq (,$(filter rgbled,$(USEMODULE)))
  USEMODULE += color
endif

ifneq (,$(filter saul_adc,$(USEMODULE)))
  USEMODULE += periph_driver_adc
endif

ifneq (,$(filter saul_gpio,$(USEMODULE)))
  USEMODULE += periph_driver_gpio
endif

ifneq (,$(filter sdcard_spi,$(USEMODULE)))
  USEMODULE += xtimer
  USEMODULE += periph_driver_gpio
  USEMODULE += periph_driver_spi
endif

ifneq (,$(filter sht11,$(USEMODULE)))
    USEMODULE += xtimer
endif

ifneq (,$(filter si70xx,$(USEMODULE)))
    USEMODULE += xtimer
    USEMODULE += periph_driver_i2c
endif

ifneq (,$(filter srf02,$(USEMODULE)))
  USEMODULE += xtimer
endif

ifneq (,$(filter srf08,$(USEMODULE)))
  USEMODULE += xtimer
endif

ifneq (,$(filter veml6070,$(USEMODULE)))
  USEMODULE += periph_driver_i2c
endif

ifneq (,$(filter w5100,$(USEMODULE)))
  USEMODULE += netdev_eth
  USEMODULE += luid
endif

ifneq (,$(filter xbee,$(USEMODULE)))
  USEMODULE += ieee802154
  USEMODULE += xtimer
  USEMODULE += netif
<<<<<<< HEAD
endif

ifneq (,$(filter uart_half_duplex,$(USEMODULE)))
    FEATURES_REQUIRED += periph_gpio
    FEATURES_REQUIRED += periph_uart
    USEMODULE += xtimer
endif

ifneq (,$(filter feetech,$(USEMODULE)))
    USEMODULE += uart_half_duplex
endif

ifneq (,$(filter dynamixel,$(USEMODULE)))
    USEMODULE += uart_half_duplex
endif

ifneq (,$(filter mtd_spi_nor,$(USEMODULE)))
  USEMODULE += mtd
  FEATURES_REQUIRED += periph_spi
=======
  USEMODULE += periph_driver_gpio
  USEMODULE += periph_driver_uart
>>>>>>> 56a08f17
endif<|MERGE_RESOLUTION|>--- conflicted
+++ resolved
@@ -275,7 +275,8 @@
   USEMODULE += ieee802154
   USEMODULE += xtimer
   USEMODULE += netif
-<<<<<<< HEAD
+  USEMODULE += periph_driver_gpio
+  USEMODULE += periph_driver_uart
 endif
 
 ifneq (,$(filter uart_half_duplex,$(USEMODULE)))
@@ -295,8 +296,4 @@
 ifneq (,$(filter mtd_spi_nor,$(USEMODULE)))
   USEMODULE += mtd
   FEATURES_REQUIRED += periph_spi
-=======
-  USEMODULE += periph_driver_gpio
-  USEMODULE += periph_driver_uart
->>>>>>> 56a08f17
 endif