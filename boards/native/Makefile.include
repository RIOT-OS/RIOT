export NATIVEINCLUDES += -DNATIVE_INCLUDES
export NATIVEINCLUDES += -I$(RIOTBOARD)/$(BOARD)/include/
export NATIVEINCLUDES += -I$(RIOTBASE)/core/include/
export NATIVEINCLUDES += -I$(RIOTBASE)/drivers/include/

export CPU = native
export ELF = $(BINDIR)/$(APPLICATION).elf

USEMODULE += native-drivers

# toolchain:
export PREFIX =
export CC ?= $(PREFIX)gcc
export CXX ?= $(PREFIX)g++
ifeq ($(LTO),1)
export AR = $(PREFIX)gcc-ar
else
export AR = $(PREFIX)ar
endif
export AS ?= $(PREFIX)as
export LINK ?= $(PREFIX)gcc
export SIZE ?= $(PREFIX)size
ifneq ($(shell uname -s),Darwin)
export OBJCOPY ?= $(PREFIX)objcopy
else
ifeq (0,$(shell which gobjcopy 2>&1 > /dev/null ; echo $$?))
export OBJCOPY ?= gobjcopy
export OFLAGS ?= -O ihex
else
# If gobjcopy is not available, just create an empty file. The hexfile
# is not used for native anyways.
export OBJCOPY ?= touch
export OFLAGS =
endif
endif

ifeq ($(shell uname -s),Darwin)
export DEBUGGER ?= lldb
else
export DEBUGGER ?= gdb
endif
export TERMPROG ?= $(ELF)
export FLASHER = true
export VALGRIND ?= valgrind
export CGANNOTATE ?= cg_annotate
export GPROF ?= gprof

# basic cflags:
<<<<<<< HEAD
export CFLAGS += -Wall -Wextra -pedantic
export CFLAGS += -ffunction-sections -fdata-sections
=======
export CFLAGS += -Wall -Wextra -pedantic -std=gnu99
>>>>>>> a7bae167
ifeq ($(shell uname -m),x86_64)
export CFLAGS += -m32
endif
ifneq (,$(filter -DDEVELHELP,$(CFLAGS)))
export CFLAGS += -fstack-protector-all
endif
ifeq ($(shell uname -s),FreeBSD)
ifeq ($(shell uname -m),amd64)
export CFLAGS += -m32 -DCOMPAT_32BIT -B/usr/lib32
endif
endif
ifeq ($(shell uname -s),Darwin)
export CFLAGS += -Wno-deprecated-declarations
endif

# unwanted (CXXUWFLAGS) and extra (CXXEXFLAGS) flags for c++
export CXXUWFLAGS +=
export CXXEXFLAGS +=

ifeq ($(shell uname -m),x86_64)
export LINKFLAGS += -m32
endif
ifeq ($(shell uname -s),FreeBSD)
ifeq ($(shell uname -m),amd64)
export LINKFLAGS += -m32 -DCOMPAT_32BIT -L/usr/lib32 -B/usr/lib32
endif
export LINKFLAGS += -L $(BINDIR)
else
export LINKFLAGS += -ldl
endif

# clean up unused functions
export CFLAGS += -ffunction-sections -fdata-sections
ifeq ($(shell uname -s),Darwin)
export LINKFLAGS += -Wl,-dead_strip
else
export LINKFLAGS += -Wl,--gc-sections
endif
export LINKFLAGS += -ffunction-sections

# set the tap interface for term/valgrind
ifneq (,$(filter netdev_default gnrc_netdev_default,$(USEMODULE)))
	export PORT ?= tap0
else
	export PORT =
endif

export TERMFLAGS := $(PORT) $(TERMFLAGS)

export ASFLAGS =
ifeq ($(shell basename $(DEBUGGER)),lldb)
export DEBUGGER_FLAGS = -- $(ELF) $(TERMFLAGS)
else
export DEBUGGER_FLAGS = -q --args $(ELF) $(TERMFLAGS)
endif
term-valgrind: export VALGRIND_FLAGS ?= \
	--leak-check=full \
	--track-origins=yes \
	--fullpath-after=$(RIOTBASE)/ \
	--read-var-info=yes
debug-valgrind-server: export VALGRIND_FLAGS ?= --vgdb=yes --vgdb-error=0 -v \
	--leak-check=full --track-origins=yes --fullpath-after=${RIOTBASE} \
	--read-var-info=yes
term-cachegrind: export CACHEGRIND_FLAGS += --tool=cachegrind
term-gprof: export TERMPROG = GMON_OUT_PREFIX=gmon.out $(ELF)
all-valgrind: export CFLAGS += -DHAVE_VALGRIND_H -g
all-valgrind: export NATIVEINCLUDES += $(shell pkg-config valgrind --cflags)
all-debug: export CFLAGS += -g
all-cachegrind: export CFLAGS += -g
all-gprof: export CFLAGS += -pg
all-gprof: export LINKFLAGS += -pg
all-asan: export CFLAGS += -fsanitize=address -fno-omit-frame-pointer -g
all-asan: export CFLAGS += -DNATIVE_IN_CALLOC
all-asan: export LINKFLAGS += -fsanitize=address -fno-omit-frame-pointer -g

export INCLUDES += $(NATIVEINCLUDES)

export CFLAGS += -DDEBUG_ASSERT_VERBOSE

# workaround for https://gcc.gnu.org/bugzilla/show_bug.cgi?id=52624
ifneq ($(shell gcc --version | head -1 | grep -E ' (4.6|4.7)'),)
	export CFLAGS += -DHAVE_NO_BUILTIN_BSWAP16
endif

# backward compatability with glibc <= 2.17 for native
ifeq ($(CPU),native)
ifeq ($(shell uname -s),Linux)
ifeq ($(shell ldd --version |  awk '/^ldd/{if ($$NF < 2.17) {print "yes"} else {print "no"} }'),yes)
	LINKFLAGS += -lrt
endif
endif
endif

# clumsy way to enable building native on osx:
BUILDOSXNATIVE = 0
ifeq ($(CPU),native)
ifeq ($(shell uname -s),Darwin)
	BUILDOSXNATIVE = 1
endif
endif

all: # do not override first target

all-debug: all

all-gprof: all

all-asan: all

all-valgrind: all

all-cachegrind: all

term-valgrind:
	$(VALGRIND) $(VALGRIND_FLAGS) $(ELF) $(PORT)

debug-valgrind-server:
	$(VALGRIND) $(VALGRIND_FLAGS) $(ELF) $(PORT)

debug-valgrind:
	$(eval VALGRIND_PID ?= $(shell pgrep -n memcheck-x86-li -u ${USER} | cut -d" " -f1))
	$(eval DEBUGGER_FLAGS := -ex "target remote | vgdb --pid=${VALGRIND_PID}" $(DEBUGGER_FLAGS))
	$(DEBUGGER) $(DEBUGGER_FLAGS)

term-cachegrind:
	$(VALGRIND) $(CACHEGRIND_FLAGS) $(ELF) $(PORT)

term-gprof: term

eval-gprof:
	$(GPROF) $(ELF) $(shell ls -rt gmon.out* | tail -1)

eval-cachegrind:
	$(CGANNOTATE) $(shell ls -rt cachegrind.out* | tail -1)

export UNDEF += $(BINDIR)/cpu/startup.o<|MERGE_RESOLUTION|>--- conflicted
+++ resolved
@@ -46,12 +46,7 @@
 export GPROF ?= gprof
 
 # basic cflags:
-<<<<<<< HEAD
-export CFLAGS += -Wall -Wextra -pedantic
-export CFLAGS += -ffunction-sections -fdata-sections
-=======
 export CFLAGS += -Wall -Wextra -pedantic -std=gnu99
->>>>>>> a7bae167
 ifeq ($(shell uname -m),x86_64)
 export CFLAGS += -m32
 endif
