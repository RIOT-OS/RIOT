/*
 * Copyright (C) 2013, 2014 INRIA
 *               2015 Freie Universität Berlin
 *
 * This file is subject to the terms and conditions of the GNU Lesser
 * General Public License v2.1. See the file LICENSE in the top level
 * directory for more details.
 */

/**
 * @defgroup    boards_telosb TelosB
 * @ingroup     boards
 * @brief       Support for the TelosB board
 *
 * <h2>Compontents</h2>
 * \li MSP430
 * \li CC2420
 *
 * @{
 *
 * @file
 * @brief       Basic definitions for the TelosB board
 *
 * @author      Oliver Hahm <oliver.hahm@inria.fr>
 * @author      Hauke Petersen <hauke.petersen@fu-berlin.de>
 */

#ifndef TELOSB_BOARD_H
#define TELOSB_BOARD_H

#include "cpu.h"

#ifdef __cplusplus
extern "C" {
#endif

/**
 * @brief   Define the CPU model for the <msp430.h>
 */
#ifndef MSP430F1611
#define MSP430F1611
#endif

/**
 * @brief   Override default baudrate for STDIO
 * @{
 */
#ifndef UART_STDIO_BAUDRATE
#define UART_STDIO_BAUDRATE         (9600)
#endif
/** @} */

/**
 * @brief   Xtimer configuration
 * @{
 */
#define XTIMER                      (0)
#define XTIMER_CHAN                 (0)
#define XTIMER_MASK                 (0xffff0000)
#define XTIMER_BACKOFF              (40)
/** @} */

/**
 * @brief   CPU core configuration
 *
 * @todo    Move this to the periph_conf.h
 * @{
 */
#define MSP430_INITIAL_CPU_SPEED    2457600uL
#define F_CPU                       MSP430_INITIAL_CPU_SPEED
#define F_RC_OSCILLATOR             32768
#define MSP430_HAS_DCOR             0
#define MSP430_HAS_EXTERNAL_CRYSTAL 1
/** @} */

/**
 * @brief   LED pin definitions and handlers
 * @{
 */
#define LED0_PIN                    GPIO_PIN(4, 0)
#define LED1_PIN                    GPIO_PIN(4, 1)
#define LED2_PIN                    GPIO_PIN(4, 2)

#define LED_OUT_REG                 P5OUT
#define LED0_MASK                   (0x10)
#define LED1_MASK                   (0x20)
#define LED2_MASK                   (0x40)

#define LED0_ON                     (LED_OUT_REG &=~LED0_MASK)
#define LED0_OFF                    (LED_OUT_REG |= LED0_MASK)
#define LED0_TOGGLE                 (LED_OUT_REG ^= LED0_MASK)

#define LED1_ON                     (LED_OUT_REG &=~LED1_MASK)
#define LED1_OFF                    (LED_OUT_REG |= LED1_MASK)
#define LED1_TOGGLE                 (LED_OUT_REG ^= LED1_MASK)

#define LED2_ON                     (LED_OUT_REG &=~LED2_MASK)
#define LED2_OFF                    (LED_OUT_REG |= LED2_MASK)
#define LED2_TOGGLE                 (LED_OUT_REG ^= LED2_MASK)
/** @} */

#ifdef __cplusplus
}
#endif

/** @} */
<<<<<<< HEAD
#endif /*  TELOSB_BOARD_H */
=======
#endif /* TELOSB_BOARD_H */
>>>>>>> 1567b019
<|MERGE_RESOLUTION|>--- conflicted
+++ resolved
@@ -104,8 +104,5 @@
 #endif
 
 /** @} */
-<<<<<<< HEAD
-#endif /*  TELOSB_BOARD_H */
-=======
-#endif /* TELOSB_BOARD_H */
->>>>>>> 1567b019
+
+#endif /*  TELOSB_BOARD_H */