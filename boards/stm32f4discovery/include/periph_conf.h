--- conflicted
+++ resolved
@@ -139,23 +139,12 @@
  * PIN, DAC channel
  * @{
  */
-<<<<<<< HEAD
-static const dac_conf_t dac_config[] = {
-    /* pin, channel */
-    {GPIO_PIN(PORT_A, 4), 0},
-    {GPIO_PIN(PORT_A, 5), 1}
-};
-
-/* deduct the number of DAC lines from this configuration */
-#define DAC_NUMOF           (sizeof(dac_config) / sizeof(dac_config[0]))
-=======
 #define DAC_CONFIG {          \
     {GPIO_PIN(PORT_A, 4), 0}, \
     {GPIO_PIN(PORT_A, 5), 1}  \
 }
 
 #define DAC_NUMOF           (2)
->>>>>>> 1d6d54e1
 /** @} */
 
 /**
