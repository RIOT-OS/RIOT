CPU = stm32
CPU_MODEL = stm32l151cb_a

# Put defined MCU peripherals here (in alphabetical order)
FEATURES_PROVIDED += periph_i2c
FEATURES_PROVIDED += periph_rtc
FEATURES_PROVIDED += periph_spi periph_spi_gpio_mode
FEATURES_PROVIDED += periph_timer
<<<<<<< HEAD
FEATURES_PROVIDED += periph_uart

# Put other features for this board (in alphabetical order)
FEATURES_PROVIDED += netif
=======
FEATURES_PROVIDED += periph_timer_capture
FEATURES_PROVIDED += periph_uart
>>>>>>> 7fc66c3f
<|MERGE_RESOLUTION|>--- conflicted
+++ resolved
@@ -6,12 +6,8 @@
 FEATURES_PROVIDED += periph_rtc
 FEATURES_PROVIDED += periph_spi periph_spi_gpio_mode
 FEATURES_PROVIDED += periph_timer
-<<<<<<< HEAD
+FEATURES_PROVIDED += periph_timer_capture
 FEATURES_PROVIDED += periph_uart
 
 # Put other features for this board (in alphabetical order)
-FEATURES_PROVIDED += netif
-=======
-FEATURES_PROVIDED += periph_timer_capture
-FEATURES_PROVIDED += periph_uart
->>>>>>> 7fc66c3f
+FEATURES_PROVIDED += netif