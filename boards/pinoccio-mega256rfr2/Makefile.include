--- conflicted
+++ resolved
@@ -50,22 +50,11 @@
 export CFLAGS_LINK  = -fno-builtin -fshort-enums
 export CFLAGS_DBG   = -ggdb -g3
 export CFLAGS_OPT  ?= -Os
-export CFLAGS_PRINTF = -Wl,-u,vfprintf -lprintf_flt -lm
 
 # -Wl,--relax  -mrelax 
-#export CFLAGS += -mrelax -Wl,--relax -Wl,-V $(CFLAGS_CPU) $(CFLAGS_LINK) $(CFLAGS_DBG) $(CFLAGS_OPT) 
-#export ASFLAGS += --linkrelax $(CFLAGS_CPU) $(CFLAGS_DBG)
-#export LINKFLAGS += -Wl,-t -mrelax -Wl,--relax $(CFLAGS_CPU) $(CFLAGS_DBG) $(CFLAGS_OPT) -e reset_handler
-
-export SIZEFLAGS = --format avr --mcu=atmega256rfr2 --radix=10
-
-export CFLAGS += $(CFLAGS_CPU) $(CFLAGS_LINK) $(CFLAGS_DBG) $(CFLAGS_OPT)
-export ASFLAGS += $(CFLAGS_CPU) $(CFLAGS_DBG)
-<<<<<<< HEAD
-export LINKFLAGS += $(CFLAGS_CPU) $(CFLAGS_DBG) $(CFLAGS_OPT) $(CFLAGS_PRINTF) -e reset_handler
-=======
-export LINKFLAGS += $(CFLAGS_CPU) $(CFLAGS_DBG) $(CFLAGS_OPT) -e reset_handler
->>>>>>> 7acb327d
+export CFLAGS += -mrelax -Wl,--relax -Wl,-V $(CFLAGS_CPU) $(CFLAGS_LINK) $(CFLAGS_DBG) $(CFLAGS_OPT) 
+export ASFLAGS += --linkrelax $(CFLAGS_CPU) $(CFLAGS_DBG)
+export LINKFLAGS += -Wl,-t -mrelax -Wl,--relax $(CFLAGS_CPU) $(CFLAGS_DBG) $(CFLAGS_OPT) -e reset_handler
 
 #export OFLAGS += -j .text -j .data -O ihex
 #export FFLAGS += -p m2560 -c $(PROGRAMMER) $(PROGRAMMER_FLAGS) -F -D -U flash:w:bin/$(BOARD)/$(PROJECT)$(APPLICATION).hex
@@ -78,12 +67,4 @@
   # '_vector_25' appears to be a misspelled signal handler [enabled by default]
   # See https://gcc.gnu.org/bugzilla/show_bug.cgi?id=59396
   export LINKFLAGS += -Wno-error
-endif
-
-# lfuse 0xde
-# hfuse 0xd0
-# efuse 0xfe
-
-# 256k Flash
-# 8k EEPROM
-# BOOTLOADER 1,5625% of 256k (4096 words/byte, App Section 0x00000 - 0x1EFFF, Boot section 0x1F000-0x1FFFF) +endif