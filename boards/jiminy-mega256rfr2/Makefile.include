include $(RIOTBOARD)/common/arduino-atmega/Makefile.include

<<<<<<< HEAD
# define the cpu used by the arduino uno board
export CPU = atmega256rfr2

USEMODLUE += periph

# export needed for flash rule
export PORT_LINUX ?= /dev/ttyACM0
export PORT_DARWIN ?= $(firstword $(sort $(wildcard /dev/tty.usbmodem*)))
=======
# define the cpu used by the jiminy board
export CPU = atmega256rfr2

USEMODLUE += periph

# export needed for flash rule
export PORT_LINUX ?= /dev/ttyACM0
export PORT_DARWIN ?= $(firstword $(sort $(wildcard /dev/tty.usbmodem*)))

# Serial Baud rate is configured to 500kBaud
# see include/asm-generic/termbits.h for availabel baudrates on your linux system
>>>>>>> e52fabc9
export PROGRAMMER_SPEED ?= 0010005

export FFLAGS += -p atmega256rfr2

# PROGRAMMER defaults to arduino which is the internal flasher via USB. Can be
# overridden for debugging (which requires changes that require to use an ISP)
export PROGRAMMER ?= wiring<|MERGE_RESOLUTION|>--- conflicted
+++ resolved
@@ -1,15 +1,5 @@
 include $(RIOTBOARD)/common/arduino-atmega/Makefile.include
 
-<<<<<<< HEAD
-# define the cpu used by the arduino uno board
-export CPU = atmega256rfr2
-
-USEMODLUE += periph
-
-# export needed for flash rule
-export PORT_LINUX ?= /dev/ttyACM0
-export PORT_DARWIN ?= $(firstword $(sort $(wildcard /dev/tty.usbmodem*)))
-=======
 # define the cpu used by the jiminy board
 export CPU = atmega256rfr2
 
@@ -21,7 +11,6 @@
 
 # Serial Baud rate is configured to 500kBaud
 # see include/asm-generic/termbits.h for availabel baudrates on your linux system
->>>>>>> e52fabc9
 export PROGRAMMER_SPEED ?= 0010005
 
 export FFLAGS += -p atmega256rfr2
