--- conflicted
+++ resolved
@@ -89,14 +89,11 @@
  * Define the type for the radio packet length for the transceiver
  */
 typedef uint8_t radio_packet_length_t;
-<<<<<<< HEAD
-=======
 
 /**
  * @brief Define the type for the radio packet length for the transceiver
  */
 typedef uint8_t radio_packet_length_t;
->>>>>>> 95a56b5c
 
 /**
  * @brief Initialize board specific hardware, including clock, LEDs and std-IO
