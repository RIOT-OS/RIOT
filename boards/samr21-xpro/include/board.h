--- conflicted
+++ resolved
@@ -7,11 +7,7 @@
  */
 
 /**
-<<<<<<< HEAD
- * @defgroup    board_atsamr21-xpro Atmel SAM R21 Xplained Pro
-=======
  * @defgroup    boards_samr21-xpro Atmel SAM R21 Xplained Pro
->>>>>>> 580ae0a6
  * @ingroup     boards
  * @brief       Support for the Atmel SAM R21 Xplained Pro board.
  * @{
@@ -74,15 +70,9 @@
  * @name Macros for controlling the on-board LEDs.
  * @{
  */
-<<<<<<< HEAD
-#define LED_ON              (LED_PORT.OUTCLR.reg = LED_PIN)//ON = LOW
-#define LED_OFF             (LED_PORT.OUTSET.reg = LED_PIN)
-#define LED_TOGGLE          (LED_PORT.OUTTGL.reg = LED_PIN)
-=======
 #define LED_ON              (LED_PORT.OUTCLR.reg = 1<<LED_PIN)
 #define LED_OFF             (LED_PORT.OUTSET.reg = 1<<LED_PIN)
 #define LED_TOGGLE          (LED_PORT.OUTTGL.reg = 1<<LED_PIN)
->>>>>>> 580ae0a6
 
 /* for compatability to other boards */
 #define LED_GREEN_ON        /* not available */
