/*
 * Copyright (C) 2014 Freie Universität Berlin
 *
 * This file is subject to the terms and conditions of the GNU Lesser
 * General Public License v2.1. See the file LICENSE in the top level
 * directory for more details.
 */

/**
 * @ingroup     board_atsamr21-xpro
 * @{
 *
 * @file
 * @brief       Peripheral MCU configuration for the Atmel SAM R21 Xplained Pro board
 *
 * @author      Thomas Eichinger <thomas.eichinger@fu-berlin.de>
 */

#ifndef __PERIPH_CONF_H
#define __PERIPH_CONF_H

#ifdef __cplusplus
extern "C" {
#endif

/**
 * @name Timer peripheral configuration
 * @{
 */
<<<<<<< HEAD
#define TIMER_NUMOF         (2U)
#define TIMER_0_EN          1
#define TIMER_1_EN          1
=======
#define TIMER_NUMOF        (2U)
#define TIMER_0_EN         1
#define TIMER_1_EN         1
>>>>>>> 876ccde3

/* Timer 0 configuration */
#define TIMER_0_DEV        TC3->COUNT16
#define TIMER_0_CHANNELS   2
#define TIMER_0_MAX_VALUE  (0xffff)
#define TIMER_0_ISR        isr_tc3

/* Timer 1 configuration */
<<<<<<< HEAD
#define TIMER_1_DEV         TC4->COUNT32
#define TIMER_1_CHANNELS    2
#define TIMER_1_MAX_VALUE   (0xffffffff)
#define TIMER_1_ISR         isr_tc4

/** @} */

=======
#define TIMER_1_DEV        TC4->COUNT32
#define TIMER_1_CHANNELS   2
#define TIMER_1_MAX_VALUE  (0xffffffff)
#define TIMER_1_ISR        isr_tc4

/** @} */

>>>>>>> 876ccde3
/**
 * @name UART configuration
 * @{
 */
#define UART_NUMOF          (1U)
#define UART_0_EN           1
#define UART_1_EN           0
#define UART_2_EN           0
#define UART_3_EN           0
#define UART_IRQ_PRIO       1

/* UART 0 device configuration */
#define UART_0_DEV          SERCOM0->USART
#define UART_0_IRQ          SERCOM0_IRQn
#define UART_0_ISR          isr_sercom0
/* UART 0 pin configuration */
#define UART_0_PORT         (PORT->Group[0])
#define UART_0_TX_PIN       PIN_PA04
#define UART_0_RX_PIN       PIN_PA05
#define UART_0_PINS         (PORT_PA04 | PORT_PA05)
#define UART_0_REF_F        (8000000UL)


/* UART 1 device configuration */
#define UART_1_DEV
#define UART_1_IRQ
#define UART_1_ISR
/* UART 1 pin configuration */
#define UART_1_PORT
#define UART_1_PINS
/** @} */


#define F_REF				8000000UL
#define F_BAUD				115200
/* UART 1 device configuration */
#define UART_1_DEV
#define UART_1_IRQ
#define UART_1_ISR
/* UART 1 pin configuration */
#define UART_1_PORT
#define UART_1_PINS
/** @} */

/* Transceiver config */
#define AT86RF231_SPI 		SPI_0
#define AT86RF231_CS		GPIO_4
#define AT86RF231_INT		GPIO_5
#define AT86RF231_RESET		GPIO_6
#define AT86RF231_SLEEP		GPIO_7
#define PIN_RFCTRL1			PIN_PA09
#define PIN_RFCTRL2     	PIN_PA12
#define RFCTRL_CFG_ANT_DIV  4


/**
 * @ I2C Configuration
 * @{
 */
//#define I2C_NUMOF	(1U)
//#define I2C_0_EN	(1)

/* I2C device configuration */


/**
 * @name I2C configuration
 * @{
 */
#define I2C_NUMOF          (1U)
#define I2C_0_EN           1
#define I2C_1_EN           0
#define I2C_2_EN           0
#define I2C_3_EN           0
#define I2C_IRQ_PRIO       1

#define I2C_0_DEV       SERCOM3->I2CM
#define I2C_0_IRQ       SERCOM3_IRQn
#define I2C_0_ISR       isr_sercom2
/* I2C 0 pin configuration */
#define I2C_0_PORT    (PORT->Group[0])
#define I2C_SDA    	  PIN_PA16
#define I2C_SCL	   	  PIN_PA17
#define I2C_0_PINS    (PORT_PA16 | PORT_PA17)
#define I2C_0_REF_F	  (8000000UL) // Default Clock Source on reset OSC8M - 8MHz 


//#define I2C_0_DEV	SERCOM3->I2CM//SERCOM1->I2CM

/* I2C Default values*/
#define I2C_0_F_REF         F_REF
#define I2C_0_CLK_SOURCE	0
#define I2C_0_RUN_IN_STANDBY	0
#define I2C_0_START_HOLD_TIME	SERCOM_I2CM_CTRLA_SDAHOLD(2) //I2C_MASTER_START_HOLD_TIME_300NS_600NS
#define I2C_BUFFER_TIMEOUT	65535
#define I2C_UNKNOWN_BUS_STATE_TIMEOUT	65535
#define I2C_SCL_LOW_TIMEOUT	0
#define I2C_INACTIVE_TIMEOUT	SERCOM_I2CM_CTRLA_INACTOUT(0) // I2C_MASTER_INACTIVE_TIMEOUT_DISABLED


/*I2C pinmux*/
#define I2C_PINMUX_DEV		(PORT->Group[0])
#define I2C_PINMUX_PAD0_PIN     PIN_PA16
#define I2C_PINMUX_PAD0_MUXPOSITION	(I2C_PINMUX_PAD0_PIN & 0xFFFF)
#define I2C_PINMUX_PAD1_PIN		PIN_PA17
#define I2C_PINMUX_PAD1_MUXPOSITION	(I2C_PINMUX_PAD1_PIN & 0xFFFF)

//#define I2C_0_PINS         (PORT_PA16 | PORT_PA17)

#define I2C_PINMUX_MUXPOSITION	(1 << 7) //SYSTEM_PINMUX_GPIO	
#define I2C_PINMUX_DIRECTION	2 //SYSTEM_PINMUX_PIN_DIR_OUTPUT_WITH_READBACK//0 //SYSTEM_PINMUX_PIN_DIR_INPUT
#define I2C_PINMUX_INPUT_PULL	1 //SYSTEM_PINMUX_PIN_PULL_UP
#define I2C_PINMUX_POWERSAVE	0

#define FEATURE_I2C_FAST_MODE_PLUS_AND_HIGH_SPEED	0 //1
#define FEATURE_I2C_SCL_STRETCH_MODE 0 //1
#define FEATURE_I2C_SCL_EXTEND_TIMEOUT 0 //1

#ifdef FEATURE_I2C_SCL_STRETCH_MODE
#define I2C_scl_stretch_only_after_ack_bit 0
#endif
#ifdef FEATURE_I2C_SCL_EXTEND_TIMEOUT
#define I2C_slave_scl_low_extend_timeout 0
#define I2C_master_scl_low_extend_timeout 0
#endif
#define I2C_0_BAUDRATE	100 // 100KHz
#define I2C_0_TRANSFER_SPEED	SERCOM_I2CM_CTRLA_SPEED(0) //I2C_MASTER_SPEED_STANDARD_AND_FAST
#ifdef FEATURE_I2C_FAST_MODE_PLUS_AND_HIGH_SPEED
#define I2C_0_HS_BAUDRATE	3400
#endif 	


/** @} */

/**
 * @ ADC Configuration
 * @{
 */
#define ADC_NUMOF			(1U)
#define ADC_0_EN			1
#define ADC_MAX_CHANNELS	8

/* ADC 0 device configuration */
#define ADC_0_DEV 			ADC
#define ADC_0_IRQ			ADC_IRQn 	
#define ADC_0_CHANNELS      8
/* ADC 0 Default values */
#define ADC_0_CLK_SOURCE	0 //GCLK_GENERATOR_0
#define ADC_0_PRESCALER		ADC_CTRLB_PRESCALER_DIV4
#define ADC_0_WINDOW_MODE	ADC_WINCTRL_WINMODE_DISABLE

#define ADC_0_CORRECTION_EN 0 // disabled
#define ADC_0_GAIN_CORRECTION	ADC_GAINCORR_RESETVALUE
#define ADC_0_OFFSET_CORRECTION	ADC_OFFSETCORR_RESETVALUE
#define ADC_0_SAMPLE_LENGTH	0
#define ADC_0_PIN_SCAN_OFFSET_START	0 // disabled
#define	ADC_0_PIN_SCAN_INPUT_TO_SCAN	0 // disabled 	
#define ADC_0_LEFT_ADJUST	0 // disabled
#define ADC_0_DIFFERENTIAL_MODE	0 // disabled
#define ADC_0_FREE_RUNNING	0 // disabled
#define ADC_0_EVENT_ACTION	0 // disabled 	
#define ADC_0_RUN_IN_STANDBY	0 // disabled

/* ADC 0 Module Status flags */
#define ADC_0_STATUS_RESULT_READY	(1UL << 0)
#define ADC_0_STATUS_WINDOW			(1UL << 1)
#define ADC_0_STATUS_OVERRUN		(1UL << 2) 	


//#define ADC_0_CLKEN()       PM->APBCMASK//(RCC->APB2ENR |= RCC_APB2ENR_ADCEN)
//#define ADC_0_CLKDIS()      //(RCC->APB2ENR &= ~(RCC_APB2ENR_ADCEN))
//#define ADC_0_PORT          //GPIOC
//#define ADC_0_PORT_CLKEN()  //(RCC->AHBENR |= RCC_AHBENR_GPIOCEN)


/* ADC 0 Positive Input Pins */
#define ADC_0_POS_INPUT		ADC_INPUTCTRL_MUXPOS_PIN6

/* ADC 0 Negative Input Pins */ 	
#define ADC_0_NEG_INPUT		ADC_INPUTCTRL_MUXNEG_GND

/* ADC 0 Gain Factor */
#define ADC_0_GAIN_FACTOR_1X	ADC_INPUTCTRL_GAIN_1X
#define ADC_0_GAIN_FACTOR_2X	ADC_INPUTCTRL_GAIN_2X
#define ADC_0_GAIN_FACTOR_4X	ADC_INPUTCTRL_GAIN_4X
#define ADC_0_GAIN_FACTOR_8X	ADC_INPUTCTRL_GAIN_8X
#define ADC_0_GAIN_FACTOR_16X	ADC_INPUTCTRL_GAIN_16X
#define ADC_0_GAIN_FACTOR_DEFAULT	ADC_0_GAIN_FACTOR_1X

/* ADC 0 Resolutions */
//#define ADC_0_RES_6BIT // NOT POSSIBLE! 	
#define ADC_0_RES_8BIT	ADC_CTRLB_RESSEL_8BIT
#define ADC_0_RES_10BIT ADC_CTRLB_RESSEL_10BIT
#define ADC_0_RES_12BIT	ADC_CTRLB_RESSEL_12BIT
//#define ADC_0_RES_14BIT // NOT POSSIBLE!
#define ADC_0_RES_16BIT	ADC_CTRLB_RESSEL_16BIT 

/* ADC 0 Voltage reference */
#define ADC_0_REF_INT_1V	ADC_REFCTRL_REFSEL_INT1V
#define ADC_0_REF_EXT_B		ADC_REFCTRL_REFSEL_AREFB
#define ADC_0_REF_COM_EN	0 // default
#define ADC_0_REF_DEFAULT	ADC_0_REF_INT_1V // Use this to define the value used

/* ADC 0 ACCUMULATE */
#define ADC_0_ACCUM_DISABLE	ADC_AVGCTRL_SAMPLENUM_1
#define ADC_0_ACCUM_2		ADC_AVGCTRL_SAMPLENUM_2
#define ADC_0_ACCUM_4		ADC_AVGCTRL_SAMPLENUM_4
#define ADC_0_ACCUM_8		ADC_AVGCTRL_SAMPLENUM_8
#define ADC_0_ACCUM_16		ADC_AVGCTRL_SAMPLENUM_16
#define ADC_0_ACCUM_32		ADC_AVGCTRL_SAMPLENUM_32
#define ADC_0_ACCUM_64		ADC_AVGCTRL_SAMPLENUM_64
#define ADC_0_ACCUM_128		ADC_AVGCTRL_SAMPLENUM_128
#define ADC_0_ACCUM_256		ADC_AVGCTRL_SAMPLENUM_256
#define ADC_0_ACCUM_512		ADC_AVGCTRL_SAMPLENUM_512
#define ADC_0_ACCUM_1024	ADC_AVGCTRL_SAMPLENUM_1024
#define ADC_0_ACCUM_DEFAULT	ADC_0_ACCUM_1024 // ADC_0_ACCUM_DISABLE // Use this to define the value used

/* ADC 0 DEVIDE RESULT */
#define ADC_0_DIV_RES_DISABLE	0
#define ADC_0_DIV_RES_2			1
#define ADC_0_DIV_RES_4			2
#define ADC_0_DIV_RES_8			3
#define ADC_0_DIV_RES_16		4
#define ADC_0_DIV_RES_32		5
#define ADC_0_DIV_RES_64		6
#define ADC_0_DIV_RES_128		7
#define ADC_0_DIV_RES_DEFAULT	ADC_0_DIV_RES_DISABLE // Use this to define the value used
	
/* ADC 0 channel 0 pin config */
#define ADC_0_CH0           PORT_PB08B_ADC_AIN2//10
#define ADC_0_CH0_PIN       PIN_PB08B_ADC_AIN2//0
/* ADC 0 channel 1 pin config */
#define ADC_0_CH1           PORT_PB09B_ADC_AIN3//11
#define ADC_0_CH1_PIN       PIN_PB09B_ADC_AIN3//1
/* ADC 0 channel 2 pin config */
#define ADC_0_CH2       	PORT_PA04B_ADC_AIN4//12
#define ADC_0_CH2_PIN      	PIN_PA04B_ADC_AIN4//2
/* ADC 0 channel 3 pin config */
#define ADC_0_CH3           PORT_PA05B_ADC_AIN5//13
#define ADC_0_CH3_PIN       PIN_PA05B_ADC_AIN5//3
/* ADC 0 channel 4 pin config */
#define ADC_0_CH4           PORT_PA06B_ADC_AIN6//14
#define ADC_0_CH4_PIN       PIN_PA06B_ADC_AIN6//4
/* ADC 0 channel 5 pin config */
#define ADC_0_CH5           PORT_PA07B_ADC_AIN7//15
#define ADC_0_CH5_PIN       PIN_PA07B_ADC_AIN7//5
/* ADC 0 channel 6 pin config */
#define ADC_0_CH6           PORT_PB00B_ADC_AIN8//14
#define ADC_0_CH6_PIN       PIN_PB00B_ADC_AIN8//4
/* ADC 0 channel 7 pin config */
#define ADC_0_CH7           PORT_PB02B_ADC_AIN10//15
#define ADC_0_CH7_PIN       PIN_PB02B_ADC_AIN10//5
/** @} */



/**
 * @brief SPI configuration
 */
#define SPI_NUMOF       2
#define SPI_0_EN        1
#define SPI_1_EN		1

/* SPI0 */
#define SPI_0_DEV       SERCOM4->SPI
#define SPI_IRQ_0       SERCOM4_IRQn
#define SPI_0_DOPO			1 //1 MOSI = pad2, SCLK=pad3
#define SPI_0_DIPO			0
//#define SPI_0_DIPO			0 //used for loopback mode
#define SPI_0_F_REF         F_REF
#define SPI_0_PORT0			PORT->Group[2]
#define SPI_0_PORT1			PORT->Group[1]


#define SPI_0_SCLK_DEV		PORT->Group[2]
#define SPI_0_SCLK_PIN      PIN_PC18
#define SPI_0_SCLK_PAD		3

#define SPI_0_MISO_DEV		PORT->Group[2]
#define SPI_0_MISO_PIN      PIN_PC19
#define SPI_0_MISO_PAD		0

#define SPI_0_MOSI_DEV      PORT->Group[1]
#define SPI_0_MOSI_PIN      PIN_PB30
#define SPI_0_MOSI_PAD		2

#define SPI_0_CS_GPIO		GPIO_4
#define SPI_0_CS_DEV        PORT->Group[1]
#define SPI_0_CS_PIN        PIN_PB31

#define SPI_0_IRQ0_GPIO		GPIO_5
#define SPI_0_IRQ0_DEV      PORT->Group[1]
#define SPI_0_IRQ0_PIN      PIN_PB00

#define SPI_0_RESET_GPIO	GPIO_6
#define SPI_0_RESET_DEV     PORT->Group[1]
#define SPI_0_RESET_PIN     PIN_PB15

#define SPI_0_SLEEP_GPIO	GPIO_7
#define SPI_0_SLEEP_DEV     PORT->Group[0]
#define SPI_0_SLEEP_PIN     PIN_PA20


/* SPI1 */
#define SPI_1_DEV       SERCOM5->SPI
#define SPI_IRQ_1       SERCOM5_IRQn
#define SPI_1_DOPO			1
#define SPI_1_DIPO			2
#define SPI_1_F_REF         F_REF

#define SPI_1_SCLK_DEV		PORT->Group[1]
#define SPI_1_SCLK_PIN      PIN_PB23
#define SPI_1_SCLK_PAD		3

#define SPI_1_MISO_DEV		PORT->Group[1]
#define SPI_1_MISO_PIN      PIN_PB02
#define SPI_1_MISO_PAD		0

#define SPI_1_MOSI_DEV      PORT->Group[1]
#define SPI_1_MOSI_PIN      PIN_PB22
#define SPI_1_MOSI_PAD		2

#define SPI_1_CS_GPIO		GPIO_8
#define SPI_1_CS_DEV        PORT->Group[0]
#define SPI_1_CS_PIN        PIN_PA27


/**
 * @name Random Number Generator configuration
 * @{
 */
#define RANDOM_NUMOF        (0U)
/** @} */

/**
 * @name GPIO configuration
 * @{
 */
#define GPIO_NUMOF          (9U)
#define GPIO_0_EN           1
#define GPIO_1_EN           1
#define GPIO_2_EN           1
#define GPIO_3_EN           1
//SPI0
#define GPIO_4_EN           1
#define GPIO_5_EN           1
#define GPIO_6_EN           1
#define GPIO_7_EN           1
//SPI1
#define GPIO_8_EN           1
#define GPIO_9_EN           0
#define GPIO_10_EN          0
#define GPIO_11_EN          0

#define GPIO_12_EN          0
#define GPIO_13_EN          0
#define GPIO_14_EN          0
#define GPIO_15_EN          0


/* GPIO channel 0 config */
#define GPIO_0_DEV			PORT->Group[0]
#define GPIO_0_PIN          PIN_PA13 //EXT1 PIN5
#define GPIO_0_EXTINT		13//PIN_PA13A_EIC_EXTINT13
/* GPIO channel 1 config */
#define GPIO_1_DEV			PORT->Group[0]
#define GPIO_1_PIN          PIN_PA28 //EXT1 PIN6, and USER_BUTTON //ACTIVE LOW
#define GPIO_1_EXTINT		8//PIN_PA28A_EIC_EXTINT8
/* GPIO channel 2 config */
#define GPIO_2_DEV			PORT->Group[0]
#define GPIO_2_PIN          PIN_PA15 //EXT3 PIN5
#define GPIO_2_EXTINT		15//PIN_PA15A_EIC_EXTINT15
/* GPIO channel 3 config */
#define GPIO_3_DEV			PORT->Group[0]
#define GPIO_3_PIN 			PIN_PA19 //ACTIVE LOW ON LED
#define GPIO_3_EXTINT       3//PIN_PA19A_EIC_EXTINT3
/* GPIO channel 4 config */
#define GPIO_4_DEV			SPI_0_CS_DEV
#define GPIO_4_PIN          SPI_0_CS_PIN
#define GPIO_4_EXTINT       -1 //No external interrupt availible on this pin
/* GPIO channel 5 config */
#define GPIO_5_DEV			SPI_0_IRQ0_DEV
#define GPIO_5_PIN          SPI_0_IRQ0_PIN
#define GPIO_5_EXTINT       0 
/* GPIO channel 6 config */
#define GPIO_6_DEV			SPI_0_RESET_DEV
#define GPIO_6_PIN			SPI_0_RESET_PIN
#define GPIO_6_EXTINT       -1
/* GPIO channel 7 config */
#define GPIO_7_DEV			SPI_0_SLEEP_DEV
#define GPIO_7_PIN			SPI_0_SLEEP_PIN
#define GPIO_7_EXTINT       -1
/* GPIO channel 8 config */
#define GPIO_8_DEV			SPI_1_CS_DEV
#define GPIO_8_PIN			SPI_1_CS_PIN
#define GPIO_8_EXTINT       -1
/* GPIO channel 9 config */ 
#define GPIO_9_DEV 			
#define GPIO_9_PIN			
#define GPIO_9_EXTINT       
/* GPIO channel 10 config */ 
#define GPIO_10_DEV	
#define GPIO_10_PIN	
#define GPIO_10_EXTINT      
/* GPIO channel 11 config */
#define GPIO_11_DEV			
#define GPIO_11_PIN			
#define GPIO_11_EXTINT      
/* GPIO channel 12 config */
#define GPIO_12_PIN
#define GPIO_12_EXTINT         
/* GPIO channel 13 config */
#define GPIO_13_PIN
#define GPIO_13_EXTINT         
/* GPIO channel 14 config */
#define GPIO_14_PIN 
#define GPIO_14_EXTINT        
/* GPIO channel 15 config */
#define GPIO_15_PIN 
#define GPIO_15_EXTINT        
/** @} */

#ifdef __cplusplus
}
#endif

#endif /* __PERIPH_CONF_H */
/** @} */<|MERGE_RESOLUTION|>--- conflicted
+++ resolved
@@ -27,15 +27,9 @@
  * @name Timer peripheral configuration
  * @{
  */
-<<<<<<< HEAD
-#define TIMER_NUMOF         (2U)
-#define TIMER_0_EN          1
-#define TIMER_1_EN          1
-=======
 #define TIMER_NUMOF        (2U)
 #define TIMER_0_EN         1
 #define TIMER_1_EN         1
->>>>>>> 876ccde3
 
 /* Timer 0 configuration */
 #define TIMER_0_DEV        TC3->COUNT16
@@ -44,15 +38,6 @@
 #define TIMER_0_ISR        isr_tc3
 
 /* Timer 1 configuration */
-<<<<<<< HEAD
-#define TIMER_1_DEV         TC4->COUNT32
-#define TIMER_1_CHANNELS    2
-#define TIMER_1_MAX_VALUE   (0xffffffff)
-#define TIMER_1_ISR         isr_tc4
-
-/** @} */
-
-=======
 #define TIMER_1_DEV        TC4->COUNT32
 #define TIMER_1_CHANNELS   2
 #define TIMER_1_MAX_VALUE  (0xffffffff)
@@ -60,7 +45,6 @@
 
 /** @} */
 
->>>>>>> 876ccde3
 /**
  * @name UART configuration
  * @{
