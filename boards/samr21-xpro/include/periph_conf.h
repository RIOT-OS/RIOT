--- conflicted
+++ resolved
@@ -27,9 +27,6 @@
  * @name Timer peripheral configuration
  * @{
  */
-#define TIMER_NUMOF        (2U)
-#define TIMER_0_EN         1
-#define TIMER_1_EN         1
 
 /* Timer 0 configuration */
 #define TIMER_0_DEV        TC3->COUNT16
@@ -81,68 +78,6 @@
 /** @} */
 
 
-/**
- * @name SPI configuration
- * @{
- */
-#define SPI_NUMOF          (2)
-#define SPI_0_EN           1
-#define SPI_1_EN           1
-
-/*      SPI0             */
-#define SPI_0_DEV          SERCOM4->SPI
-#define SPI_IRQ_0          SERCOM4_IRQn
-#define SPI_0_DOPO         (1)
-#define SPI_0_DIPO         (0)
-#define SPI_0_F_REF        (8000000UL)
-
-#define SPI_0_SCLK_DEV     PORT->Group[2]
-#define SPI_0_SCLK_PIN     (18)
-
-#define SPI_0_MISO_DEV     PORT->Group[2]
-#define SPI_0_MISO_PIN     (19)
-
-#define SPI_0_MOSI_DEV     PORT->Group[1]
-#define SPI_0_MOSI_PIN     (30)
-
-/*      SPI1             */
-#define SPI_1_DEV          SERCOM5->SPI
-#define SPI_IRQ_1          SERCOM5_IRQn
-#define SPI_1_DOPO         (1)
-#define SPI_1_DIPO         (2)
-#define SPI_1_F_REF        (8000000UL)
-
-#define SPI_1_SCLK_DEV     PORT->Group[1]
-#define SPI_1_SCLK_PIN     (23)
-
-#define SPI_1_MISO_DEV     PORT->Group[1]
-#define SPI_1_MISO_PIN     (02)
-
-#define SPI_1_MOSI_DEV     PORT->Group[1]
-#define SPI_1_MOSI_PIN     (22)
-/** @} */
-
-
-#define F_REF				8000000UL
-#define F_BAUD				115200
-/* UART 1 device configuration */
-#define UART_1_DEV
-#define UART_1_IRQ
-#define UART_1_ISR
-/* UART 1 pin configuration */
-#define UART_1_PORT
-#define UART_1_PINS
-/** @} */
-
-/* Transceiver config */
-#define AT86RF231_SPI 		SPI_0
-#define AT86RF231_CS		GPIO_4
-#define AT86RF231_INT		GPIO_5
-#define AT86RF231_RESET		GPIO_6
-#define AT86RF231_SLEEP		GPIO_7
-#define PIN_RFCTRL1			PIN_PA09
-#define PIN_RFCTRL2     	PIN_PA12
-#define RFCTRL_CFG_ANT_DIV  4
 
 
 /**
@@ -340,75 +275,45 @@
 
 
 /**
- * @brief SPI configuration
- */
-#define SPI_NUMOF       2
-#define SPI_0_EN        1
-#define SPI_1_EN		1
-
-/* SPI0 */
-#define SPI_0_DEV       SERCOM4->SPI
-#define SPI_IRQ_0       SERCOM4_IRQn
-#define SPI_0_DOPO			1 //1 MOSI = pad2, SCLK=pad3
-#define SPI_0_DIPO			0
-//#define SPI_0_DIPO			0 //used for loopback mode
-#define SPI_0_F_REF         F_REF
-#define SPI_0_PORT0			PORT->Group[2]
-#define SPI_0_PORT1			PORT->Group[1]
-
-
-#define SPI_0_SCLK_DEV		PORT->Group[2]
-#define SPI_0_SCLK_PIN      PIN_PC18
-#define SPI_0_SCLK_PAD		3
-
-#define SPI_0_MISO_DEV		PORT->Group[2]
-#define SPI_0_MISO_PIN      PIN_PC19
-#define SPI_0_MISO_PAD		0
-
-#define SPI_0_MOSI_DEV      PORT->Group[1]
-#define SPI_0_MOSI_PIN      PIN_PB30
-#define SPI_0_MOSI_PAD		2
-
-#define SPI_0_CS_GPIO		GPIO_4
-#define SPI_0_CS_DEV        PORT->Group[1]
-#define SPI_0_CS_PIN        PIN_PB31
-
-#define SPI_0_IRQ0_GPIO		GPIO_5
-#define SPI_0_IRQ0_DEV      PORT->Group[1]
-#define SPI_0_IRQ0_PIN      PIN_PB00
-
-#define SPI_0_RESET_GPIO	GPIO_6
-#define SPI_0_RESET_DEV     PORT->Group[1]
-#define SPI_0_RESET_PIN     PIN_PB15
-
-#define SPI_0_SLEEP_GPIO	GPIO_7
-#define SPI_0_SLEEP_DEV     PORT->Group[0]
-#define SPI_0_SLEEP_PIN     PIN_PA20
-
-
-/* SPI1 */
-#define SPI_1_DEV       SERCOM5->SPI
-#define SPI_IRQ_1       SERCOM5_IRQn
-#define SPI_1_DOPO			1
-#define SPI_1_DIPO			2
-#define SPI_1_F_REF         F_REF
-
-#define SPI_1_SCLK_DEV		PORT->Group[1]
-#define SPI_1_SCLK_PIN      PIN_PB23
-#define SPI_1_SCLK_PAD		3
-
-#define SPI_1_MISO_DEV		PORT->Group[1]
-#define SPI_1_MISO_PIN      PIN_PB02
-#define SPI_1_MISO_PAD		0
-
-#define SPI_1_MOSI_DEV      PORT->Group[1]
-#define SPI_1_MOSI_PIN      PIN_PB22
-#define SPI_1_MOSI_PAD		2
-
-#define SPI_1_CS_GPIO		GPIO_8
-#define SPI_1_CS_DEV        PORT->Group[0]
-#define SPI_1_CS_PIN        PIN_PA27
-
+ * @name SPI configuration
+ * @{
+ */
+#define SPI_NUMOF          (2)
+#define SPI_0_EN           1
+#define SPI_1_EN           1
+
+/*      SPI0             */
+#define SPI_0_DEV          SERCOM4->SPI
+#define SPI_IRQ_0          SERCOM4_IRQn
+#define SPI_0_DOPO         (1)
+#define SPI_0_DIPO         (0)
+#define SPI_0_F_REF        (8000000UL)
+
+#define SPI_0_SCLK_DEV     PORT->Group[2]
+#define SPI_0_SCLK_PIN     (18)
+
+#define SPI_0_MISO_DEV     PORT->Group[2]
+#define SPI_0_MISO_PIN     (19)
+
+#define SPI_0_MOSI_DEV     PORT->Group[1]
+#define SPI_0_MOSI_PIN     (30)
+
+/*      SPI1             */
+#define SPI_1_DEV          SERCOM5->SPI
+#define SPI_IRQ_1          SERCOM5_IRQn
+#define SPI_1_DOPO         (1)
+#define SPI_1_DIPO         (2)
+#define SPI_1_F_REF        (8000000UL)
+
+#define SPI_1_SCLK_DEV     PORT->Group[1]
+#define SPI_1_SCLK_PIN     (23)
+
+#define SPI_1_MISO_DEV     PORT->Group[1]
+#define SPI_1_MISO_PIN     (02)
+
+#define SPI_1_MOSI_DEV     PORT->Group[1]
+#define SPI_1_MOSI_PIN     (22)
+/** @} */
 
 /**
  * @name Random Number Generator configuration
@@ -421,90 +326,6 @@
  * @name GPIO configuration
  * @{
  */
-<<<<<<< HEAD
-#define GPIO_NUMOF          (9U)
-#define GPIO_0_EN           1
-#define GPIO_1_EN           1
-#define GPIO_2_EN           1
-#define GPIO_3_EN           1
-//SPI0
-#define GPIO_4_EN           1
-#define GPIO_5_EN           1
-#define GPIO_6_EN           1
-#define GPIO_7_EN           1
-//SPI1
-#define GPIO_8_EN           1
-#define GPIO_9_EN           0
-#define GPIO_10_EN          0
-#define GPIO_11_EN          0
-
-#define GPIO_12_EN          0
-#define GPIO_13_EN          0
-#define GPIO_14_EN          0
-#define GPIO_15_EN          0
-
-
-/* GPIO channel 0 config */
-#define GPIO_0_DEV			PORT->Group[0]
-#define GPIO_0_PIN          PIN_PA13 //EXT1 PIN5
-#define GPIO_0_EXTINT		13//PIN_PA13A_EIC_EXTINT13
-/* GPIO channel 1 config */
-#define GPIO_1_DEV			PORT->Group[0]
-#define GPIO_1_PIN          PIN_PA28 //EXT1 PIN6, and USER_BUTTON //ACTIVE LOW
-#define GPIO_1_EXTINT		8//PIN_PA28A_EIC_EXTINT8
-/* GPIO channel 2 config */
-#define GPIO_2_DEV			PORT->Group[0]
-#define GPIO_2_PIN          PIN_PA15 //EXT3 PIN5
-#define GPIO_2_EXTINT		15//PIN_PA15A_EIC_EXTINT15
-/* GPIO channel 3 config */
-#define GPIO_3_DEV			PORT->Group[0]
-#define GPIO_3_PIN 			PIN_PA19 //ACTIVE LOW ON LED
-#define GPIO_3_EXTINT       3//PIN_PA19A_EIC_EXTINT3
-/* GPIO channel 4 config */
-#define GPIO_4_DEV			SPI_0_CS_DEV
-#define GPIO_4_PIN          SPI_0_CS_PIN
-#define GPIO_4_EXTINT       -1 //No external interrupt availible on this pin
-/* GPIO channel 5 config */
-#define GPIO_5_DEV			SPI_0_IRQ0_DEV
-#define GPIO_5_PIN          SPI_0_IRQ0_PIN
-#define GPIO_5_EXTINT       0 
-/* GPIO channel 6 config */
-#define GPIO_6_DEV			SPI_0_RESET_DEV
-#define GPIO_6_PIN			SPI_0_RESET_PIN
-#define GPIO_6_EXTINT       -1
-/* GPIO channel 7 config */
-#define GPIO_7_DEV			SPI_0_SLEEP_DEV
-#define GPIO_7_PIN			SPI_0_SLEEP_PIN
-#define GPIO_7_EXTINT       -1
-/* GPIO channel 8 config */
-#define GPIO_8_DEV			SPI_1_CS_DEV
-#define GPIO_8_PIN			SPI_1_CS_PIN
-#define GPIO_8_EXTINT       -1
-/* GPIO channel 9 config */ 
-#define GPIO_9_DEV 			
-#define GPIO_9_PIN			
-#define GPIO_9_EXTINT       
-/* GPIO channel 10 config */ 
-#define GPIO_10_DEV	
-#define GPIO_10_PIN	
-#define GPIO_10_EXTINT      
-/* GPIO channel 11 config */
-#define GPIO_11_DEV			
-#define GPIO_11_PIN			
-#define GPIO_11_EXTINT      
-/* GPIO channel 12 config */
-#define GPIO_12_PIN
-#define GPIO_12_EXTINT         
-/* GPIO channel 13 config */
-#define GPIO_13_PIN
-#define GPIO_13_EXTINT         
-/* GPIO channel 14 config */
-#define GPIO_14_PIN 
-#define GPIO_14_EXTINT        
-/* GPIO channel 15 config */
-#define GPIO_15_PIN 
-#define GPIO_15_EXTINT        
-=======
 #define GPIO_NUMOF         (9U)
 #define GPIO_0_EN          1
 #define GPIO_1_EN          1
@@ -588,7 +409,6 @@
 /* GPIO channel 15 config */
 #define GPIO_15_PIN
 #define GPIO_15_EXTINT
->>>>>>> 95a56b5c
 /** @} */
 
 #ifdef __cplusplus
