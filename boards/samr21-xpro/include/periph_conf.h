--- conflicted
+++ resolved
@@ -99,86 +99,6 @@
 /** @} */
 
 
-
-
-/**
- * @ I2C Configuration
- * @{
- */
-//#define I2C_NUMOF    (1U)
-//#define I2C_0_EN    (1)
-
-/* I2C device configuration */
-
-
-/**
- * @name I2C configuration
- * @{
- */
-#define I2C_NUMOF          (1U)
-#define I2C_0_EN           1
-#define I2C_1_EN           0
-#define I2C_2_EN           0
-#define I2C_3_EN           0
-#define I2C_IRQ_PRIO       1
-
-#define I2C_0_DEV       SERCOM3->I2CM
-#define I2C_0_IRQ       SERCOM3_IRQn
-#define I2C_0_ISR       isr_sercom2
-/* I2C 0 pin configuration */
-#define I2C_0_PORT    (PORT->Group[0])
-#define I2C_SDA          PIN_PA16
-#define I2C_SCL             PIN_PA17
-#define I2C_0_PINS    (PORT_PA16 | PORT_PA17)
-#define I2C_0_REF_F      (8000000UL) // Default Clock Source on reset OSC8M - 8MHz 
-
-
-//#define I2C_0_DEV    SERCOM3->I2CM//SERCOM1->I2CM
-
-/* I2C Default values*/
-#define I2C_0_F_REF                                 F_REF
-#define I2C_0_CLK_SOURCE                            0
-#define I2C_0_RUN_IN_STANDBY                        0
-#define I2C_0_START_HOLD_TIME                        SERCOM_I2CM_CTRLA_SDAHOLD(2) //I2C_MASTER_START_HOLD_TIME_300NS_600NS
-#define I2C_BUFFER_TIMEOUT                            65535
-#define I2C_UNKNOWN_BUS_STATE_TIMEOUT                65535
-#define I2C_SCL_LOW_TIMEOUT                            0
-#define I2C_INACTIVE_TIMEOUT                        SERCOM_I2CM_CTRLA_INACTOUT(0) // I2C_MASTER_INACTIVE_TIMEOUT_DISABLED
-
-
-/*I2C pinmux*/
-#define I2C_PINMUX_DEV                                (PORT->Group[0])
-#define I2C_PINMUX_PAD0_PIN                         PIN_PA16
-#define I2C_PINMUX_PAD0_MUXPOSITION                    (I2C_PINMUX_PAD0_PIN & 0xFFFF)
-#define I2C_PINMUX_PAD1_PIN                            PIN_PA17
-#define I2C_PINMUX_PAD1_MUXPOSITION                    (I2C_PINMUX_PAD1_PIN & 0xFFFF)
-
-//#define I2C_0_PINS         (PORT_PA16 | PORT_PA17)
-
-#define I2C_PINMUX_MUXPOSITION                        (1 << 7) //SYSTEM_PINMUX_GPIO    
-#define I2C_PINMUX_DIRECTION                        2 //SYSTEM_PINMUX_PIN_DIR_OUTPUT_WITH_READBACK//0 //SYSTEM_PINMUX_PIN_DIR_INPUT
-#define I2C_PINMUX_INPUT_PULL                        1 //SYSTEM_PINMUX_PIN_PULL_UP
-#define I2C_PINMUX_POWERSAVE                        0
-
-#define FEATURE_I2C_FAST_MODE_PLUS_AND_HIGH_SPEED    0 //1
-#define FEATURE_I2C_SCL_STRETCH_MODE                 0 //1
-#define FEATURE_I2C_SCL_EXTEND_TIMEOUT                 0 //1
-
-#ifdef FEATURE_I2C_SCL_STRETCH_MODE
-#define I2C_scl_stretch_only_after_ack_bit             0
-#endif
-#ifdef FEATURE_I2C_SCL_EXTEND_TIMEOUT
-#define I2C_slave_scl_low_extend_timeout             0
-#define I2C_master_scl_low_extend_timeout             0
-#endif
-#define I2C_0_BAUDRATE                                100 // 100KHz
-#define I2C_0_TRANSFER_SPEED                        SERCOM_I2CM_CTRLA_SPEED(0) //I2C_MASTER_SPEED_STANDARD_AND_FAST
-#ifdef FEATURE_I2C_FAST_MODE_PLUS_AND_HIGH_SPEED
-#define I2C_0_HS_BAUDRATE                            3400
-#endif     
-
-
-/** @} */
 
 /**
  * @ ADC Configuration
@@ -397,7 +317,6 @@
 #define GPIO_NO_EXTINT     (18)
 
 /* GPIO channel 0 config */
-<<<<<<< HEAD
 #define GPIO_0_DEV         PORT->Group[0]
 #define GPIO_0_PIN         (13)
 #define GPIO_0_EXTINT      (13)
@@ -408,21 +327,7 @@
 /* GPIO channel 2 config */
 #define GPIO_2_DEV         //PORT->Group[0]
 #define GPIO_2_PIN         //(15)
-#define GPIO_2_EXTINT      //(15)
-=======
-#define GPIO_0_DEV          PORT->Group[0]
-#define GPIO_0_PIN          PIN_PA13
-#define GPIO_0_EXTINT       13
-/* GPIO channel 1 config */
-/* SW0 Button, configure w/ GPIO_PULLUP and GPIO_FALLING */
-#define GPIO_1_DEV          PORT->Group[0]
-#define GPIO_1_PIN          PIN_PA28
-#define GPIO_1_EXTINT       8
-/* GPIO channel 2 config */
-#define GPIO_2_DEV          PORT->Group[0]
-#define GPIO_2_PIN          PIN_PA15
 #define GPIO_2_EXTINT       15
->>>>>>> e64ab2ae
 /* GPIO channel 3 config */
 #define GPIO_3_DEV         PORT->Group[0]
 #define GPIO_3_PIN         (19)
