/*
 * Copyright (C) 2014 Freie Universität Berlin
 *
 * This file is subject to the terms and conditions of the GNU Lesser
 * General Public License v2.1. See the file LICENSE in the top level
 * directory for more details.
 */

/**
<<<<<<< HEAD
 * @ingroup     board_atsamr21-xpro
=======
 * @ingroup     boards_samr21-xpro
>>>>>>> 580ae0a6
 * @{
 *
 * @file
 * @brief       Peripheral MCU configuration for the Atmel SAM R21 Xplained Pro board
 *
 * @author      Thomas Eichinger <thomas.eichinger@fu-berlin.de>
 */

#ifndef __PERIPH_CONF_H
#define __PERIPH_CONF_H

#ifdef __cplusplus
extern "C" {
#endif

/**
 * @name Timer peripheral configuration
 * @{
 */
#define TIMER_NUMOF        (2U)
#define TIMER_NUMOF        (2U)
#define TIMER_0_EN         1
#define TIMER_1_EN         1

/* Timer 0 configuration */
#define TIMER_0_DEV        TC3->COUNT16
#define TIMER_0_CHANNELS   2
#define TIMER_0_MAX_VALUE  (0xffff)
#define TIMER_0_ISR        isr_tc3

/* Timer 1 configuration */
#define TIMER_1_DEV        TC4->COUNT32
#define TIMER_1_CHANNELS   2
#define TIMER_1_MAX_VALUE  (0xffffffff)
#define TIMER_1_ISR        isr_tc4

/** @} */

/**
 * @name UART configuration
 * @{
 */
#define UART_NUMOF          (2U)
#define UART_0_EN           1
#define UART_1_EN           1
#define UART_2_EN           0
#define UART_3_EN           0
#define UART_IRQ_PRIO       1

/* UART 0 device configuration */
#define UART_0_DEV          SERCOM0->USART
#define UART_0_IRQ          SERCOM0_IRQn
#define UART_0_ISR          isr_sercom0
/* UART 0 pin configuration */
#define UART_0_PORT         (PORT->Group[0])
#define UART_0_TX_PIN       (4)
#define UART_0_RX_PIN       (5)
#define UART_0_PINS         (PORT_PA04 | PORT_PA05)
#define UART_0_REF_F        (8000000UL)
// #define UART_1_DEV          SERCOM0->USART
// #define UART_1_IRQ          SERCOM0_IRQn
// #define UART_1_ISR          isr_sercom0
// /* UART 0 pin configuration */
// #define UART_1_PORT         (PORT->Group[0])
// #define UART_1_TX_PIN       (4)
// #define UART_1_RX_PIN       (5)
// #define UART_1_PINS         (PORT_PA04 | PORT_PA05)
// #define UART_1_REF_F        (8000000UL)

/* UART 1 device configuration */
#define UART_1_DEV            SERCOM2->USART
#define UART_1_IRQ            SERCOM2_IRQn
#define UART_1_ISR            isr_sercom2
/* UART 1 pin configuration */
#define UART_1_PORT         (PORT->Group[0])
#define UART_1_TX_PIN       (14)
#define UART_1_RX_PIN       (15)
#define UART_1_PINS         (PORT_PA14 | PORT_PA15)
#define UART_1_REF_F        (8000000UL)
// #define UART_0_DEV            SERCOM2->USART
// #define UART_0_IRQ            SERCOM2_IRQn
// #define UART_0_ISR            isr_sercom2
// /* UART 1 pin configuration */
// #define UART_0_PORT         (PORT->Group[0])
// #define UART_0_TX_PIN       (14)
// #define UART_0_RX_PIN       (15)
// #define UART_0_PINS         (PORT_PA14 | PORT_PA15)
// #define UART_0_REF_F        (8000000UL)
/** @} */



/**
 * @ ADC Configuration
 * @{
 */
#define ADC_NUMOF                          (1U)
#define ADC_0_EN                           1
#define ADC_MAX_CHANNELS                   8

/* ADC 0 device configuration */
#define ADC_0_DEV                          ADC
#define ADC_0_PORT                         (PORT->Group[0])
#define ADC_0_IRQ                          ADC_IRQn     
#define ADC_0_CHANNELS                     3
/* ADC 0 Default values */
#define ADC_0_CLK_SOURCE                   0 /* GCLK_GENERATOR_0 */
#define ADC_0_PRESCALER                    ADC_CTRLB_PRESCALER_DIV4
#define ADC_0_WINDOW_MODE                  ADC_WINCTRL_WINMODE_DISABLE
#define ADC_0_WINDOW_LOWER                 0
#define ADC_0_WINDOW_HIGHER                0     

#define ADC_0_CORRECTION_EN                0 /* disabled */
#define ADC_0_GAIN_CORRECTION              ADC_GAINCORR_RESETVALUE//(0b100100000101)//ADC_GAINCORR_RESETVALUE
#define ADC_0_OFFSET_CORRECTION            ADC_OFFSETCORR_RESETVALUE//(0b000000010000)//ADC_OFFSETCORR_RESETVALUE
#define ADC_0_SAMPLE_LENGTH                0
#define ADC_0_PIN_SCAN_OFFSET_START        0 /* disabled */
#define ADC_0_PIN_SCAN_INPUT_TO_SCAN       0 /* disabled */    
#define ADC_0_LEFT_ADJUST                  0 /* disabled */
#define ADC_0_DIFFERENTIAL_MODE            0 /* disabled */
#define ADC_0_FREE_RUNNING                 0 /* disabled */
#define ADC_0_EVENT_ACTION                 0 /* disabled */    
#define ADC_0_RUN_IN_STANDBY               0 /* disabled */

/* ADC 0 Module Status flags */
#define ADC_0_STATUS_RESULT_READY          (1UL << 0)
#define ADC_0_STATUS_WINDOW                (1UL << 1)
#define ADC_0_STATUS_OVERRUN               (1UL << 2)     


/* ADC 0 Positive Input Pins */
#define ADC_0_POS_INPUT                    ADC_INPUTCTRL_MUXPOS_PIN6

/* ADC 0 Negative Input Pins */     
#define ADC_0_NEG_INPUT                    ADC_INPUTCTRL_MUXNEG_GND

/* ADC 0 Gain Factor */
#define ADC_0_GAIN_FACTOR_1X               ADC_INPUTCTRL_GAIN_1X
#define ADC_0_GAIN_FACTOR_2X               ADC_INPUTCTRL_GAIN_2X
#define ADC_0_GAIN_FACTOR_4X               ADC_INPUTCTRL_GAIN_4X
#define ADC_0_GAIN_FACTOR_8X               ADC_INPUTCTRL_GAIN_8X
#define ADC_0_GAIN_FACTOR_16X              ADC_INPUTCTRL_GAIN_16X
/* Use this to define the value used */
#define ADC_0_GAIN_FACTOR_DEFAULT          ADC_0_GAIN_FACTOR_1X

/* ADC 0 Resolutions */    
#define ADC_0_RES_8BIT                     ADC_CTRLB_RESSEL_8BIT
#define ADC_0_RES_10BIT                    ADC_CTRLB_RESSEL_10BIT
#define ADC_0_RES_12BIT                    ADC_CTRLB_RESSEL_12BIT
#define ADC_0_RES_16BIT                    ADC_CTRLB_RESSEL_16BIT 

/* ADC 0 Voltage reference */
#define ADC_0_REF_INT_1V                   ADC_REFCTRL_REFSEL_INT1V
#define ADC_0_REF_EXT_B                    ADC_REFCTRL_REFSEL_AREFB
#define ADC_0_REF_COM_EN                   0
/* Use this to define the value used */ 
#define ADC_0_REF_DEFAULT                  ADC_0_REF_EXT_B

/* ADC 0 ACCUMULATE */
#define ADC_0_ACCUM_DISABLE                ADC_AVGCTRL_SAMPLENUM_1
#define ADC_0_ACCUM_2                      ADC_AVGCTRL_SAMPLENUM_2
#define ADC_0_ACCUM_4                      ADC_AVGCTRL_SAMPLENUM_4
#define ADC_0_ACCUM_8                      ADC_AVGCTRL_SAMPLENUM_8
#define ADC_0_ACCUM_16                     ADC_AVGCTRL_SAMPLENUM_16
#define ADC_0_ACCUM_32                     ADC_AVGCTRL_SAMPLENUM_32
#define ADC_0_ACCUM_64                     ADC_AVGCTRL_SAMPLENUM_64
#define ADC_0_ACCUM_128                    ADC_AVGCTRL_SAMPLENUM_128
#define ADC_0_ACCUM_256                    ADC_AVGCTRL_SAMPLENUM_256
#define ADC_0_ACCUM_512                    ADC_AVGCTRL_SAMPLENUM_512
#define ADC_0_ACCUM_1024                   ADC_AVGCTRL_SAMPLENUM_1024
/* Use this to define the value used */
#define ADC_0_ACCUM_DEFAULT                ADC_AVGCTRL_SAMPLENUM_1024 

/* ADC 0 DEVIDE RESULT */
#define ADC_0_DIV_RES_DISABLE              0
#define ADC_0_DIV_RES_2                    1
#define ADC_0_DIV_RES_4                    2
#define ADC_0_DIV_RES_8                    3
#define ADC_0_DIV_RES_16                   4
#define ADC_0_DIV_RES_32                   5
#define ADC_0_DIV_RES_64                   6
#define ADC_0_DIV_RES_128                  7
/* Use this to define the value used */
#define ADC_0_DIV_RES_DEFAULT             ADC_0_DIV_RES_DISABLE 

/* ADC 0 channel 0 pin config - NOT implemented yet */
// #define ADC_0_CH0               PORT_PB08B_ADC_AIN2
// #define ADC_0_CH0_PIN           PIN_PB08B_ADC_AIN2
// /* ADC 0 channel 1 pin config */
// #define ADC_0_CH1               PORT_PB09B_ADC_AIN3
// #define ADC_0_CH1_PIN           PIN_PB09B_ADC_AIN3
// /* ADC 0 channel 2 pin config */
// #define ADC_0_CH2               PORT_PA04B_ADC_AIN4
// #define ADC_0_CH2_PIN              PIN_PA04B_ADC_AIN4
/* ADC 0 channel 3 pin config */
#define ADC_0_CH1               ADC_INPUTCTRL_MUXPOS_PIN5
//#define ADC_0_CH1_PIN           PIN_PA05B_ADC_AIN5
/* ADC 0 channel 4 pin config */
#define ADC_0_CH2               ADC_INPUTCTRL_MUXPOS_PIN6
//#define ADC_0_CH2_PIN           PIN_PA06B_ADC_AIN6
/* ADC 0 channel 5 pin config */
#define ADC_0_CH3               ADC_INPUTCTRL_MUXPOS_PIN7
//#define ADC_0_CH3_PIN           PIN_PA07B_ADC_AIN7
/* ADC 0 channel 6 pin config */
/*#define ADC_0_CH6               PORT_PB00B_ADC_AIN8
#define ADC_0_CH6_PIN           PIN_PB00B_ADC_AIN8*/
/* ADC 0 channel 7 pin config */
/*#define ADC_0_CH7               PORT_PB02B_ADC_AIN10
#define ADC_0_CH7_PIN           PIN_PB02B_ADC_AIN10*/
/** @} */


/**
 * @name SPI configuration
 * @{
 */
#define SPI_NUMOF          (2)
#define SPI_0_EN           1
#define SPI_1_EN           1

/*      SPI0             */
#define SPI_0_DEV          SERCOM4->SPI
#define SPI_IRQ_0          SERCOM4_IRQn
#define SPI_0_DOPO         (1)
#define SPI_0_DIPO         (0)
#define SPI_0_F_REF        (8000000UL)

#define SPI_0_SCLK_DEV     PORT->Group[2]
#define SPI_0_SCLK_PIN     (18)

#define SPI_0_MISO_DEV     PORT->Group[2]
#define SPI_0_MISO_PIN     (19)

#define SPI_0_MOSI_DEV     PORT->Group[1]
#define SPI_0_MOSI_PIN     (30)

/*      SPI1             */
#define SPI_1_DEV          SERCOM5->SPI
#define SPI_IRQ_1          SERCOM5_IRQn
#define SPI_1_DOPO         (1)
#define SPI_1_DIPO         (2)
#define SPI_1_F_REF        (8000000UL)

#define SPI_1_SCLK_DEV     PORT->Group[1]
#define SPI_1_SCLK_PIN     (23)

#define SPI_1_MISO_DEV     PORT->Group[1]
#define SPI_1_MISO_PIN     (02)

#define SPI_1_MOSI_DEV     PORT->Group[1]
#define SPI_1_MOSI_PIN     (22)
/** @} */


/**
 * @name SPI configuration
 * @{
 */
#define SPI_NUMOF          (2)
#define SPI_0_EN           1
#define SPI_1_EN           1

/*      SPI0             */
#define SPI_0_DEV          SERCOM4->SPI
#define SPI_IRQ_0          SERCOM4_IRQn
#define SPI_0_DOPO         (1)
#define SPI_0_DIPO         (0)
#define SPI_0_F_REF        (8000000UL)

#define SPI_0_SCLK_DEV     PORT->Group[2]
#define SPI_0_SCLK_PIN     (18)

#define SPI_0_MISO_DEV     PORT->Group[2]
#define SPI_0_MISO_PIN     (19)

#define SPI_0_MOSI_DEV     PORT->Group[1]
#define SPI_0_MOSI_PIN     (30)

/*      SPI1             */
#define SPI_1_DEV          SERCOM5->SPI
#define SPI_IRQ_1          SERCOM5_IRQn
#define SPI_1_DOPO         (1)
#define SPI_1_DIPO         (2)
#define SPI_1_F_REF        (8000000UL)

#define SPI_1_SCLK_DEV     PORT->Group[1]
#define SPI_1_SCLK_PIN     (23)

#define SPI_1_MISO_DEV     PORT->Group[1]
#define SPI_1_MISO_PIN     (02)

#define SPI_1_MOSI_DEV     PORT->Group[1]
#define SPI_1_MOSI_PIN     (22)
/** @} */

/**
 * @name I2C configuration
 * @{
 */
#define I2C_NUMOF          (1U)
#define I2C_0_EN            1
#define I2C_1_EN            0
#define I2C_2_EN            0
#define I2C_3_EN            0
#define I2C_IRQ_PRIO        1

#define I2C_0_DEV           SERCOM3->I2CM
#define I2C_0_IRQ           SERCOM3_IRQn
#define I2C_0_ISR           isr_sercom3
/* I2C 0 pin configuration */
#define I2C_0_PORT          (PORT->Group[0])
#define I2C_SDA             PIN_PA16
#define I2C_SCL             PIN_PA17
#define I2C_0_PINS          (PORT_PA16 | PORT_PA17)
/* Default Clock Source on reset OSC8M - 8MHz */
#define I2C_0_REF_F         (8000000UL)

/**
 * @name Random Number Generator configuration
 * @{
 */
#define RANDOM_NUMOF       (0U)
/** @} */

/**
 * @name RTC configuration
 * @{
 */
#define RTC_NUMOF           (1U)
#define RTC_DEV             RTC->MODE2
/** @} */

/**
 * @name GPIO configuration
 * @{
 */
#define GPIO_NUMOF         (11U)
#define GPIO_0_EN          1
#define GPIO_1_EN          1
#define GPIO_2_EN          0
#define GPIO_3_EN          1
/*4-7 -> internal */
#define GPIO_4_EN          1
#define GPIO_5_EN          1
#define GPIO_6_EN          1
#define GPIO_7_EN          1
#define GPIO_8_EN          1
#define GPIO_9_EN          1
#define GPIO_10_EN         0
#define GPIO_11_EN         0

#define GPIO_12_EN         0
#define GPIO_13_EN         0
#define GPIO_14_EN         0
#define GPIO_15_EN         0

#define GPIO_NO_EXTINT     (18)

/* GPIO channel 0 config */
#define GPIO_0_DEV         PORT->Group[0]
#define GPIO_0_PIN         (13)
#define GPIO_0_EXTINT      (13)
/* GPIO channel 1 config */
#define GPIO_1_DEV         PORT->Group[0]
#define GPIO_1_PIN         (28)
#define GPIO_1_EXTINT      (8)
/* GPIO channel 2 config */
#define GPIO_2_DEV         PORT->Group[0]
#define GPIO_2_PIN         (15)
#define GPIO_2_EXTINT      (15)
/* GPIO channel 3 config */
#define GPIO_3_DEV         PORT->Group[0]
#define GPIO_3_PIN         (19)
#define GPIO_3_EXTINT      (3)
/* GPIO 4-7 Internal radio pins*/
/* GPIO channel 4 config  radio CS*/
#define GPIO_4_DEV         PORT->Group[1]
#define GPIO_4_PIN         (31)
#define GPIO_4_EXTINT      GPIO_NO_EXTINT
/* GPIO channel 5 config  radio IRQ0*/
#define GPIO_5_DEV         PORT->Group[1]
#define GPIO_5_PIN         (0)
#define GPIO_5_EXTINT      (0)
/* GPIO channel 6 config  radio reset*/
#define GPIO_6_DEV         PORT->Group[1]
#define GPIO_6_PIN         (15)
#define GPIO_6_EXTINT      GPIO_NO_EXTINT
/* GPIO channel 7 config radio sleep*/
#define GPIO_7_DEV         PORT->Group[0]
#define GPIO_7_PIN         (20)
#define GPIO_7_EXTINT      GPIO_NO_EXTINT
/* GPIO channel 8 config */
#define GPIO_8_DEV         PORT->Group[0]
#define GPIO_8_PIN         (27)
#define GPIO_8_EXTINT      GPIO_NO_EXTINT
/* GPIO channel 9 config */
#define GPIO_9_DEV         PORT->Group[0]
#define GPIO_9_PIN         (22)
#define GPIO_9_EXTINT      (6)
/* GPIO channel 10 config */
#define GPIO_10_DEV
#define GPIO_10_PIN
#define GPIO_10_EXTINT
/* GPIO channel 11 config */
#define GPIO_11_DEV
#define GPIO_11_PIN
#define GPIO_11_EXTINT
/* GPIO channel 12 config */
#define GPIO_12_PIN
#define GPIO_12_EXTINT
/* GPIO channel 13 config */
#define GPIO_13_PIN
#define GPIO_13_EXTINT
/* GPIO channel 14 config */
#define GPIO_14_PIN
#define GPIO_14_EXTINT
/* GPIO channel 15 config */
#define GPIO_15_PIN
#define GPIO_15_EXTINT
/** @} */

#ifdef __cplusplus
}
#endif

#endif /* __PERIPH_CONF_H */
/** @} */<|MERGE_RESOLUTION|>--- conflicted
+++ resolved
@@ -7,11 +7,7 @@
  */
 
 /**
-<<<<<<< HEAD
- * @ingroup     board_atsamr21-xpro
-=======
  * @ingroup     boards_samr21-xpro
->>>>>>> 580ae0a6
  * @{
  *
  * @file
