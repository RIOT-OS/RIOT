--- conflicted
+++ resolved
@@ -50,7 +50,6 @@
 /** @} */
 
 /**
-<<<<<<< HEAD
  * @brief   ADC configuration
  * @{
  */
@@ -58,9 +57,6 @@
 
 /**
  * @brief   DAC configuration
-=======
- * @name   DAC configuration
->>>>>>> 3f57790c
  * @{
  */
 #define DAC_NUMOF           (0)
