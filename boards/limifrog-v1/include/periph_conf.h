--- conflicted
+++ resolved
@@ -27,15 +27,6 @@
  * @name Clock system configuration
  * @{
  **/
-<<<<<<< HEAD
-#define CLOCK_HSI           (16000000U)         /* external oscillator */
-#define CLOCK_CORECLOCK     (32000000U)         /* desired core clock frequency */
-
-/* configuration of PLL prescaler and multiply values */
-/* CORECLOCK := HSI / PLL_HSI_DIV * PLL_HSI_MUL */
-#define CLOCK_PLL_DIV   RCC_CFGR_PLLDIV2
-#define CLOCK_PLL_MUL   RCC_CFGR_PLLMUL4
-=======
 #define CLOCK_HSI           (16000000U)         /* internal oscillator */
 #define CLOCK_CORECLOCK     (32000000U)         /* desired core clock frequency */
 
@@ -43,7 +34,6 @@
 /* CORECLOCK := HSI / CLOCK_PLL_DIV * CLOCK_PLL_MUL */
 #define CLOCK_PLL_DIV       RCC_CFGR_PLLDIV2
 #define CLOCK_PLL_MUL       RCC_CFGR_PLLMUL4
->>>>>>> 6d1aab71
 /* configuration of peripheral bus clock prescalers */
 #define CLOCK_AHB_DIV       RCC_CFGR_HPRE_DIV1      /* AHB clock -> 32MHz */
 #define CLOCK_APB2_DIV      RCC_CFGR_PPRE2_DIV1     /* APB2 clock -> 32MHz */
