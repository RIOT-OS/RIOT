BOARD ?= atmega328p
include ../Makefile.drivers_common

# Update this to your needs
# PIN ?= GPIO_PIN(0, 0)
# N ?= 8
# When using the ws281x_timer_gpio_ll module, you'll also need to define those:
# (Example values are suitable for nRF52 devices)
# TIMER ?= 2
# FREQ ?= 16000000

# For SPI implementation only
# DEV ?= 0
# DMA ?= 0
# LEN ?= 3
# CLK ?= 2400000

USEMODULE += ws281x
USEMODULE += xtimer

# Only AVR boards CPU clocked at 8MHz or 16 MHz are supported. The Waspmote Pro
# is clocked at 14.7456 MHz :-/
BOARD_BLACKLIST := waspmote-pro

EXTERNAL_BOARD_DIRS += $(RIOTBASE)/tests/build_system/external_board_dirs/esp-ci-boards

ifneq (, $(PIN))
  CFLAGS += '-DWS281X_PARAM_PIN=$(PIN)'
endif
ifneq (, $(N))
  CFLAGS += '-DWS281X_PARAM_NUMOF=$(N)'
endif
<<<<<<< HEAD

ifneq (, $(DEV))
  CFLAGS += '-DWS281X_SPI_DEV=$(DEV)'
endif
ifeq (1, $(DMA))
  FEATURES_REQUIRED += periph_dma
endif
ifneq (, $(LEN))
  CFLAGS += '-DWS281X_SPI_PATTERN_LENGTH=$(LEN)'
endif
ifneq (, $(CLK))
  CFLAGS += '-DWS281X_SPI_CLK=$(CLK)'
endif

include $(RIOTBASE)/Makefile.include
=======
ifneq (, $(TIMER))
  CFLAGS += '-DWS281X_TIMER_DEV=TIMER_DEV($(TIMER))' '-DWS281X_TIMER_MAX_VALUE=TIMER_$(TIMER)_MAX_VALUE'
endif
ifneq (, $(FREQ))
  CFLAGS += '-DWS281X_TIMER_FREQ=$(FREQ)'
endif
>>>>>>> 6adc5259
<|MERGE_RESOLUTION|>--- conflicted
+++ resolved
@@ -30,7 +30,6 @@
 ifneq (, $(N))
   CFLAGS += '-DWS281X_PARAM_NUMOF=$(N)'
 endif
-<<<<<<< HEAD
 
 ifneq (, $(DEV))
   CFLAGS += '-DWS281X_SPI_DEV=$(DEV)'
@@ -45,12 +44,11 @@
   CFLAGS += '-DWS281X_SPI_CLK=$(CLK)'
 endif
 
-include $(RIOTBASE)/Makefile.include
-=======
 ifneq (, $(TIMER))
   CFLAGS += '-DWS281X_TIMER_DEV=TIMER_DEV($(TIMER))' '-DWS281X_TIMER_MAX_VALUE=TIMER_$(TIMER)_MAX_VALUE'
 endif
 ifneq (, $(FREQ))
   CFLAGS += '-DWS281X_TIMER_FREQ=$(FREQ)'
 endif
->>>>>>> 6adc5259
+
+include $(RIOTBASE)/Makefile.include