--- conflicted
+++ resolved
@@ -2,11 +2,7 @@
 include ../Makefile.tests_common
 
 BOARD_INSUFFICIENT_RAM := msb-430 msb-430h mbed_lpc1768 redbee-econotag chronos stm32f0discovery \
-<<<<<<< HEAD
-                          pca10000 pca10005 yunjia-nrf51822 samr21-xpro
-=======
                           pca10000 pca10005 yunjia-nrf51822 spark-core
->>>>>>> 9d74d6b1
 
 USEMODULE += posix
 
