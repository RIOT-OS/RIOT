--- conflicted
+++ resolved
@@ -427,31 +427,7 @@
     return 0;
 }
 
-<<<<<<< HEAD
-static int rx_mode_cmd(int argc, char **argv)
-=======
-int txtsnd(int argc, char **argv)
-{
-    uint8_t addr[IEEE802154_LONG_ADDRESS_LEN];
-    size_t len;
-    size_t res;
-
-    if (argc != 3) {
-        puts("Usage: txtsnd <long_addr> <len>");
-        return 1;
-    }
-
-    res = _parse_addr(addr, sizeof(addr), argv[1]);
-    if (res == 0) {
-        puts("Usage: txtsnd <long_addr> <len>");
-        return 1;
-    }
-    len = atoi(argv[2]);
-    return send(addr, res, len);
-}
-
 static int promisc(int argc, char **argv)
->>>>>>> 2a1a2ee1
 {
     ieee802154_filter_mode_t conf;
     if (argc < 2) {
