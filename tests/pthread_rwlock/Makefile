--- conflicted
+++ resolved
@@ -13,10 +13,6 @@
 CFLAGS += -DNATIVE_AUTO_EXIT
 
 BOARD_INSUFFICIENT_RAM += chronos mbed_lpc1768 msb-430 msb-430h stm32f0discovery \
-<<<<<<< HEAD
-                          pca10000 pca10005 yunjia-nrf51822 samr21-xpro
-=======
                           pca10000 pca10005 yunjia-nrf51822 spark-core
->>>>>>> 9d74d6b1
 
 include $(RIOTBASE)/Makefile.include