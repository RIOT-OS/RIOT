--- conflicted
+++ resolved
@@ -23,12 +23,8 @@
 #include "ztimer.h"
 
 extern psa_status_t example_cipher_aes_128(void);
-<<<<<<< HEAD
 extern psa_status_t example_cipher_chacha20_oneshot(void);
 extern psa_status_t example_cipher_chacha20_multipart(void);
-=======
-extern psa_status_t example_cipher_chacha20(void);
->>>>>>> a23948c2
 
 int main(void)
 {
@@ -47,7 +43,6 @@
     }
 
     start = ztimer_now(ZTIMER_USEC);
-<<<<<<< HEAD
     status = example_cipher_chacha20_oneshot();
     printf("Cipher CHACHA20 oneshot took %d us\n", (int)(ztimer_now(ZTIMER_USEC) - start));
     if (status != PSA_SUCCESS) {
@@ -58,10 +53,6 @@
     start = ztimer_now(ZTIMER_USEC);
     status = example_cipher_chacha20_multipart();
     printf("Cipher CHACHA20 multipart took %d us\n", (int)(ztimer_now(ZTIMER_USEC) - start));
-=======
-    status = example_cipher_chacha20();
-    printf("Cipher CHACHA20 took %d us\n", (int)(ztimer_now(ZTIMER_USEC) - start));
->>>>>>> a23948c2
     if (status != PSA_SUCCESS) {
         failed = true;
         printf("Cipher CHACHA20 failed: %s\n", psa_status_to_humanly_readable(status));
