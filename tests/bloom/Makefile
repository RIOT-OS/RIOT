--- conflicted
+++ resolved
@@ -1,15 +1,9 @@
 APPLICATION = bloom
 include ../Makefile.tests_common
 
-<<<<<<< HEAD
-BOARD_INSUFFICIENT_RAM := chronos mbed_lpc1768 msb-430 msb-430h redbee-econotag \
-                          telosb wsn430-v1_3b wsn430-v1_4 z1 stm32f0discovery \
-                          stm32f3discovery pca10000 pca10005 yunjia-nrf51822 \
-                          samr21-xpro
-=======
 BOARD_INSUFFICIENT_RAM := chronos msb-430 msb-430h redbee-econotag \
                           telosb wsn430-v1_3b wsn430-v1_4 z1 stm32f0discovery
->>>>>>> bf256f63
+                          samr21-xpro
 
 BOARD_BLACKLIST := arduino-mega2560
 # arduino-mega2560: Errors in assembly, e.g:
